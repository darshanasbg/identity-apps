--- conflicted
+++ resolved
@@ -361,12 +361,7 @@
         let fidoError;
 
         function talkToDevice(){
-<<<<<<< HEAD
-            var authRequest = '<%=authRequest%>';
-            var jsonAuthRequest = JSON.parse(authRequest);
-=======
             var jsonAuthRequest = JSON.parse('<%=authRequest%>');
->>>>>>> 0acb6031
 
             navigator.credentials.get({
                 publicKey: decodePublicKeyCredentialRequestOptions(jsonAuthRequest.publicKeyCredentialRequestOptions),
