/*!
 * Copyright (c) 2019, WSO2 Inc. (http://www.wso2.org) All Rights Reserved.
 *
 * WSO2 Inc. licenses this file to you under the Apache License,
 * Version 2.0 (the "License"); you may not use this file except
 * in compliance with the License.
 * You may obtain a copy of the License at
 *
 *     http://www.apache.org/licenses/LICENSE-2.0
 *
 * Unless required by applicable law or agreed to in writing,
 * software distributed under the License is distributed on an
 * "AS IS" BASIS, WITHOUT WARRANTIES OR CONDITIONS OF ANY
 * KIND, either express or implied. See the License for the
 * specific language governing permissions and limitations
 * under the License.
 *
 */

@type    : "global";
@element : "product";

@import (multiple) '../../wso2.config';

each(range(5), {
    .ui.divider.hidden.x@{value} {
        margin: (@value * 1rem) 0rem;
    }

    .ui.cards > .card.margin-x@{value} {
        margin: (@value * 1rem);
    }

    .ui.cards > .card > .content.padding-x@{value},
    .ui.card > .content.padding-x@{value} {
        padding: (@value * 1rem);
    }
});

body {
    border-top-style: @bodyTopBorderStyle;
    border-top-width: @bodyTopBorderWidth;
    border-top-color: @bodyTopBorderColor;

    .ui.fixed.menu,
    .ui[class*="top fixed"].menu {
        top: @bodyTopBorderWidth;
    }

    .ui.menu .ui.dropdown.item.user-dropdown .menu .item.header {
        &, &:not(.filtered) {
            display: flex;
            padding: @relativeMini @relativeLarge;
        }
        .ui.divider {
            margin: 0.5rem 0rem;
        }
    
    }

    .ui.card,
    .ui.card:last-child {
        margin-bottom: 2rem;
    }

    .ui.cards > .card > .content > .header:not(.ui),
    .ui.card > .content > .header:not(.ui) {
        font-size: 1.7em;
    }

    .ui.small {
        &.images {
            .image,
            img,
            svg {
                width: 105px;
            }
        }

        &.image {
            width: 105px;
        }
    }

    .user-dropdown .ui.items {
        margin: 0;
    }
    
    .product-title {
        .product-logo {
            width: 60px;
            vertical-align: sub;
            margin-right: 5px;
        }
        .product-title-text {
            text-transform: uppercase;
            font-weight: 400;
            font-size: 1.8rem;
            display: inline-block;
        }
        .user-image {
            width: 100px !important;
        }
    }
    
    .theme-icon {
        background-color: @iconWrapperBgColor;
        overflow: hidden;
        display: flex;
        text-align: center;
        align-items: center;
        justify-content: center;

        &.inline {
            display: inline-block;
        }
        &.transparent {
            background-color: transparent;
        }
        &.relaxed {
            padding: @iconWrapperPadding;

            &.very {
                padding: @iconWrapperVeryPadding;
            }
        }
        &.bordered {
            border-width: @iconWrapperBorderWidth;
            border-style: solid;
            border-color: @iconWrapperBorderColor;
        }
        &.rounded {
            border-radius: @defaultBorderRadius;
        }
<<<<<<< HEAD
        &.default {
            .icon {
                path {
                    fill: @iconDefaultBgColor;
                }
            }
        }
=======
>>>>>>> d62a861b
        &.micro {
            .icon {
                width: @iconMicro;
                height: auto;
            }
            &.square {
                .icon {
                    height: @iconMicro;
                }
            }
        }
        &.mini {
            .icon {
                width: @iconMini;
                height: auto;
            }
            &.square {
                .icon {
                    height: @iconMini;
                }
            }
        }
        &.tiny {
            .icon {
                width: @iconTiny;
                height: auto;
            }
            &.square {
                .icon {
                    height: @iconTiny;
                }
            }
        }
        &.small {
            .icon {
                width: @iconSmall;
                height: auto;
            }
            &.square {
                .icon {
                    height: @iconSmall;
                }
            }
        }
        &.medium {
            .icon {
                width: @iconMedium;
                height: auto;
            }
            &.square {
                .icon {
                    height: @iconMedium;
                }
            }
        }
        &.large {
            .icon {
                width: @iconLarge;
                height: auto;
            }
            &.square {
                .icon {
                    height: @iconLarge;
                }
            }
        }
        &.big {
            .icon {
                width: @iconBig;
                height: auto;
            }
            &.square {
                .icon {
                    height: @iconBig;
                }
            }
        }
        &.huge {
            .icon {
                width: @iconHuge;
                height: auto;
            }
            &.square {
                .icon {
                    height: @iconHuge;
                }
            }
        }
        &.massive {
            .icon {
                width: @iconMassive;
                height: auto;
            }
            &.square {
                .icon {
                    height: @iconMassive;
                }
            }
        }
        &.default {
            svg.icon {
                path {
                    fill: @iconDefaultBgColor;
                }
            }
        }
        &.two-tone {
            svg.icon {
                .primary {
                    fill: @iconWrapperTwoTonePrimaryColor;
                }
                .secondary {
                    fill: @iconWrapperTwoToneSecondaryColor;
                }
            }
        }
        &.colored {
            svg.icon {
                .primary {
                    fill: @iconWrapperColoredPrimaryColor;
                }
            }
        }
        &.spaced-right {
            margin-right: @iconWrapperSpacingRight;
        }
        &.spaced-left {
            margin-left: @iconWrapperSpacingLeft;
        }
        &.floated-right {
            float: right;
        }
        &.floated-left {
            float: left;
        }
    }
}

.loadUIOverrides();<|MERGE_RESOLUTION|>--- conflicted
+++ resolved
@@ -132,16 +132,6 @@
         &.rounded {
             border-radius: @defaultBorderRadius;
         }
-<<<<<<< HEAD
-        &.default {
-            .icon {
-                path {
-                    fill: @iconDefaultBgColor;
-                }
-            }
-        }
-=======
->>>>>>> d62a861b
         &.micro {
             .icon {
                 width: @iconMicro;
