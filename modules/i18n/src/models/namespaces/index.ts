--- conflicted
+++ resolved
@@ -19,12 +19,9 @@
 export * from "./common-ns";
 export * from "./console-ns";
 export * from "./myaccount-ns";
-<<<<<<< HEAD
-export * from "./governanceConnectors-ns";
-export * from "./groups-ns";
-=======
 export * from "./emailTemplateTypes-ns";
 export * from "./emailTemplates-ns";
 export * from "./certificates-ns";
 export * from "./authentication-provider-ns";
->>>>>>> 8aeb97bd
+export * from "./governanceConnectors-ns";
+export * from "./groups-ns";