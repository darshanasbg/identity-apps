--- conflicted
+++ resolved
@@ -1,9 +1,5 @@
 /**
-<<<<<<< HEAD
  * Copyright (c) 2020-2024, WSO2 LLC. (https://www.wso2.com).
-=======
- * Copyright (c) 2024, WSO2 LLC. (https://www.wso2.com).
->>>>>>> 1ff20d07
  *
  * WSO2 LLC. licenses this file to you under the Apache License,
  * Version 2.0 (the "License"); you may not use this file except
@@ -25,4 +21,7 @@
 export * from "./myaccount-ns";
 export * from "./remoteFetch-ns";
 export * from "./roles-ns"
+export * from "./serverConfigs-ns";
+export * from "./remoteFetch-ns";
+export * from "./roles-ns"
 export * from "./serverConfigs-ns";