/**
 * Copyright (c) 2020-2024, WSO2 LLC. (https://www.wso2.com).
 *
 * WSO2 LLC. licenses this file to you under the Apache License,
 * Version 2.0 (the "License"); you may not use this file except
 * in compliance with the License.
 * You may obtain a copy of the License at
 *
 *     http://www.apache.org/licenses/LICENSE-2.0
 *
 * Unless required by applicable law or agreed to in writing,
 * software distributed under the License is distributed on an
 * "AS IS" BASIS, WITHOUT WARRANTIES OR CONDITIONS OF ANY
 * KIND, either express or implied. See the License for the
 * specific language governing permissions and limitations
 * under the License.
 */

export * from "./common-ns";
export * from "./console-ns";
export * from "./myaccount-ns";
<<<<<<< HEAD
export * from "./authentication-flow-ns";
=======
export * from "./remote-fetch-ns";
export * from "./roles-ns"
export * from "./server-configs-ns";
export * from "./saml2-config-ns";
export * from "./session-management-ns";
export * from "./ws-federation-config-ns";
export * from "./insights-ns";
export * from "./sms-providers-ns";
export * from "./claims-ns";
export * from "./email-locale-ns";
export * from "./help-panel-ns";
export * from "./suborganizations-ns";
export * from "./console-settings-ns";
export * from "./secrets-ns";
export * from "./branding-ns";
export * from "./email-templates-ns";
export * from "./certificates-ns";
export * from "./authentication-provider-ns";
>>>>>>> 63b275e8
<|MERGE_RESOLUTION|>--- conflicted
+++ resolved
@@ -19,9 +19,7 @@
 export * from "./common-ns";
 export * from "./console-ns";
 export * from "./myaccount-ns";
-<<<<<<< HEAD
 export * from "./authentication-flow-ns";
-=======
 export * from "./remote-fetch-ns";
 export * from "./roles-ns"
 export * from "./server-configs-ns";
@@ -39,5 +37,4 @@
 export * from "./branding-ns";
 export * from "./email-templates-ns";
 export * from "./certificates-ns";
-export * from "./authentication-provider-ns";
->>>>>>> 63b275e8
+export * from "./authentication-provider-ns";