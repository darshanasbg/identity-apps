/**
<<<<<<< HEAD
 * Copyright (c) 2024, WSO2 LLC. (https://www.wso2.com).
=======
 * Copyright (c) 2020-2024, WSO2 LLC. (https://www.wso2.com).
>>>>>>> a2ce5697
 *
 * WSO2 LLC. licenses this file to you under the Apache License,
 * Version 2.0 (the "License"); you may not use this file except
 * in compliance with the License.
 * You may obtain a copy of the License at
 *
 *     http://www.apache.org/licenses/LICENSE-2.0
 *
 * Unless required by applicable law or agreed to in writing,
 * software distributed under the License is distributed on an
 * "AS IS" BASIS, WITHOUT WARRANTIES OR CONDITIONS OF ANY
 * KIND, either express or implied. See the License for the
 * specific language governing permissions and limitations
 * under the License.
 */

export * from "./common-ns";
export * from "./console-ns";
export * from "./myaccount-ns";
<<<<<<< HEAD
export * from "./invite-ns";
export * from "./parent-org-invitations-ns";
export * from "./oidc-scopes-ns";
=======
export * from "./onboarded-ns";
export * from "./organization-discovery-ns";
export * from "./organizations-ns";
export * from "./authentication-flow-ns";
export * from "./remote-fetch-ns";
export * from "./roles-ns"
export * from "./server-configs-ns";
export * from "./saml2-config-ns";
export * from "./session-management-ns";
export * from "./ws-federation-config-ns";
export * from "./insights-ns";
export * from "./sms-providers-ns";
export * from "./claims-ns";
export * from "./email-locale-ns";
export * from "./help-panel-ns";
export * from "./suborganizations-ns";
export * from "./console-settings-ns";
export * from "./secrets-ns";
export * from "./branding-ns";
export * from "./email-templates-ns";
export * from "./certificates-ns";
export * from "./authentication-provider-ns";
>>>>>>> a2ce5697
<|MERGE_RESOLUTION|>--- conflicted
+++ resolved
@@ -1,9 +1,5 @@
 /**
-<<<<<<< HEAD
- * Copyright (c) 2024, WSO2 LLC. (https://www.wso2.com).
-=======
  * Copyright (c) 2020-2024, WSO2 LLC. (https://www.wso2.com).
->>>>>>> a2ce5697
  *
  * WSO2 LLC. licenses this file to you under the Apache License,
  * Version 2.0 (the "License"); you may not use this file except
@@ -23,11 +19,9 @@
 export * from "./common-ns";
 export * from "./console-ns";
 export * from "./myaccount-ns";
-<<<<<<< HEAD
 export * from "./invite-ns";
 export * from "./parent-org-invitations-ns";
 export * from "./oidc-scopes-ns";
-=======
 export * from "./onboarded-ns";
 export * from "./organization-discovery-ns";
 export * from "./organizations-ns";
@@ -49,5 +43,4 @@
 export * from "./branding-ns";
 export * from "./email-templates-ns";
 export * from "./certificates-ns";
-export * from "./authentication-provider-ns";
->>>>>>> a2ce5697
+export * from "./authentication-provider-ns";