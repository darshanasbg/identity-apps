--- conflicted
+++ resolved
@@ -19,11 +19,9 @@
 export * from "./common-ns";
 export * from "./console-ns";
 export * from "./myaccount-ns";
-<<<<<<< HEAD
 export * from "./saml2-config-ns";
 export * from "./session-management-ns";
 export * from "./ws-federation-config-ns";
-=======
 export * from "./insights-ns";
 export * from "./sms-providers-ns";
 export * from "./claims-ns";
@@ -35,5 +33,4 @@
 export * from "./branding-ns";
 export * from "./email-templates-ns";
 export * from "./certificates-ns";
-export * from "./authentication-provider-ns";
->>>>>>> 623fbbbf
+export * from "./authentication-provider-ns";