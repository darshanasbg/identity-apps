--- conflicted
+++ resolved
@@ -19,11 +19,9 @@
 export * from "./common-ns";
 export * from "./console-ns";
 export * from "./myaccount-ns";
-<<<<<<< HEAD
 export * from "./transfer-list-ns";
 export * from "./user-ns";
 export * from "./users-ns";
-=======
 export * from "./pages-ns";
 export * from "./idvp-ns";
 export * from "./invite-ns";
@@ -52,5 +50,4 @@
 export * from "./certificates-ns";
 export * from "./authentication-provider-ns";
 export * from "./governance-connectors-ns";
-export * from "./groups-ns";
->>>>>>> d45cdec8
+export * from "./groups-ns";