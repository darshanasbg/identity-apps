--- conflicted
+++ resolved
@@ -28,11 +28,9 @@
         I18nModuleConstants.CONSOLE_PORTAL_NAMESPACE,
         I18nModuleConstants.MY_ACCOUNT_NAMESPACE,
         I18nModuleConstants.EXTENSIONS_NAMESPACE,
-<<<<<<< HEAD
         I18nModuleConstants.ONBOARDED_NAMESPACE,
         I18nModuleConstants.ORGANIZATION_DISCOVERY_NAMESPACE,
-        I18nModuleConstants.ORGANIZATIONS_NAMESPACE
-=======
+        I18nModuleConstants.ORGANIZATIONS_NAMESPACE,
         I18nModuleConstants.AUTHENTICATION_FLOW_NAMESPACE,
         I18nModuleConstants.REMOTE_FETCH_NAMESPACE,
         I18nModuleConstants.ROLES_NAMESPACE,
@@ -52,6 +50,5 @@
         I18nModuleConstants.EMAIL_TEMPLATES_NAMESPACE,
         I18nModuleConstants.CERTIFICATES_NAMESPACE,
         I18nModuleConstants.AUTHENTICATION_PROVIDER_NAMESPACE
->>>>>>> 144584ba
     ]
 };