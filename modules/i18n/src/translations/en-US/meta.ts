/**
 * Copyright (c) 2020-2024, WSO2 LLC. (https://www.wso2.com).
 *
 * WSO2 LLC. licenses this file to you under the Apache License,
 * Version 2.0 (the "License"); you may not use this file except
 * in compliance with the License.
 * You may obtain a copy of the License at
 *
 *     http://www.apache.org/licenses/LICENSE-2.0
 *
 * Unless required by applicable law or agreed to in writing,
 * software distributed under the License is distributed on an
 * "AS IS" BASIS, WITHOUT WARRANTIES OR CONDITIONS OF ANY
 * KIND, either express or implied. See the License for the
 * specific language governing permissions and limitations
 * under the License.
 */

import { I18nModuleConstants } from "../../constants";
import { LocaleMeta } from "../../models";

export const meta: LocaleMeta = {
    code: "en-US",
    flag: "us",
    name: "English (United States)",
    namespaces: [
        I18nModuleConstants.COMMON_NAMESPACE,
        I18nModuleConstants.CONSOLE_PORTAL_NAMESPACE,
        I18nModuleConstants.MY_ACCOUNT_NAMESPACE,
        I18nModuleConstants.EXTENSIONS_NAMESPACE,
<<<<<<< HEAD
        I18nModuleConstants.INSIGHTS_NAMESPACE,
        I18nModuleConstants.SMS_PROVIDERS_NAMESPACE
=======
        I18nModuleConstants.CLAIMS_NAMESPACE,
        I18nModuleConstants.EMAIL_LOCALE_NAMESPACE,
        I18nModuleConstants.HELP_PANEL_NAMESPACE,
        I18nModuleConstants.SUBORGANIZATIONS_NAMESPACE,
        I18nModuleConstants.CONSOLE_SETTINGS_NAMESPACE,
        I18nModuleConstants.SECRETS_NAMESPACE,
        I18nModuleConstants.BRANDING_NAMESPACE,
        I18nModuleConstants.EMAIL_TEMPLATES_NAMESPACE,
        I18nModuleConstants.CERTIFICATES_NAMESPACE,
        I18nModuleConstants.AUTHENTICATION_PROVIDER_NAMESPACE
>>>>>>> dccf7d5b
    ]
};<|MERGE_RESOLUTION|>--- conflicted
+++ resolved
@@ -28,10 +28,8 @@
         I18nModuleConstants.CONSOLE_PORTAL_NAMESPACE,
         I18nModuleConstants.MY_ACCOUNT_NAMESPACE,
         I18nModuleConstants.EXTENSIONS_NAMESPACE,
-<<<<<<< HEAD
         I18nModuleConstants.INSIGHTS_NAMESPACE,
-        I18nModuleConstants.SMS_PROVIDERS_NAMESPACE
-=======
+        I18nModuleConstants.SMS_PROVIDERS_NAMESPACE,
         I18nModuleConstants.CLAIMS_NAMESPACE,
         I18nModuleConstants.EMAIL_LOCALE_NAMESPACE,
         I18nModuleConstants.HELP_PANEL_NAMESPACE,
@@ -42,6 +40,5 @@
         I18nModuleConstants.EMAIL_TEMPLATES_NAMESPACE,
         I18nModuleConstants.CERTIFICATES_NAMESPACE,
         I18nModuleConstants.AUTHENTICATION_PROVIDER_NAMESPACE
->>>>>>> dccf7d5b
     ]
 };