--- conflicted
+++ resolved
@@ -19,11 +19,8 @@
 export * from "./common";
 export * from "./console";
 export * from "./myaccount";
-<<<<<<< HEAD
 export * from "./secrets";
-=======
 export * from "./branding";
 export * from "./email-templates";
 export * from "./certificates";
-export * from "./authentication-provider";
->>>>>>> 7409c2de
+export * from "./authentication-provider";