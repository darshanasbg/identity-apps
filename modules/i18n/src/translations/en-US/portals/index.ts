--- conflicted
+++ resolved
@@ -63,10 +63,6 @@
 export * from "./actions";
 export * from "./tenants";
 export * from "./sms-templates";
-<<<<<<< HEAD
-export * from "./remote-user-stores";
-export * from "./custom-auth-connection";
-=======
 export * from "./policy-administration";
 export * from "./remote-user-stores";
->>>>>>> 64744e09
+export * from "./custom-auth-connection";