/**
 * Copyright (c) 2020-2024, WSO2 LLC. (https://www.wso2.com).
 *
 * WSO2 LLC. licenses this file to you under the Apache License,
 * Version 2.0 (the "License"); you may not use this file except
 * in compliance with the License.
 * You may obtain a copy of the License at
 *
 *     http://www.apache.org/licenses/LICENSE-2.0
 *
 * Unless required by applicable law or agreed to in writing,
 * software distributed under the License is distributed on an
 * "AS IS" BASIS, WITHOUT WARRANTIES OR CONDITIONS OF ANY
 * KIND, either express or implied. See the License for the
 * specific language governing permissions and limitations
 * under the License.
 */

export * from "./common";
export * from "./console";
export * from "./myaccount";
export * from "./userstores";
export * from "./validation";
export * from "./transfer-list";
export * from "./user";
export * from "./users";
export * from "./governance-connectors";
export * from "./groups";
export * from "./pages";
export * from "./idvp";
export * from "./invite";
export * from "./parent-org-invitations";
export * from "./oidc-scopes";
export * from "./onboarded";
export * from "./organization-discovery";
export * from "./organizations";
export * from "./authentication-flow";
export * from "./remote-fetch";
export * from "./roles";
export * from "./server-configs";
export * from "./saml2-config";
export * from "./session-management";
export * from "./ws-federation-config";
export * from "./insights";
export * from "./sms-providers";
export * from "./claims";
export * from "./email-locale";
export * from "./help-panel";
export * from "./suborganizations";
export * from "./console-settings";
export * from "./secrets";
export * from "./branding";
export * from "./email-templates";
export * from "./certificates";
export * from "./authentication-provider";
export * from "./applications";
export * from "./idp";
export * from "./api-resources";
export * from "./ai";
export * from "./template-core";
export * from "./application-templates";
export * from "./impersonation";
export * from "./actions";
export * from "./tenants";
export * from "./sms-templates";
export * from "./policy-administration";
export * from "./remote-user-stores";
<<<<<<< HEAD
export * from "./custom-auth-connection";
=======
export * from "./rules";
>>>>>>> 12028ada
<|MERGE_RESOLUTION|>--- conflicted
+++ resolved
@@ -65,8 +65,5 @@
 export * from "./sms-templates";
 export * from "./policy-administration";
 export * from "./remote-user-stores";
-<<<<<<< HEAD
-export * from "./custom-auth-connection";
-=======
 export * from "./rules";
->>>>>>> 12028ada
+export * from "./custom-auth-connection";