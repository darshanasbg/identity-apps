/**
 * Copyright (c) 2020-2024, WSO2 LLC. (https://www.wso2.com).
 *
 * WSO2 LLC. licenses this file to you under the Apache License,
 * Version 2.0 (the "License"); you may not use this file except
 * in compliance with the License.
 * You may obtain a copy of the License at
 *
 *     http://www.apache.org/licenses/LICENSE-2.0
 *
 * Unless required by applicable law or agreed to in writing,
 * software distributed under the License is distributed on an
 * "AS IS" BASIS, WITHOUT WARRANTIES OR CONDITIONS OF ANY
 * KIND, either express or implied. See the License for the
 * specific language governing permissions and limitations
 * under the License.
 */

export * from "./common";
export * from "./console";
export * from "./myaccount";
<<<<<<< HEAD
export * from "./invite";
export * from "./parent-org-invitations";
export * from "./oidc-scopes";
=======
export * from "./onboarded";
export * from "./organization-discovery";
export * from "./organizations";
export * from "./authentication-flow";
export * from "./remote-fetch";
export * from "./roles";
export * from "./server-configs";
export * from "./saml2-config";
export * from "./session-management";
export * from "./ws-federation-config";
export * from "./insights";
export * from "./sms-providers";
export * from "./claims";
export * from "./email-locale";
export * from "./help-panel";
export * from "./suborganizations";
export * from "./console-settings";
export * from "./secrets";
export * from "./branding";
export * from "./email-templates";
export * from "./certificates";
export * from "./authentication-provider";
>>>>>>> a2ce5697
<|MERGE_RESOLUTION|>--- conflicted
+++ resolved
@@ -19,11 +19,9 @@
 export * from "./common";
 export * from "./console";
 export * from "./myaccount";
-<<<<<<< HEAD
 export * from "./invite";
 export * from "./parent-org-invitations";
 export * from "./oidc-scopes";
-=======
 export * from "./onboarded";
 export * from "./organization-discovery";
 export * from "./organizations";
@@ -45,5 +43,4 @@
 export * from "./branding";
 export * from "./email-templates";
 export * from "./certificates";
-export * from "./authentication-provider";
->>>>>>> a2ce5697
+export * from "./authentication-provider";