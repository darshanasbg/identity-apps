/**
 * Copyright (c) 2020-2024, WSO2 LLC. (https://www.wso2.com).
 *
 * WSO2 LLC. licenses this file to you under the Apache License,
 * Version 2.0 (the "License"); you may not use this file except
 * in compliance with the License.
 * You may obtain a copy of the License at
 *
 *     http://www.apache.org/licenses/LICENSE-2.0
 *
 * Unless required by applicable law or agreed to in writing,
 * software distributed under the License is distributed on an
 * "AS IS" BASIS, WITHOUT WARRANTIES OR CONDITIONS OF ANY
 * KIND, either express or implied. See the License for the
 * specific language governing permissions and limitations
 * under the License.
 */

export * from "./common";
export * from "./console";
export * from "./myaccount";
<<<<<<< HEAD
export * from "./certificates";
=======
export * from "./authentication-provider";
>>>>>>> fd1fcb79
<|MERGE_RESOLUTION|>--- conflicted
+++ resolved
@@ -19,8 +19,5 @@
 export * from "./common";
 export * from "./console";
 export * from "./myaccount";
-<<<<<<< HEAD
 export * from "./certificates";
-=======
-export * from "./authentication-provider";
->>>>>>> fd1fcb79
+export * from "./authentication-provider";