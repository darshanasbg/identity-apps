--- conflicted
+++ resolved
@@ -87,30 +87,21 @@
     public static readonly META_FILENAME: string = "meta.json";
 
     /**
-<<<<<<< HEAD
      * SAML 2.0 Configuration namespace.
-     * @constant
-     * @type {string}
-     * @default
      */
     public static readonly SAML2_CONFIG_NAMESPACE: string = "saml2Config";
 
     /**
      * Session management namespace.
-     * @constant
-     * @type {string}
-     * @default
      */
     public static readonly SESSION_MANAGEMENT_NAMESPACE: string = "sessionManagement";
 
     /**
      * WS-Federation Configuration namespace.
-     * @constant
-     * @type {string}
-     * @default
      */
     public static readonly WS_FEDERATION_CONFIG_NAMESPACE: string = "wsFederationConfig";
-=======
+  
+    /**
      * insights namespace.
      */
     public static readonly INSIGHTS_NAMESPACE: string = "insights";
@@ -179,5 +170,4 @@
      * @constant
      */
     public static readonly AUTHENTICATION_PROVIDER_NAMESPACE: string = "authenticationProvider";
->>>>>>> 623fbbbf
 }