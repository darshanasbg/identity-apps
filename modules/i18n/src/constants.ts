/**
 * Copyright (c) 2020-2024, WSO2 LLC. (https://www.wso2.com).
 *
 * WSO2 LLC. licenses this file to you under the Apache License,
 * Version 2.0 (the "License"); you may not use this file except
 * in compliance with the License.
 * You may obtain a copy of the License at
 *
 *     http://www.apache.org/licenses/LICENSE-2.0
 *
 * Unless required by applicable law or agreed to in writing,
 * software distributed under the License is distributed on an
 * "AS IS" BASIS, WITHOUT WARRANTIES OR CONDITIONS OF ANY
 * KIND, either express or implied. See the License for the
 * specific language governing permissions and limitations
 * under the License.
 */

/**
 * Class containing i18n module constants.
 */
export class I18nModuleConstants {

    /**
     * Private constructor to avoid object instantiation from outside
     * the class.
     *
     * @hideconstructor
     */
    // eslint-disable-next-line @typescript-eslint/no-empty-function
    private constructor() { }

    /**
     * Name of the i18n module.
     * @constant
     * @type {string}
     * @default
     */
    public static readonly MODULE_NAME: string = "@wso2is/i18n";

    /**
     * Common namespace.
     * @constant
     * @type {string}
     * @default
     */
    public static readonly COMMON_NAMESPACE: string = "common";

    /**
     * User portal namespace.
     * @constant
     * @type {string}
     * @default
     */
    public static readonly MY_ACCOUNT_NAMESPACE: string = "myAccount";

    /**
     * Console portal namespace.
     * @constant
     * @type {string}
     * @default
     */
    public static readonly CONSOLE_PORTAL_NAMESPACE: string = "console";

    /**
     * Extensions namespace.
     * @constant
     * @type {string}
     * @default
     */
    public static readonly EXTENSIONS_NAMESPACE: string = "extensions";

    /**
     * Default fallback language.
     * @constant
     * @type {string}
     * @default
     */
    public static readonly DEFAULT_FALLBACK_LANGUAGE: string = "en-US";

    /**
     * Metadata file name.
     * @constant
     * @type {string}
     * @default
     */
    public static readonly META_FILENAME: string = "meta.json";

    /**
     * userstores namespace.
     */
    public static readonly USERSTORES_NAMESPACE: string = "userstores";

    /**
     * Validation namespace.
     */
    public static readonly VALIDATION_NAMESPACE: string = "validation";

    /**
     * Impersonation namespace.
     */
    public static readonly IMPERSONATION_NAMESPACE: string = "impersonation";

    /**
     * transferList namespace.
     */
    public static readonly TRANSFER_LIST_NAMESPACE: string = "transferList";

    /**
     * pages namespace.
     */
    public static readonly PAGES_NAMESPACE: string = "pages";

    /**
     * Identity Verification Provider namespace.
     */
    public static readonly IDVP_NAMESPACE: string = "idvp";

    /**
     * Invite namespace.
     */
    public static readonly INVITE_NAMESPACE: string = "invite";

    /**
     * Parent org invitations namespace.
     */
    public static readonly PARENT_ORG_INVITATIONS_NAMESPACE: string = "parentOrgInvitations";

    /**
     * OIDC scopes namespace.
     */
    public static readonly OIDC_SCOPES_NAMESPACE: string = "oidcScopes";

    /**
     * Onboarded namespace.
     */
    public static readonly ONBOARDED_NAMESPACE: string = "onboarded";

    /**
     * Organization discovery namespace.
     */
    public static readonly ORGANIZATION_DISCOVERY_NAMESPACE: string = "organizationDiscovery";

    /**
     * Organizations namespace.
     */
    public static readonly ORGANIZATIONS_NAMESPACE: string = "organizations";

    /**
     * Authentication flow namespace.
     */
    public static readonly AUTHENTICATION_FLOW_NAMESPACE: string = "authenticationFlow";

    /**
     * remoteFetch namespace.
     */
    public static readonly REMOTE_FETCH_NAMESPACE: string = "remoteFetch";

    /**
     * Roles namespace.
     */
    public static readonly ROLES_NAMESPACE: string = "roles";

    /**
     * Server configurations namespace.
     */
    public static readonly SERVER_CONFIGS_NAMESPACE: string = "serverConfigs";

    /**
     * SAML 2.0 Configuration namespace.
     */
    public static readonly SAML2_CONFIG_NAMESPACE: string = "saml2Config";

    /**
     * Session management namespace.
     */
    public static readonly SESSION_MANAGEMENT_NAMESPACE: string = "sessionManagement";

    /**
     * WS-Federation Configuration namespace.
     */
    public static readonly WS_FEDERATION_CONFIG_NAMESPACE: string = "wsFederationConfig";

    /**
     * insights namespace.
     */
    public static readonly INSIGHTS_NAMESPACE: string = "insights";

    /**
     * SMS Providers namespace.
     */
    public static readonly SMS_PROVIDERS_NAMESPACE: string = "smsProviders";

    /**
     * SMS Templates namespace.
     * @constant
     * @type {string}
     * @default
     */
    public static readonly SMS_TEMPLATES_NAMESPACE: string = "smsTemplates";

    /**
     * Claims namespace.
     * @constant
     */
    public static readonly CLAIMS_NAMESPACE: string = "claims";

    /**
     * Email locale namespace.
     * @constant
     */
    public static readonly EMAIL_LOCALE_NAMESPACE: string = "emailLocale";

    /**
     * Help panel namespace.
     * @constant
     */
    public static readonly HELP_PANEL_NAMESPACE: string = "helpPanel";

    /**
     * Suborganizations namespace.
     * @constant
     */
    public static readonly SUBORGANIZATIONS_NAMESPACE: string = "suborganizations";

    /**
     * Console settings namespace.
     * @constant
     */
    public static readonly CONSOLE_SETTINGS_NAMESPACE: string = "consoleSettings";

    /**
     * Secrets namespace.
     * @constant
     */
    public static readonly SECRETS_NAMESPACE: string = "secrets";

    /**
     * Branding namespace.
     * @constant
     */
    public static readonly BRANDING_NAMESPACE: string = "branding";

    /**
     * emailTemplates namespace.
     * @constant
     */
    public static readonly EMAIL_TEMPLATES_NAMESPACE: string = "emailTemplates";

    /**
     * Certificate namespace.
     * @constant
     */
    public static readonly CERTIFICATES_NAMESPACE: string = "certificates";

    /**
     * authenticationProvider namespace.
     * @constant
     */
    public static readonly AUTHENTICATION_PROVIDER_NAMESPACE: string = "authenticationProvider";

    /**
     * User namespace.
     */
    public static readonly USER_NAMESPACE: string = "user";

    /**
     * governanceConnectors namespace.
     */
    public static readonly GOVERNANCE_CONNECTORS_NAMESPACE: string = "governanceConnectors";

    /**
     * Users namespace.
     */
    public static readonly USERS_NAMESPACE: string = "users";

    /**
     * Groups namespace.
     */
    public static readonly GROUPS_NAMESPACE: string = "groups";

    /**
     * Applications namespace.
     */
    public static readonly APPLICATIONS_NAMESPACE: string = "applications";

    /**
     * Identity Provider namespace.
     */
    public static readonly IDP_NAMESPACE: string = "idp";

    /**
     * API resources namespace.
     * @constant
     * @type {string}
     * @default
     */
    public static readonly API_RESOURCES_NAMESPACE: string = "apiResources";

    /**
     * AI namespace.
     * @constant
     * @type {string}
     * @default
     */
    public static readonly AI_NAMESPACE: string = "ai";

    /**
     * Application Templates namespace.
     * @constant
     * @type {string}
     * @default
     */
    public static readonly APPLICATION_TEMPLATES_NAMESPACE: string = "applicationTemplates";

    /**
     * Extension Templates namespace.
     * @constant
     * @type {string}
     * @default
     */
    public static readonly TEMPLATE_CORE_NAMESPACE: string = "templateCore";

    /**
     * Actions namespace.
     * @constant
     * @type {string}
     * @default
     */
    public static readonly ACTIONS_NAMESPACE: string = "actions";

    /**
     * Tenants namespace.
     */
    public static readonly TENANTS_NAMESPACE: string = "tenants";

    /**
<<<<<<< HEAD
     * Policy Administration namespace.
     */
    public static readonly POLICY_ADMINISTRATION_NAMESPACE: string = "policyAdministration";
=======
     * Remote User Stores namespace.
     */
    public static readonly REMOTE_USER_STORES_NAMESPACE: string = "remoteUserStores";
>>>>>>> c20058e3
}<|MERGE_RESOLUTION|>--- conflicted
+++ resolved
@@ -335,13 +335,12 @@
     public static readonly TENANTS_NAMESPACE: string = "tenants";
 
     /**
-<<<<<<< HEAD
      * Policy Administration namespace.
      */
     public static readonly POLICY_ADMINISTRATION_NAMESPACE: string = "policyAdministration";
-=======
+
+    /**
      * Remote User Stores namespace.
      */
     public static readonly REMOTE_USER_STORES_NAMESPACE: string = "remoteUserStores";
->>>>>>> c20058e3
 }