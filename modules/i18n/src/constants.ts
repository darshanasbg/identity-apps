--- conflicted
+++ resolved
@@ -87,19 +87,14 @@
     public static readonly META_FILENAME: string = "meta.json";
 
     /**
-<<<<<<< HEAD
      * Certificate namespace.
-=======
-     * authenticationProvider namespace.
->>>>>>> fd1fcb79
      * @constant
-     * @type {string}
-     * @default
      */
-<<<<<<< HEAD
     public static readonly CERTIFICATES_NAMESPACE: string = "certificates";
 
-=======
+    /**
+     * authenticationProvider namespace.
+     * @constant
+     */
     public static readonly AUTHENTICATION_PROVIDER_NAMESPACE: string = "authenticationProvider";
->>>>>>> fd1fcb79
 }