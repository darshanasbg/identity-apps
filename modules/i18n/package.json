--- conflicted
+++ resolved
@@ -1,10 +1,6 @@
 {
     "name": "@wso2is/i18n",
-<<<<<<< HEAD
-    "version": "1.0.134",
-=======
     "version": "1.0.137",
->>>>>>> db3d04cf
     "description": "This module contains the configs, helpers and translations required to make an identity app available in multiple languages.",
     "keywords": [
         "WSO2",
@@ -33,11 +29,7 @@
     "author": "WSO2",
     "license": "Apache-2.0",
     "dependencies": {
-<<<<<<< HEAD
-        "@wso2is/core": "^1.0.134"
-=======
         "@wso2is/core": "^1.0.137"
->>>>>>> db3d04cf
     },
     "peerDependencies": {
         "@types/i18next": "*",
