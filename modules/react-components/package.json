{
    "private": true,
    "name": "@wso2is/react-components",
    "version": "2.3.0",
    "description": "A React component library for WSO2 Identity Server frontend apps implementing Semantic UI Framework",
    "keywords": [
        "WSO2",
        "WSO2 IS",
        "WSO2 Identity Server",
        "WSO2 Identity Apps",
        "react",
        "react-components",
        "component-library"
    ],
    "scripts": {
        "start:storybook": "pnpm nx run react-components:storybook",
        "build:storybook": "pnpm nx run react-components:storybook-build",
        "build": "pnpm nx run react-components:build",
        "clean": "pnpm clean:lock-files && pnpm clean:build && pnpm clean:node-modules",
        "clean:build": "pnpm rimraf dist",
        "clean:lock-files": "pnpm rimraf package-lock.json && pnpm rimraf pnpm-lock.yaml && pnpm rimraf yarn.lock",
        "clean:node-modules": "pnpm rimraf node_modules",
        "clean:assets": "rimraf ./dist/assets",
        "compile": "pnpm tsc -p tsconfig.json --incremental",
        "start": "pnpm start:storybook",
        "lint": "pnpm lint:all",
        "lint:all": "pnpm lint:targeted -- .",
        "lint:autofix": "pnpm lint:all -- --fix",
        "lint:targeted": "eslint --ext .js,.jsx,.ts,.tsx --resolve-plugins-relative-to . --max-warnings=0",
        "test": "jest --passWithNoTests",
        "test:coverage": "jest --passWithNoTests --coverage --collect-coverage",
        "test:watch": "pnpm test -- --watch",
        "typecheck": "pnpm compile"
    },
    "author": "WSO2",
    "license": "Apache-2.0",
    "main": "dist/index.js",
    "types": "dist/src/index.d.ts",
    "dependencies": {
        "@artsy/fresnel": "^6.1.0",
<<<<<<< HEAD
        "@oxygen-ui/react": "^1.13.5",
        "@oxygen-ui/react-icons": "^1.13.5",
=======
        "@oxygen-ui/react": "^1.13.6",
        "@oxygen-ui/react-icons": "^1.13.6",
>>>>>>> c767b7df
        "@storybook/addons": "^6.5.9",
        "@storybook/builder-webpack5": "^6.5.9",
        "@storybook/core-server": "^6.5.9",
        "@storybook/manager-webpack5": "^6.5.9",
        "@storybook/react": "^6.5.9",
        "@storybook/theming": "^6.5.9",
        "@wso2is/core": "^2.0.60",
        "@wso2is/theme": "^2.0.98",
        "classnames": "^2.2.6",
        "codemirror": "^5.52.0",
        "i18next": "^21.9.1",
        "js-beautify": "^1.13.0",
        "jshint": "^2.11.0",
        "lodash-es": "^4.17.21",
        "moment": "^2.24.0",
        "react-codemirror2": "^6.0.0",
        "react-color": "^2.19.3",
        "react-i18next": "^11.18.5",
        "react-markdown": "^4.3.1",
        "react-notification-system": "^0.4.0",
        "react-router-dom": "^4.3.1",
        "react-top-loading-bar": "^1.2.0",
        "react-transition-group": "^4.4.1",
        "semantic-ui-react": "^2.1.3",
        "storybook": "^6.5.9",
        "tinycolor": "0.0.1",
        "tinycolor2": "^1.4.2"
    },
    "peerDependencies": {
        "react": "*",
        "react-dom": "*",
        "react-helmet": ">=5"
    },
    "devDependencies": {
        "@babel/core": "^7.11.4",
        "@rollup/plugin-url": "^7.0.0",
        "@storybook/addon-actions": "^6.5.12",
        "@storybook/addon-backgrounds": "^6.5.12",
        "@storybook/addon-controls": "^6.5.12",
        "@storybook/addon-docs": "^6.5.12",
        "@storybook/addon-links": "^6.5.12",
        "@storybook/addon-measure": "^6.5.12",
        "@storybook/addon-outline": "^6.5.12",
        "@storybook/addon-toolbars": "^6.5.12",
        "@storybook/addon-viewport": "^6.5.12",
        "@svgr/rollup": "^6.2.1",
        "@svgr/webpack": "^5.4.0",
        "@types/i18next": "8.4.3",
        "@types/jest": "^29.5.12",
        "@types/js-beautify": "^1.8.2",
        "@types/lodash-es": "^4.17.4",
        "@types/node": "^13.9.2",
        "@types/react": "^18.0.18",
        "@types/react-color": "^3.0.6",
        "@types/react-dom": "^18.0.6",
        "@types/react-notification-system": "0.2.39",
        "@types/react-router-dom": "^5.1.3",
        "@typescript-eslint/eslint-plugin": "^6.5.0",
        "@typescript-eslint/parser": "^6.5.0",
        "babel-loader": "^8.1.0",
        "babel-plugin-rename-jsx-attribute": "^0.2.4",
        "copy-webpack-plugin": "^12.0.2",
        "eslint": "8.46.0",
        "eslint-plugin-import": "^2.20.2",
        "eslint-plugin-react": "^7.30.0",
        "eslint-plugin-react-hooks": "^4.0.0",
        "jest": "^29.7.0",
        "postcss-import": "^14.1.0",
        "postcss-import-ext-glob": "^2.0.1",
        "react-docgen-typescript-loader": "^3.6.0",
        "react-dom": "^18.2.0",
        "rimraf": "^3.0.2",
        "ts-jest": "^29.1.2",
        "ts-node": "^8.5.4",
        "tsconfig-paths-webpack-plugin": "^3.5.2",
        "typescript": "^4.6.4"
    }
}<|MERGE_RESOLUTION|>--- conflicted
+++ resolved
@@ -38,13 +38,8 @@
     "types": "dist/src/index.d.ts",
     "dependencies": {
         "@artsy/fresnel": "^6.1.0",
-<<<<<<< HEAD
-        "@oxygen-ui/react": "^1.13.5",
-        "@oxygen-ui/react-icons": "^1.13.5",
-=======
         "@oxygen-ui/react": "^1.13.6",
         "@oxygen-ui/react-icons": "^1.13.6",
->>>>>>> c767b7df
         "@storybook/addons": "^6.5.9",
         "@storybook/builder-webpack5": "^6.5.9",
         "@storybook/core-server": "^6.5.9",
