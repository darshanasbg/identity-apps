{
    "name": "@wso2is/react-components",
    "version": "1.2.995",
    "description": "A React component library for WSO2 Identity Server frontend apps implementing Semantic UI Framework",
    "keywords": [
        "WSO2",
        "WSO2 IS",
        "WSO2 Identity Server",
        "WSO2 Identity Apps",
        "react",
        "react-components",
        "component-library"
    ],
    "main": "dist/index.esm.js",
    "types": "dist/index.d.ts",
    "scripts": {
        "start:storybook": "NODE_PATH=src start-storybook -p 6006 -c .storybook -s ./dist",
        "build:storybook": "build-storybook",
        "build": "pnpm prebuild && npm run compile && npm run transpile && pnpm postbuild",
        "clean": "pnpm clean:lock-files && pnpm clean:build && pnpm clean:node-modules",
        "clean:build": "pnpx rimraf dist",
        "clean:lock-files": "pnpx rimraf package-lock.json && pnpx rimraf pnpm-lock.yaml && pnpx rimraf yarn.lock",
        "clean:node-modules": "pnpx rimraf node_modules",
        "clean:assets": "rimraf ./dist/assets",
        "compile": "run-script-os",
        "compile:win32": "..\\..\\node_modules\\.bin\\tsc -p tsconfig.json --incremental",
        "compile:default": "../../node_modules/.bin/tsc -p tsconfig.json --incremental",
        "copy:assets": "node scripts/copy-assets.js",
        "postbuild": "node scripts/post-build.js",
        "start": "npm run start:storybook",
        "lint": "npm run lint:all",
        "lint:all": "npm run lint:targeted -- .",
        "lint:autofix": "npm run lint:all -- --fix",
        "lint:targeted": "eslint --ext .js,.jsx,.ts,.tsx --resolve-plugins-relative-to .",
        "jest": "run-script-os",
        "jest:win32": ".\\node_modules\\.bin\\jest",
        "jest:default": "./node_modules/.bin/jest",
        "prebuild": "pnpm clean:build",
        "test": "npm run jest -- -- --passWithNoTests",
        "test:watch": "npm run test -- --watch",
        "transpile": "npx babel --extensions .ts,.tsx src --out-dir dist/src --copy-files --ignore spec.js,spec.jsx",
        "typecheck": "npm run compile"
    },
    "author": "WSO2",
    "license": "Apache-2.0",
    "dependencies": {
        "@storybook/addon-actions": "^5.3.3",
        "@storybook/addon-centered": "^5.3.6",
        "@storybook/addon-docs": "^5.3.3",
        "@storybook/addon-knobs": "^5.3.3",
        "@storybook/addons": "^5.3.3",
        "@storybook/react": "^5.3.3",
        "@storybook/theming": "^5.3.3",
<<<<<<< HEAD
        "@wso2is/core": "*",
        "@wso2is/forms": "*",
        "@wso2is/theme": "*",
=======
        "@wso2is/core": "^1.2.995",
        "@wso2is/forms": "^1.2.995",
        "@wso2is/theme": "^1.2.995",
>>>>>>> 2f2f93b1
        "classnames": "^2.2.6",
        "codemirror": "^5.52.0",
        "i18next": "^17.0.11",
        "js-beautify": "^1.13.0",
        "jshint": "^2.11.0",
        "lodash-es": "^4.17.21",
        "moment": "2.24.0",
        "react-codemirror2": "^6.0.0",
        "react-color": "^2.19.3",
        "react-dom": "^16.9.0",
        "react-i18next": "^10.11.5",
        "react-markdown": "^4.3.1",
        "react-notification-system": "^0.3.0",
        "react-router-dom": "^4.3.1",
        "react-top-loading-bar": "^1.2.0",
        "react-transition-group": "^4.4.1",
        "semantic-ui-react": "^0.87.3",
        "storybook": "^1.0.0",
        "tinycolor": "0.0.1",
        "tinycolor2": "^1.4.2"
    },
    "peerDependencies": {
        "@types/react": "*",
        "react": "*"
    },
    "devDependencies": {
        "@babel/core": "^7.11.4",
        "@rollup/plugin-url": "^7.0.0",
        "@storybook/addon-actions": "^6.5.3",
        "@storybook/addon-centered": "~5.3.21",
        "@storybook/addon-essentials": "~6.4.12",
        "@storybook/addon-knobs": "~6.4.0",
        "@storybook/builder-webpack5": "~6.4.12",
        "@storybook/core-server": "~6.4.12",
        "@storybook/manager-webpack5": "~6.4.12",
        "@storybook/react": "~6.4.12",
        "@storybook/theming": "^6.5.3",
        "@svgr/rollup": "^6.2.1",
        "@svgr/webpack": "^5.4.0",
        "@types/i18next": "8.4.3",
        "@types/jest": "^26.0.14",
        "@types/js-beautify": "^1.8.2",
        "@types/lodash-es": "^4.17.4",
        "@types/node": "^13.9.2",
        "@types/react-color": "^3.0.6",
        "@types/react-dom": "^16.8.5",
        "@types/react-notification-system": "0.2.39",
        "@types/react-router-dom": "^5.1.3",
        "@typescript-eslint/eslint-plugin": "^4.17.0",
        "@typescript-eslint/parser": "^4.17.0",
        "babel-loader": "^8.1.0",
        "babel-plugin-rename-jsx-attribute": "^0.2.4",
        "eslint": "^7.20.0",
        "eslint-plugin-import": "^2.20.2",
        "eslint-plugin-react": "^7.18.3",
        "eslint-plugin-react-hooks": "^4.0.0",
        "jest": "^26.4.2",
        "postcss-import": "^14.1.0",
        "postcss-import-ext-glob": "^2.0.1",
        "react-docgen-typescript-loader": "^3.6.0",
        "rimraf": "^3.0.2",
        "run-script-os": "^1.0.7",
        "ts-jest": "^26.4.0",
        "ts-node": "^8.5.4",
        "tsconfig-paths-webpack-plugin": "^3.5.2",
        "typescript": "^4.6.4"
    }
}<|MERGE_RESOLUTION|>--- conflicted
+++ resolved
@@ -51,15 +51,9 @@
         "@storybook/addons": "^5.3.3",
         "@storybook/react": "^5.3.3",
         "@storybook/theming": "^5.3.3",
-<<<<<<< HEAD
         "@wso2is/core": "*",
         "@wso2is/forms": "*",
         "@wso2is/theme": "*",
-=======
-        "@wso2is/core": "^1.2.995",
-        "@wso2is/forms": "^1.2.995",
-        "@wso2is/theme": "^1.2.995",
->>>>>>> 2f2f93b1
         "classnames": "^2.2.6",
         "codemirror": "^5.52.0",
         "i18next": "^17.0.11",
