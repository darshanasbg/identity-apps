/**
 * Copyright (c) 2020, WSO2 Inc. (http://www.wso2.org) All Rights Reserved.
 *
 * WSO2 Inc. licenses this file to you under the Apache License,
 * Version 2.0 (the "License"); you may not use this file except
 * in compliance with the License.
 * You may obtain a copy of the License at
 *
 *     http://www.apache.org/licenses/LICENSE-2.0
 *
 * Unless required by applicable law or agreed to in writing,
 * software distributed under the License is distributed on an
 * "AS IS" BASIS, WITHOUT WARRANTIES OR CONDITIONS OF ANY
 * KIND, either express or implied. See the License for the
 * specific language governing permissions and limitations
 * under the License.
 */

import { IdentifiableComponentInterface, TestableComponentInterface } from "@wso2is/core/models";
import classNames from "classnames";
import React, { FunctionComponent, ReactElement, useEffect, useRef, useState } from "react";
import {
    Dropdown,
    DropdownItemProps,
    DropdownProps,
    PaginationProps,
    Pagination as SemanticPagination
} from "semantic-ui-react";

/**
 * Prop types for the pagination component.
 */
export interface PaginationPropsInterface extends PaginationProps, IdentifiableComponentInterface,
    TestableComponentInterface {

    /**
     * Additional CSS classes.
     */
    className?: string;
    /**
     * Current list count.
     */
    currentListSize?: number;
    /**
     * Disables the next button used in minimal pagination.
     */
    disableNextButton?: boolean;
    /**
     * Disables the previous button used in minimal pagination.
     */
    disablePreviousButton?: boolean;
    /**
     * Float direction.
     */
    float?: "left" | "right";
    /**
     * Label for items per page dropdown.
     */
    itemsPerPageDropdownLabel?: string;
    /**
     * Label for items per page lower limit.
     */
    itemsPerPageDropdownLowerLimit?: number;
    /**
     * Label for items per page dropdown multiple.
     */
    itemsPerPageDropdownMultiple?: number;
    /**
     * Label for items per page dropdown upper limit.
     */
    itemsPerPageDropdownUpperLimit?: number;
    /**
     * Minimal Mode toggle.
     */
    minimal?: boolean;
    /**
     * Overrides the default Next button text.
     */
    nextButtonText?: string;
    /**
     * Callback for items per page change.
     * @param {React.SyntheticEvent<HTMLElement>} event - Click event.
     * @param {DropdownProps} data - Data.
     */
    onItemsPerPageDropdownChange?: (event: React.SyntheticEvent<HTMLElement>, data: DropdownProps) => void;
    /**
     * Overrides the default Previous button text.
     */
    previousButtonText?: string;
    /**
     * Items per page dropdown visibility.
     */
    showItemsPerPageDropdown?: boolean;
    /**
     * Show/ Hide list summary.
     */
    showListSummary?: boolean;
    /**
     * Whether to show page numbers on minimal mode.
     */
    showPagesOnMinimalMode?: boolean;
    /**
     * Total size of the list.
     */
    totalListSize?: number;
    /**
     * Called when the page change event occurs.
     *
     * @param {React.MouseEvent<HTMLAnchorElement, MouseEvent>} event MouseEvent.
     * @param {PaginationProps} data Pagination props data.
     */
    onPageChange?: (event: React.MouseEvent<HTMLAnchorElement, MouseEvent>, data: PaginationProps) => void;
    /**
     * Toggles pagination reset.
     */
    resetPagination?: boolean;
    /**
     * Active page number.
     */
    activePage?: number;
<<<<<<< HEAD
=======
    /**
     * Hide the pagination bar wthout losing state.
     */
    hidden?: boolean;
>>>>>>> 587f0581
}

/**
 * Pagination component.
 *
 * @param {PaginationPropsInterface} props - Props injected in to the component.
 *
 * @return {React.ReactElement}
 */
export const Pagination: FunctionComponent<PaginationPropsInterface> = (
    props: PaginationPropsInterface
): ReactElement => {

    const [ activePage, setActivePage ] = useState<number>(1);

    const init = useRef(true);

    const {
        className,
        disableNextButton,
        disablePreviousButton,
        hidden,
        itemsPerPageDropdownLabel,
        itemsPerPageDropdownLowerLimit,
        itemsPerPageDropdownMultiple,
        itemsPerPageDropdownUpperLimit,
        minimal,
        nextButtonText,
        onItemsPerPageDropdownChange,
        onPageChange,
        previousButtonText,
        resetPagination,
        showItemsPerPageDropdown,
        showPagesOnMinimalMode,
        totalPages,
        activePage: activePageProp,
        [ "data-componentid" ]: componentId,
        [ "data-testid" ]: testId,
        ...rest
    } = props;

    const classes = classNames(
        "pagination-bar",
        {
            hidden
        },
        className
    );

    useEffect(() => {
        if (activePageProp === undefined || activePageProp === null) {
            return;
        }

        setActivePage(activePageProp);
    }, [ activePageProp ]);

    useEffect(() => {
        if (init.current) {
            init.current = false;
        } else {
            setActivePage(1);
        }
    }, [ resetPagination ]);

    const generatePageCountDropdownOptions = (): DropdownItemProps[] => {
        const options = [];

        for (let i = itemsPerPageDropdownLowerLimit; i <= itemsPerPageDropdownUpperLimit;
            i += itemsPerPageDropdownMultiple) {
            options.push({
                key: i,
                text: i,
                value: i
            });
        }

        return options;
    };

    /**
     * Reset the pagination page if the page limit changes.
     */
    const resetAll = (): void => {
        setActivePage(1);
        onPageChange(null, { activePage: 1, totalPages: totalPages });
    };

    /**
     * This is called when page change occurs.
     *
     * @param {React.MouseEvent<HTMLAnchorElement, MouseEvent>} event Mouse event.
     * @param {PaginationProps} data Semantic pagination props.
     */
    const pageChangeHandler = (event: React.MouseEvent<HTMLAnchorElement, MouseEvent>, data: PaginationProps): void => {
        setActivePage(parseInt(data.activePage.toString()));
        onPageChange(event, data);
    };

    /**
     * Renders the content based on the mode.
     * @return {React.ReactElement}
     */
    const renderChildren = (): ReactElement => {

        const ItemsPerPageDropdown: ReactElement = (
            showItemsPerPageDropdown && (
                <label className="page-limit-label">
                    { itemsPerPageDropdownLabel }
                    <Dropdown
                        data-componentid={ `${ componentId }-items-per-page-dropdown` }
                        data-testid={ `${ testId }-items-per-page-dropdown` }
                        className="labeled horizontal right page-limit-dropdown"
                        compact
                        defaultValue={ itemsPerPageDropdownLowerLimit }
                        options={ generatePageCountDropdownOptions() }
                        onChange={ (event: React.SyntheticEvent<HTMLElement>, data: DropdownProps) => {
                            resetAll();
                            onItemsPerPageDropdownChange(event, data);
                        } }
                        selection
                    />
                </label>
            )
        );

        if (minimal) {
            return (
                <>
                    { ItemsPerPageDropdown }
                    <SemanticPagination
                        { ...rest }
                        totalPages={ totalPages }
                        className="list-pagination"
                        data-componentid={ `${ componentId }-steps` }
                        data-testid={ `${ testId }-steps` }
                        activePage={ activePage }
                        onPageChange={ pageChangeHandler }
                        ellipsisItem={ null }
                        firstItem={ null }
                        lastItem={ null }
                        pageItem={ showPagesOnMinimalMode ? undefined : null }
                        prevItem={ {
                            "aria-label": "Previous Page",
                            content: previousButtonText,
                            disabled: disablePreviousButton !== undefined
                                ? disablePreviousButton
                                : (activePage === 1)
                        } }
                        nextItem={ {
                            "aria-label": "Next Page",
                            content: nextButtonText,
                            disabled: disableNextButton !== undefined
                                ? disableNextButton
                                : (activePage === totalPages)
                        } }
                    />
                </>
            );
        }

        return (
            <>
                { ItemsPerPageDropdown }
                <SemanticPagination
                    { ...rest }
                    totalPages={ totalPages }
                    className="list-pagination"
                    data-componentid={ `${ componentId }-steps` }
                    data-testid={ `${ testId }-steps` }
                    activePage={ activePage }
                    onPageChange={ pageChangeHandler }
                />
            </>
        );
    };

    return (
        <div
            className={ classes }
            data-componentid={ componentId }
            data-testid={ testId }
        >
            { renderChildren() }
        </div>
    );
};

/**
 * Prop types for the Pagination component.
 */
Pagination.defaultProps =  {
    "data-componentid": "pagination",
    "data-testid": "pagination",
    float: "right",
    itemsPerPageDropdownLabel: "Items per page",
    itemsPerPageDropdownLowerLimit: 10,
    itemsPerPageDropdownMultiple: 10,
    itemsPerPageDropdownUpperLimit: 50,
    minimal: false,
    nextButtonText: "Next",
    previousButtonText: "Previous",
    showItemsPerPageDropdown: false,
    showPagesOnMinimalMode: false
};<|MERGE_RESOLUTION|>--- conflicted
+++ resolved
@@ -118,13 +118,10 @@
      * Active page number.
      */
     activePage?: number;
-<<<<<<< HEAD
-=======
     /**
      * Hide the pagination bar wthout losing state.
      */
     hidden?: boolean;
->>>>>>> 587f0581
 }
 
 /**
