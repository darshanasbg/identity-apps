--- conflicted
+++ resolved
@@ -78,11 +78,8 @@
         [ "data-componentid" ]: componentId,
         [ "data-testid" ]: testId,
         padded,
-<<<<<<< HEAD
         pageTitle,
-=======
         componentAbovePageHeader,
->>>>>>> 60997dcb
         ...rest
     } = props;
 
@@ -100,13 +97,13 @@
     );
 
     return (
-<<<<<<< HEAD
         <>
             <Helmet>
                 <title>{ pageTitle }</title>
             </Helmet>
             <div className={layoutClasses} data-testid={testId} data-componentid={componentId}>
                 <div className={layoutContentClasses}>
+                    { componentAbovePageHeader && componentAbovePageHeader }
                     <PageHeader
                         action={action}
                         data-testid={`${testId}-page-header`}
@@ -116,19 +113,6 @@
                     {contentTopMargin && <Divider hidden />}
                     {children}
                 </div>
-=======
-        <div className={ layoutClasses } data-testid={ testId } data-componentid={ componentId }>
-            <div className={ layoutContentClasses }>
-                { componentAbovePageHeader && componentAbovePageHeader }
-                <PageHeader
-                    action={ action }
-                    data-testid={ `${ testId }-page-header` }
-                    data-componentid={ `${ componentId }-page-header` }
-                    { ...rest }
-                />
-                { contentTopMargin && <Divider hidden/> }
-                { children }
->>>>>>> 60997dcb
             </div>
         </>
     );
