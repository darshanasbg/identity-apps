--- conflicted
+++ resolved
@@ -103,7 +103,6 @@
                 );
             } else {
                 return (
-<<<<<<< HEAD
                     <>
                         { inputField.type === "textarea" && <label>{ inputField.label }</label> }
                         <Form.Input
@@ -129,34 +128,9 @@
                             onChange={ (event: React.ChangeEvent<HTMLInputElement>) => {
                                 handleChange(event.target.value, inputField.name);
                             } }
+                            autoFocus={ inputField.autoFocus || false }
                         />
                     </>
-=======
-                    <Form.Input
-                        label={ inputField.label }
-                        width={ inputField.width }
-                        error={
-                            isError
-                                ? {
-                                    content: errorMessages.map((errorMessage: string, index: number) => {
-                                        return <p key={ index }>{ errorMessage }</p>;
-                                    })
-                                }
-                                : false
-                        }
-                        type={ inputField.type }
-                        placeholder={ inputField.placeholder }
-                        name={ inputField.name }
-                        value={ form.get(inputField.name) || "" }
-                        onBlur={ (event: React.KeyboardEvent) => {
-                            handleBlur(event, inputField.name);
-                        } }
-                        onChange={ (event: React.ChangeEvent<HTMLInputElement>) => {
-                            handleChange(event.target.value, inputField.name);
-                        } }
-                        autoFocus={ inputField.autoFocus || false }
-                    />
->>>>>>> 581dc820
                 );
             }
         } else if (isSubmitField(inputField)) {
