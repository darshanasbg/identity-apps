{
    "private": true,
    "name": "@wso2is/myaccount",
    "version": "2.13.43",
    "description": "WSO2 Identity Server My Account",
    "author": "WSO2",
    "license": "Apache-2.0",
    "main": "index.js",
    "scripts": {
        "build": "pnpm build:prod",
        "build:prod": "pnpm nx run myaccount:build",
        "clean": "pnpm clean:build && pnpm clean:cache && pnpm clean:lock-files && pnpm clean:maven-folders && pnpm clean:themes:src && pnpm clean:node-modules",
        "clean:build": "pnpm rimraf build",
        "clean:cache": "pnpm rimraf cache",
        "clean:lock-files": "pnpm rimraf package-lock.json && pnpm rimraf pnpm-lock.yaml && pnpm rimraf yarn.lock",
        "clean:maven-folders": "pnpm rimraf target",
        "clean:node-modules": "pnpm rimraf node_modules",
        "clean:themes:src": "pnpm rimraf src/themes",
        "compile": "pnpm tsc -p tsconfig.json --incremental",
        "copy:themes:src": "node scripts/copy-themes-to-source.js",
        "lint": "pnpm run lint:all",
        "lint:all": "pnpm run lint:targeted -- .",
        "lint:autofix": "pnpm run lint:all -- --fix",
        "lint:targeted": "eslint --ext .js,.jsx,.ts,.tsx,.json --resolve-plugins-relative-to . --max-warnings=0",
        "postinstall": "node scripts/post-install.js",
        "poststart": "pnpm run postbuild",
        "prebuild": "node scripts/pre-build.js",
        "prestart": "pnpm run prebuild",
        "start": "pnpm prestart && pnpm nx run myaccount:serve && pnpm poststart",
        "start:profile": "pnpm run start -- --env ENABLE_BUILD_PROFILER=true",
        "start:verbose": "pnpm run start -- --env LOG_LEVEL=verbose",
        "test": "jest --passWithNoTests",
        "test:coverage": "jest --passWithNoTests --coverage --collect-coverage",
        "test:watch": "pnpm run test -- --watch",
        "typecheck": "pnpm run compile"
    },
    "dependencies": {
        "@asgardeo/auth-react": "^5.1.2",
        "@babel/polyfill": "^7.0.0",
        "@mui/material": "^5.13.0",
        "@mui/system": "^5.12.3",
        "@oxygen-ui/react": "^2.0.0",
        "@oxygen-ui/react-icons": "^2.0.0",
        "@wso2is/access-control": "^3.3.6",
<<<<<<< HEAD
        "@wso2is/admin.organizations.v1": "^2.26.62",
        "@wso2is/admin.userstores.v1": "^2.26.21",
        "@wso2is/common.branding.v1": "^2.25.35",
=======
        "@wso2is/admin.organizations.v1": "^2.26.64",
        "@wso2is/common.branding.v1": "^2.25.37",
>>>>>>> b9124337
        "@wso2is/core": "^2.5.2",
        "@wso2is/forms": "^2.3.6",
        "@wso2is/i18n": "^2.14.2",
        "@wso2is/react-components": "^2.8.12",
        "@wso2is/theme": "^2.4.6",
        "@wso2is/validation": "^2.4.0",
        "axios": "^0.19.2",
        "history": "^4.9.0",
        "i18next": "^21.9.1",
        "i18next-browser-languagedetector": "^6.1.5",
        "i18next-xhr-backend": "^3.2.2",
        "lodash-es": "^4.17.21",
        "moment": "^2.24.0",
        "path-browserify": "^1.0.1",
        "postcss-loader": "^3.0.0",
        "qrcode.react": "^1.0.0",
        "react": "^18.2.0",
        "react-dom": "^18.2.0",
        "react-helmet": "^5.2.1",
        "react-i18next": "^11.18.5",
        "react-notification-system": "^0.4.0",
        "react-redux": "^7.2.9",
        "react-router-dom": "^4.3.1",
        "react-top-loading-bar": "^1.2.0",
        "redux": "^4.0.4",
        "redux-thunk": "^2.3.0",
        "regenerator-runtime": "^0.13.9",
        "semantic-ui-react": "^2.1.3",
        "swr": "^2.0.0",
        "uuid": "^8.3.0"
    },
    "devDependencies": {
        "@testing-library/jest-dom": "^6.4.2",
        "@types/history": "^4.7.3",
        "@types/jest": "^29.5.12",
        "@types/lodash-es": "^4.17.4",
        "@types/node": "^13.9.2",
        "@types/react": "^18.0.18",
        "@types/react-dom": "^18.0.6",
        "@types/react-notification-system": "0.2.39",
        "@types/react-redux": "^7.1.25",
        "@types/react-router": "^5.1.18",
        "@types/react-router-dom": "^5.1.3",
        "@types/redux-mock-store": "^1.0.2",
        "@types/uuid": "^9.0.1",
        "@types/webpack-env": "^1.16.0",
        "@typescript-eslint/eslint-plugin": "^6.5.0",
        "@typescript-eslint/parser": "^6.5.0",
        "connect-history-api-fallback": "^2.0.0",
        "copy-webpack-plugin": "^12.0.2",
        "css-loader": "^1.0.0",
        "eslint": "8.46.0",
        "eslint-plugin-import": "^2.20.2",
        "eslint-plugin-jest-dom": "^4.0.1",
        "eslint-plugin-jsonc": "^2.15.1",
        "eslint-plugin-react": "7.30.0",
        "eslint-plugin-react-hooks": "^4.0.0",
        "eslint-plugin-testing-library": "^5.0.5",
        "eslint-webpack-plugin": "^3.1.1",
        "jest": "^29.7.0",
        "jest-environment-jsdom": "^26.3.0",
        "jest-environment-jsdom-global": "^4.0.0",
        "json-minimizer-webpack-plugin": "^5.0.0",
        "msw": "^0.36.8",
        "process": "^0.11.10",
        "react-refresh": "^0.9.0",
        "redux-devtools-extension": "^2.13.8",
        "rimraf": "^3.0.2",
        "style-loader": "^0.23.1",
        "thread-loader": "^2.1.3",
        "ts-jest": "^29.1.2",
        "typescript": "^4.6.4"
    },
    "browserslist": [
        "> 0.2%"
    ]
}<|MERGE_RESOLUTION|>--- conflicted
+++ resolved
@@ -42,14 +42,9 @@
         "@oxygen-ui/react": "^2.0.0",
         "@oxygen-ui/react-icons": "^2.0.0",
         "@wso2is/access-control": "^3.3.6",
-<<<<<<< HEAD
-        "@wso2is/admin.organizations.v1": "^2.26.62",
-        "@wso2is/admin.userstores.v1": "^2.26.21",
-        "@wso2is/common.branding.v1": "^2.25.35",
-=======
         "@wso2is/admin.organizations.v1": "^2.26.64",
+        "@wso2is/admin.userstores.v1": "^2.26.22",
         "@wso2is/common.branding.v1": "^2.25.37",
->>>>>>> b9124337
         "@wso2is/core": "^2.5.2",
         "@wso2is/forms": "^2.3.6",
         "@wso2is/i18n": "^2.14.2",
