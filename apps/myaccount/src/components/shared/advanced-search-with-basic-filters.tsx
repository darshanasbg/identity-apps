/**
 * Copyright (c) 2020, WSO2 Inc. (http://www.wso2.org) All Rights Reserved.
 *
 * WSO2 Inc. licenses this file to you under the Apache License,
 * Version 2.0 (the "License"); you may not use this file except
 * in compliance with the License.
 * You may obtain a copy of the License at
 *
 *     http://www.apache.org/licenses/LICENSE-2.0
 *
 * Unless required by applicable law or agreed to in writing,
 * software distributed under the License is distributed on an
 * "AS IS" BASIS, WITHOUT WARRANTIES OR CONDITIONS OF ANY
 * KIND, either express or implied. See the License for the
 * specific language governing permissions and limitations
 * under the License.
 */

import { TestableComponentInterface } from "@wso2is/core/models";
import { SearchUtils } from "@wso2is/core/utils";
import { DropdownChild, Field, Forms } from "@wso2is/forms";
import { AdvancedSearch, AdvancedSearchPropsInterface, LinkButton, PrimaryButton } from "@wso2is/react-components";
import React, { FunctionComponent, ReactElement, useState } from "react";
import { useTranslation } from "react-i18next";
import { Divider, Form, Grid } from "semantic-ui-react";
import { getAdvancedSearchIcons } from "../../configs";

/**
 * Filter attribute field identifier.
 * @type {string}
 */
const FILTER_ATTRIBUTE_FIELD_IDENTIFIER = "filterAttribute";

/**
 * Filter condition field identifier.
 * @type {string}
 */
const FILTER_CONDITION_FIELD_IDENTIFIER = "filterCondition";

/**
 * Filter value field identifier.
 * @type {string}
 */
const FILTER_VALUES_FIELD_IDENTIFIER = "filterValues";

/**
 * Prop types for the application search component.
 */
export interface AdvancedSearchWithBasicFiltersPropsInterface extends
    StrictAdvancedSearchWithBasicFiltersPropsInterface,
    TestableComponentInterface {
    
    [ key: string ]: any;
}

/**
 * Strict prop types for the application search component.
 */
export interface StrictAdvancedSearchWithBasicFiltersPropsInterface extends TestableComponentInterface {
    /**
     * Default Search attribute. ex: "name"
     */
    defaultSearchAttribute: string;
    /**
     * Default Search operator. ex: "co"
     */
    defaultSearchOperator: string;
    /**
     * Position of the search dropdown.
     */
    dropdownPosition?: AdvancedSearchPropsInterface["dropdownPosition"];
    /**
     * Callback to be triggered on filter query change.
     */
    onFilter: (query: string) => void;
    /**
     * Filter attributes options.
     */
    filterAttributeOptions: DropdownChild[];
    /**
     * Filter attribute placeholder.
     */
    filterAttributePlaceholder?: string;
    /**
     * Filter condition options.
     */
    filterConditionOptions?: DropdownChild[];
    /**
     * Filter conditions placeholder.
     */
    filterConditionsPlaceholder?: string;
    /**
     * Filter value placeholder.
     */
    filterValuePlaceholder?: string;
    /**
     * Search input placeholder.
     */
    placeholder: string;
    /**
     * Submit button text.
     */
    submitButtonLabel?: string;
    /**
     * Reset button text.
     */
    resetButtonLabel?: string;
    /**
     * Show reset button flag.
     */
    showResetButton?: boolean;
    /**
     * Manually trigger query clear action from outside.
     */
    triggerClearQuery?: boolean;
}

/**
 * Advanced search component with SCIM like basic filters form.
 *
 * @param {AdvancedSearchWithBasicFiltersPropsInterface} props - Props injected to the component.
 * @return {React.ReactElement}
 */
export const AdvancedSearchWithBasicFilters: FunctionComponent<AdvancedSearchWithBasicFiltersPropsInterface> = (
    props: AdvancedSearchWithBasicFiltersPropsInterface
): ReactElement => {

    const {
        defaultSearchAttribute,
        defaultSearchOperator,
        dropdownPosition,
        filterAttributeOptions,
        filterConditionOptions,
        filterConditionsPlaceholder,
        filterAttributePlaceholder,
        filterValuePlaceholder,
        onFilter,
        placeholder,
        resetButtonLabel,
        showResetButton,
        submitButtonLabel,
        triggerClearQuery,
        [ "data-testid" ]: testId,
        ...rest
    } = props;

    const { t } = useTranslation();

    const [ isFormSubmitted, setIsFormSubmitted ] = useState(false);
    const [ externalSearchQuery, setExternalSearchQuery ] = useState("");

    /**
     * Handles the form submit.
     *
     * @param {Map<string, string | string[]>} values - Form values.
     */
    const handleFormSubmit = (values: Map<string, string | string[]>): void => {
        const query = values.get(FILTER_ATTRIBUTE_FIELD_IDENTIFIER)
            + " "
            + values.get(FILTER_CONDITION_FIELD_IDENTIFIER)
            + " "
            + values.get(FILTER_VALUES_FIELD_IDENTIFIER);

        setExternalSearchQuery(query);
        onFilter(query);
        setIsFormSubmitted(true);
    };

    /**
     * Handles the search query submit.
     *
     * @param {boolean} processQuery - Flag to enable query processing.
     * @param {string} query - Search query.
     */
    const handleSearchQuerySubmit = (processQuery: boolean, query: string): void => {
        if (!processQuery) {
            onFilter(query);
            return;
        }

        onFilter(SearchUtils.buildSearchQuery(query));
    };

    /**
     * Handles the submitted state reset action.
     */
    const handleResetSubmittedState = (): void => {
        setIsFormSubmitted(false);
    };

    /**
     * Handles the external search query clear action.
     */
    const handleExternalSearchQueryClear = (): void => {
        setExternalSearchQuery("");
    };

    /**
     * Default filter condition options.
     *
     * @type {({text: string; value: string})[]}
     */
    const defaultFilterConditionOptions = [
        {
            text: t("common:startsWith"),
            value: "sw"
        },
        {
            text: t("common:endsWith"),
            value: "ew"
        },
        {
            text: t("common:contains"),
            value: "co"
        },
        {
            text: t("common:equals"),
            value: "eq"
        }
    ];

    return (
        <AdvancedSearch
            aligned="left"
<<<<<<< HEAD
            clearButtonPopupLabel={ t("console:common.advancedSearch.popups.clear") }
            clearIcon={ AdvancedSearchIcons.clear }
=======
            clearButtonPopupLabel={ t("userPortal:components.advancedSearch.popups.clear") }
            clearIcon={ getAdvancedSearchIcons().clear }
>>>>>>> 5939873c
            defaultSearchStrategy={ defaultSearchAttribute + " " + defaultSearchOperator }
            dropdownTriggerPopupLabel={ t("console:common.advancedSearch.popups.dropdown") }
            hintActionKeys={ t("console:common.advancedSearch.hints.querySearch.actionKeys") }
            hintLabel={ t("console:common.advancedSearch.hints.querySearch.label") }
            onExternalSearchQueryClear={ handleExternalSearchQueryClear }
            onSearchQuerySubmit={ handleSearchQuerySubmit }
            placeholder={ placeholder }
            resetSubmittedState={ handleResetSubmittedState }
            searchOptionsHeader={ t("console:common.advancedSearch.options.header") }
            externalSearchQuery={ externalSearchQuery }
            submitted={ isFormSubmitted }
            dropdownPosition={ dropdownPosition }
            triggerClearQuery={ triggerClearQuery }
            data-testid={ testId }
            { ...rest }
        >
            <Grid>
                <Grid.Row columns={ 1 }>
                    <Grid.Column width={ 16 }>
                        <Forms onSubmit={ (values) => handleFormSubmit(values) }>
                            <Field
                                children={
                                    filterAttributeOptions.map((attribute, index) => {
                                        return {
                                            key: index,
                                            text: attribute.text,
                                            value: attribute.value
                                        };
                                    })
                                }
                                // TODO: Enable this once default value is working properly for the dropdowns.
                                // readOnly={ filterAttributeOptions.length === 1 }
                                label={ t("console:common.advancedSearch.form.inputs.filterAttribute.label") }
                                name={ FILTER_ATTRIBUTE_FIELD_IDENTIFIER }
                                placeholder={
                                    filterAttributePlaceholder
                                        ? filterAttributePlaceholder
                                        : t("console:common.advancedSearch.form.inputs.filterAttribute" +
                                        ".placeholder")
                                }
                                required={ true }
                                requiredErrorMessage={
                                    t("console:common.advancedSearch.form.inputs.filterAttribute" +
                                        ".validations.empty")
                                }
                                type="dropdown"
                                data-testid={ `${ testId }-filter-attribute-dropdown` }
                            />
                            <Form.Group widths='equal'>
                                <Field
                                    children={
                                        filterConditionOptions
                                            ? filterConditionOptions.map((attribute, index) => {
                                                return {
                                                    key: index,
                                                    text: attribute.text,
                                                    value: attribute.value
                                                };
                                            })
                                            : defaultFilterConditionOptions.map((attribute, index) => {
                                                return {
                                                    key: index,
                                                    text: attribute.text,
                                                    value: attribute.value
                                                };
                                            })
                                    }
                                    label={
                                        t("console:common.advancedSearch.form.inputs.filterCondition.label")
                                    }
                                    name={ FILTER_CONDITION_FIELD_IDENTIFIER }
                                    placeholder={
                                        filterConditionsPlaceholder
                                            ? filterConditionsPlaceholder
                                            : t("console:common.advancedSearch.form.inputs.filterCondition" +
                                            ".placeholder")
                                    }
                                    required={ true }
                                    requiredErrorMessage={ t("console:common.advancedSearch.form.inputs" +
                                        ".filterCondition.validations.empty") }
                                    type="dropdown"
                                    data-testid={ `${ testId }-filter-condition-dropdown` }
                                />
                                <Field
                                    label={ t("console:common.advancedSearch.form.inputs.filterValue.label") }
                                    name={ FILTER_VALUES_FIELD_IDENTIFIER }
                                    placeholder={
                                        filterValuePlaceholder
                                            ? filterValuePlaceholder
                                            : t("console:common.advancedSearch.form.inputs.filterValue" +
                                            ".placeholder")
                                    }
                                    required={ true }
                                    requiredErrorMessage={ t("console:common.advancedSearch.form.inputs" +
                                        ".filterValue.validations.empty") }
                                    type="text"
                                    data-testid={ `${ testId }-filter-value-input` }
                                />
                            </Form.Group>
                            <Divider hidden/>
                            <Form.Group inline>
                                <PrimaryButton
                                    size="small"
                                    type="submit"
                                    data-testid={ `${ testId }-search-button` }
                                >
                                    { submitButtonLabel ? submitButtonLabel : t("common:search") }
                                </PrimaryButton>
                                {
                                    showResetButton && (
                                        <LinkButton
                                            size="small"
                                            type="reset"
                                            data-testid={ `${ testId }-reset-button` }
                                        >
                                            { resetButtonLabel ? resetButtonLabel : t("common:resetFilters") }
                                        </LinkButton>
                                    )
                                }
                            </Form.Group>
                        </Forms>
                    </Grid.Column>
                </Grid.Row>
            </Grid>
        </AdvancedSearch>
    );
};

/**
 * Default props for the component.
 * See type definitions in {@link AdvancedSearchPropsInterface}
 */
AdvancedSearchWithBasicFilters.defaultProps = {
    "data-testid": "advanced-search",
    dropdownPosition: "bottom left",
    showResetButton: true
};<|MERGE_RESOLUTION|>--- conflicted
+++ resolved
@@ -222,13 +222,8 @@
     return (
         <AdvancedSearch
             aligned="left"
-<<<<<<< HEAD
             clearButtonPopupLabel={ t("console:common.advancedSearch.popups.clear") }
-            clearIcon={ AdvancedSearchIcons.clear }
-=======
-            clearButtonPopupLabel={ t("userPortal:components.advancedSearch.popups.clear") }
             clearIcon={ getAdvancedSearchIcons().clear }
->>>>>>> 5939873c
             defaultSearchStrategy={ defaultSearchAttribute + " " + defaultSearchOperator }
             dropdownTriggerPopupLabel={ t("console:common.advancedSearch.popups.dropdown") }
             hintActionKeys={ t("console:common.advancedSearch.hints.querySearch.actionKeys") }
