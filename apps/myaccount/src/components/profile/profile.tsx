/**
 * Copyright (c) 2019, WSO2 Inc. (http://www.wso2.org) All Rights Reserved.
 *
 * WSO2 Inc. licenses this file to you under the Apache License,
 * Version 2.0 (the "License"); you may not use this file except
 * in compliance with the License.
 * You may obtain a copy of the License at
 *
 *     http://www.apache.org/licenses/LICENSE-2.0
 *
 * Unless required by applicable law or agreed to in writing,
 * software distributed under the License is distributed on an
 * "AS IS" BASIS, WITHOUT WARRANTIES OR CONDITIONS OF ANY
 * KIND, either express or implied. See the License for the
 * specific language governing permissions and limitations
 * under the License
 */

import { updateProfileImageURL } from "@wso2is/core/api";
import { ProfileConstants } from "@wso2is/core/constants";
import {
    getUserNameWithoutDomain,
    hasRequiredScopes,
    isFeatureEnabled,
    resolveUserDisplayName,
    resolveUserEmails
} from "@wso2is/core/helpers";
import { SBACInterface, TestableComponentInterface } from "@wso2is/core/models";
import { CommonUtils, ProfileUtils } from "@wso2is/core/utils";
import { Field, Forms, Validation } from "@wso2is/forms";
import { EditAvatarModal, LinkButton, PrimaryButton, UserAvatar } from "@wso2is/react-components";
import { FormValidation } from "@wso2is/validation";
import isEmpty from "lodash-es/isEmpty";
import React, { FunctionComponent, MouseEvent, useEffect, useState } from "react";
import { Trans, useTranslation } from "react-i18next";
import { useDispatch, useSelector } from "react-redux";
import { DropdownItemProps, Form, Grid, Icon, List, Placeholder, Popup, Responsive } from "semantic-ui-react";
import { updateProfileInfo } from "../../api";
import { AppConstants, CommonConstants } from "../../constants";
import * as UIConstants from "../../constants/ui-constants";
import { AlertInterface, AlertLevels, AuthStateInterface, FeatureConfigInterface, ProfileSchema } from "../../models";
import { AppState } from "../../store";
import { getProfileInformation, setActiveForm } from "../../store/actions";
import { EditSection, SettingsSection } from "../shared";
import { MobileUpdateWizard } from "../shared/mobile-update-wizard";
import { commonConfig } from "../../extensions";

/**
 * Prop types for the basic details component.
 * Also see {@link Profile.defaultProps}
 */
interface ProfileProps extends SBACInterface<FeatureConfigInterface>, TestableComponentInterface {
    onAlertFired: (alert: AlertInterface) => void;
}

/**
 * Basic details component.
 *
 * @param {ProfileProps} props - Props injected to the basic details component.
 * @return {JSX.Element}
 */
export const Profile: FunctionComponent<ProfileProps> = (props: ProfileProps): JSX.Element => {

    const {
        onAlertFired,
        featureConfig,
        ["data-testid"]: testId
    } = props;
    const { t } = useTranslation();
    const dispatch = useDispatch();

    const profileDetails: AuthStateInterface = useSelector((state: AppState) => state.authenticationInformation);
    const isProfileInfoLoading: boolean = useSelector((state: AppState) => state.loaders.isProfileInfoLoading);
    const isSCIMEnabled: boolean = useSelector((state: AppState) => state.profile.isSCIMEnabled);
    const profileSchemaLoader: boolean = useSelector((state: AppState) => state.loaders.isProfileSchemaLoading);
    const isReadOnlyUser = useSelector((state: AppState) => state.authenticationInformation.profileInfo.isReadOnly);
    const config = useSelector((state: AppState) => state.config);

    const activeForm: string = useSelector((state: AppState) => state.global.activeForm);

    const [ profileInfo, setProfileInfo ] = useState(new Map<string, string>());
    const [ profileSchema, setProfileSchema ] = useState<ProfileSchema[]>();
    const [ isEmailPending, setEmailPending ] = useState<boolean>(false);
    const [ userId, setUserId ] = useState<string>(null);
    const [ showEditAvatarModal, setShowEditAvatarModal ] = useState<boolean>(false);
    const [ showMobileUpdateWizard, setShowMobileUpdateWizard ] = useState<boolean>(false);
    const [ countryList, setCountryList ] = useState<DropdownItemProps[]>([]);
    const allowedScopes: string = useSelector((state: AppState) => state?.authenticationInformation?.scope);

    /**
     * Set the userId.
     */
    useEffect(() => {

        setUserId(profileDetails.profileInfo.id);
    }, [profileDetails])

    /**
     * Set the if the email verification is pending.
     */
    useEffect(() => {
        if (profileDetails?.profileInfo?.pendingEmails && !isEmpty(profileDetails?.profileInfo?.pendingEmails)) {
            setEmailPending(true);
        }
    }, [ profileDetails?.profileInfo?.pendingEmails ]);

    /**
     * dispatch getProfileInformation action if the profileDetails object is empty
     */
    useEffect(() => {
        if (isEmpty(profileDetails.profileInfo)) {
            dispatch(getProfileInformation());
        }
    }, []);

    /**
     * Sort the elements of the profileSchema state according by the displayOrder attribute in the ascending order.
     */
    useEffect(() => {
        const sortedSchemas = ProfileUtils.flattenSchemas([...profileDetails.profileSchemas])
            .sort((a: ProfileSchema, b: ProfileSchema) => {
                if (!a.displayOrder) {
                    return -1;
                } else if (!b.displayOrder) {
                    return 1;
                } else {
                    return parseInt(a.displayOrder, 10) - parseInt(b.displayOrder, 10);
                }
            });

        setProfileSchema(sortedSchemas);

    }, [profileDetails.profileSchemas]);

    /**
     * This also maps profile info to the schema.
     */
    useEffect(() => {
        if (!isEmpty(profileSchema) && !isEmpty(profileDetails) && !isEmpty(profileDetails.profileInfo)) {
            const tempProfileInfo: Map<string, string> = new Map<string, string>();

            profileSchema.forEach((schema: ProfileSchema) => {
                const schemaNames = schema.name.split(".");

                if (schemaNames.length === 1) {
                    if (schemaNames[0] === "emails") {
                        if (profileDetails?.profileInfo?.pendingEmails?.length > 0) {
                            tempProfileInfo.set(schema.name,
                                profileDetails.profileInfo.pendingEmails[0].value as string);
                        } else {
                            const primaryEmail = profileDetails.profileInfo[schemaNames[0]] &&
                                profileDetails.profileInfo[schemaNames[0]]
                                .find((subAttribute) => typeof subAttribute === "string");

                            // Set the primary email value.
                            tempProfileInfo.set(schema.name, primaryEmail);
                        }
                    } else {
                        if (schema.extended
                            && profileDetails?.profileInfo[ProfileConstants.SCIM2_ENT_USER_SCHEMA]
                            && profileDetails?.profileInfo[ProfileConstants.SCIM2_ENT_USER_SCHEMA][schemaNames[0]]) {
                            tempProfileInfo.set(
                                schema.name,
                                profileDetails?.profileInfo[ProfileConstants.SCIM2_ENT_USER_SCHEMA]
                                ? profileDetails?.profileInfo[ProfileConstants.SCIM2_ENT_USER_SCHEMA][schemaNames[0]]
                                : ""
                            );
                            return;
                        }

                        if (schema.extended
                            && profileDetails?.profileInfo[ProfileConstants.SCIM2_WSO2_CUSTOM_SCHEMA]
                            && profileDetails?.profileInfo[ProfileConstants.SCIM2_WSO2_CUSTOM_SCHEMA][schemaNames[0]]) {
                            tempProfileInfo.set(
                                schema.name,
                                profileDetails?.profileInfo[ProfileConstants.SCIM2_WSO2_CUSTOM_SCHEMA]
                                ? profileDetails?.profileInfo[ProfileConstants.SCIM2_WSO2_CUSTOM_SCHEMA][schemaNames[0]]
                                : ""
                            );
                            return;
                        }

                        tempProfileInfo.set(schema.name, profileDetails.profileInfo[schemaNames[0]]);
                    }
                } else {
                    if (schemaNames[0] === "name") {
                        tempProfileInfo.set(schema.name, profileDetails.profileInfo[schemaNames[0]][schemaNames[1]]);
                    } else {
                        if (schema.extended) {
                            tempProfileInfo.set(schema.name,
                                profileDetails?.profileInfo[ProfileConstants.SCIM2_ENT_USER_SCHEMA]?.[schemaNames[0]]
                                    ? profileDetails
                                    ?.profileInfo[ProfileConstants.SCIM2_ENT_USER_SCHEMA][schemaNames[0]][schemaNames[1]]
                                    : "");
                        } else {
                            const subValue = profileDetails.profileInfo[schemaNames[0]]
                                && profileDetails.profileInfo[schemaNames[0]]
                                    .find((subAttribute) => subAttribute.type === schemaNames[1]);
                            if (schemaNames[0] === "addresses") {
                                tempProfileInfo.set(
                                    schema.name,
                                    subValue ? subValue.formatted : ""
                                );
                            } else {
                                tempProfileInfo.set(
                                    schema.name,
                                    subValue ? subValue.value : ""
                                );
                            }
                        }
                    }
                }
            });

            setProfileInfo(tempProfileInfo);
        }
    }, [profileSchema, profileDetails.profileInfo]);

    /**
     * This will load the countries to the dropdown.
     */
    useEffect(() => {
        setCountryList(CommonUtils.getCountryList());
    }, []);

    /**
     * The following method handles the `onSubmit` event of forms.
     *
     * @param values
     * @param formName
     * @param isExtended
     * @param schema {ProfileSchema}
     */
    const handleSubmit = (
        values: Map<string, string | string[]>,
        formName: string,
        isExtended: boolean,
        schema: ProfileSchema
    ): void => {
        const data = {
            Operations: [
                {
                    op: "replace",
                    value: {}
                }
            ],
            schemas: ["urn:ietf:params:scim:api:messages:2.0:PatchOp"]
        };

        let value: any = {};

        const schemaNames = formName.split(".");

        if (ProfileUtils.isMultiValuedSchemaAttribute(profileSchema, schemaNames[0]) ||
            schemaNames[0] === "phoneNumbers") {
            const attributeValues = [];

            if (schemaNames.length === 1) {
                // List of sub attributes.
                const subValue = profileDetails.profileInfo[schemaNames[0]]
                    && profileDetails.profileInfo[schemaNames[0]]
                        .filter((subAttribute) => typeof subAttribute === "object");

                if (subValue && subValue.length > 0) {
                    subValue.map((value) => {
                        attributeValues.push(value);
                    });
                }

                // This is required as the api doesn't support
                // patching the attribute at the sub attribute level.
                value = {
                    [schemaNames[0]]: [
                        ...attributeValues,
                        values?.get(formName)
                    ]
                };

                if (values.get(formName)) {
                    value = {
                        ...value,
                        [ProfileConstants.SCIM2_ENT_USER_SCHEMA]: {
                            "verifyEmail": true
                        }
                    };
                }
            } else {
                let primaryValue = "";

                // The primary value of the email attribute.
                if (schemaNames[0] === "emails" && profileDetails?.profileInfo[schemaNames[0]]) {
                    primaryValue = profileDetails.profileInfo[schemaNames[0]]
                        && profileDetails.profileInfo[schemaNames[0]]
                            .find((subAttribute) => typeof subAttribute === "string");
                }

                // List of sub attributes.
                const subValues = profileDetails.profileInfo[schemaNames[0]]
                    && profileDetails.profileInfo[schemaNames[0]]
                        .filter((subAttribute) => typeof subAttribute ===  "object");

                if (subValues && subValues.length > 0) {
                    subValues.map((value) => {
                        attributeValues.push(value);
                    });
                }

                // This is required as the api doesn't support
                // patching the attribute at the sub attribute level.
                value = {
                    [schemaNames[0]]: [
                        ...attributeValues,
                        primaryValue,
                        {
                            type: schemaNames[1],
                            value: values.get(formName)
                        }
                ]
                };

                if (primaryValue) {
                    value = {
                        ...value,
                        [ProfileConstants.SCIM2_ENT_USER_SCHEMA]: {
                            "verifyEmail": true
                        }
                    };
                }
            }
        } else {
            if (schemaNames.length === 1) {
                if (isExtended) {
                    value = {
                        [schema.schemaId]: {
                            [schemaNames[0]]: values.get(formName)
                        }
                    };
                } else {
                    value = { [schemaNames[0]]: values.get(formName) };
                }
            } else {
                if (isExtended) {
                    value = {
                        [schema.schemaId]: {
                            [schemaNames[0]]: {
                                [schemaNames[1]]: values.get(formName)
                            }
                        }
                    };
                } else if (schemaNames[0] === "name") {
                    value = {
                        name: { [schemaNames[1]]: values.get(formName) }
                    };
                } else if (schemaNames[0] === "addresses") {
                    value = {
                        [schemaNames[0]]: [
                            {
                                type: schemaNames[1],
                                formatted: values.get(formName)
                            }
                        ]
                    };
                    // This is required as the api doesn't support patching the address attributes at the
                    // sub attribute level using 'replace' operation.
                    data.Operations[0].op = "add";
                } else {
                    value = {
                        [schemaNames[0]]: [
                            {
                                type: schemaNames[1],
                                value: values.get(formName)
                            }
                        ]
                    };
                }
            }
        }

        /**
         * If the user belongs to a user-store other than the
         * primary user-store, the value must be in format i.e.,
         * `USER-STORE/username`. Since we bind only the username
         * to the form field value, user does not see the -
         * `USER-STORE/` segment. This block will re append the
         * value to the expected format.
         */
        const attrKey = "userName";
        if (attrKey in value) {
            const oldValue = profileInfo?.get(schema?.name);
            if (oldValue?.indexOf("/") > -1) {
                const fragments = oldValue.split("/");
                if (fragments?.length > 1) {
                    value[attrKey] = `${ fragments[0] }/${ value[attrKey] }`;
                }
            }
        }

        data.Operations[0].value = value;
        updateProfileInfo(data).then((response) => {
            if (response.status === 200) {
                onAlertFired({
                    description: t(
                        "myAccount:components.profile.notifications.updateProfileInfo.success.description"
                    ),
                    level: AlertLevels.SUCCESS,
                    message: t(
                        "myAccount:components.profile.notifications.updateProfileInfo.success.message"
                    )
                });

                // Re-fetch the profile information
                dispatch(getProfileInformation(true));
            }
        }).catch(error => {
            onAlertFired({
                description: error?.detail ?? t(
                    "myAccount:components.profile.notifications.updateProfileInfo.genericError.description"
                ),
                level: AlertLevels.ERROR,
                message: error?.message ?? t(
                    "myAccount:components.profile.notifications.updateProfileInfo.genericError.message"
                )
            });
        });

        // Hide corresponding edit view
        dispatch(setActiveForm(null));
    };

    /**
     * This takes the schema name and a type and sees if the schema is of the specified type
     * @param {string} schema The schema name eg: 'emails.workEmail'
     * @param {string}type The type to check for eg: 'emails'
     *
     * @returns {boolean} True/False
     */
    const checkSchemaType = (schema: string, type: string): boolean => {
        return schema.split(".").filter((name) => {
            return name === type;
        }).length > 0;
    };

    /**
     * Resolves the current schema value to the form value.
     * @return {string} schema form value
     */
    const resolveProfileInfoSchemaValue = (schema: ProfileSchema): string => {

        let schemaFormValue = profileInfo.get(schema.name);

        /**
         * Remove the user-store-name prefix from the userName
         * Match case applies only for secondary user-store.
         *
         * Transforms the value: -
         * USER-STORE/userNameString => userNameString
         */
        if (schema.name === "userName") {
            schemaFormValue = getUserNameWithoutDomain(schemaFormValue);
        }

        return schemaFormValue;

    };

    /**
     * This function generates the Edit Section based on the input Profile Schema
     * @param {Profile Schema} schema
     */
    const generateSchemaForm = (schema: ProfileSchema): JSX.Element => {

        /**
         * Makes the "Username" field a READ_ONLY field. By default the
         * server SCIM2 endpoint sends it as a "READ_WRITE" property.
         * We are able to enable/disable read-only mode for specific
         * claim dialects in user-store(s). However, it does not apply to
         * all the tenants.
         *
         * Since we only interested in checking `username` we check the
         * {@code isProfileUsernameReadonly} condition at top level. So,
         * if it is {@code false} by default then we won't check the `name`
         * unnecessarily.
         *
         * Match case explanation:-
         * Ideally it should be the exact attribute name {@code http://wso2.org/claims/username}
         * `username`. But we will transform the {@code schema.name}
         * and {@code schema.displayName} to a lowercase string and then check
         * the value matches.
         */
        const isProfileUsernameReadonly: boolean = config.ui.isProfileUsernameReadonly;
        if (isProfileUsernameReadonly) {
            const { displayName, name } = schema;
            const usernameClaim = "username";
            if (name?.toLowerCase() === usernameClaim || displayName?.toLowerCase() === usernameClaim) {
                schema.mutability = ProfileConstants.READONLY_SCHEMA;
            }
        }

        if (activeForm === CommonConstants.PERSONAL_INFO+schema.name) {
            const fieldName = t("myAccount:components.profile.fields." + schema.name.replace(".", "_"),
                { defaultValue: schema.displayName }
            );

            // Define the field placeholder for text fields.
            let innerPlaceholder = t("myAccount:components.profile.forms.generic." +
                "inputs.placeholder",
                {
                    fieldName: fieldName.toLowerCase()
                } );
            // Concatenate the date format for the birth date field.
            if (schema.name === ProfileConstants.SCIM2_SCHEMA_DICTIONARY.get("DOB")) {
                innerPlaceholder += " in the format YYYY-MM-DD";
            }
            return (
                isFeatureEnabled(
                    featureConfig?.personalInfo,
                    AppConstants.FEATURE_DICTIONARY.get("PROFILEINFO_MOBILE_VERIFICATION")
                ) && checkSchemaType(schema.name, "mobile")
                ? (
                    <EditSection data-testid={ `${testId}-schema-mobile-editing-section` }>
                        <p>
                            { t("myAccount:components.profile.messages.mobileVerification.content") }
                        </p>
                        <Grid padded={ true }>
                            <Grid.Row columns={ 2 }>
                                < Grid.Column mobile={ 6 } tablet={ 6 } computer={ 4 } className="first-column">
                                    <List.Content>{ fieldName }</List.Content>
                                </Grid.Column>
                                <Grid.Column mobile={ 8 } tablet={ 8 } computer={ 10 }>
                                    <List.Content>
                                        <List.Description>
                                            {
                                                isProfileInfoLoading || profileSchemaLoader
                                                    ? (
                                                        <Placeholder><Placeholder.Line /></Placeholder>
                                                    )
                                                    : profileInfo.get(schema.name)
                                                    || (
                                                        <a
                                                            className="placeholder-text"
                                                            tabIndex={ 0 }
                                                            onClick={ () => {
                                                                setShowMobileUpdateWizard(true);
                                                            } }
                                                            onKeyPress={ (e) => {
                                                                if (e.key === "Enter") {
                                                                    setShowMobileUpdateWizard(true);
                                                                    }
                                                            } }
                                                            data-testid={ `${testId}-schema-mobile-editing-section-${schema.name.replace(".", "-")}-placeholder` }
                                                        >
                                                            { t("myAccount:components.profile.forms.generic.inputs." +
                                                                "placeholder", { fieldName: fieldName.toLowerCase() }) }
                                                        </a>
                                                    )
                                            }
                                        </List.Description>
                                    </List.Content>
                                </Grid.Column>
                            </Grid.Row>
                            <Grid.Row columns={ 2 }>
                                <Grid.Column mobile={ 8 } tablet={ 8 } computer={ 2 }>
                                    <PrimaryButton
                                        floated="left"
                                        onClick={ () => {
                                            setShowMobileUpdateWizard(true);
                                        } }
                                    >
                                        { t("common:update").toString() }
                                    </PrimaryButton>
                                </Grid.Column>
                                <Grid.Column mobile={ 8 } tablet={ 8 } computer={ 2 }>
                                    <LinkButton
                                        floated="left"
                                        onClick={ () => {
                                            dispatch(setActiveForm(null));
                                        } }
                                    >
                                        { t("common:cancel").toString() }
                                    </LinkButton>
                                </Grid.Column>
                            </Grid.Row>
                        </Grid >
                    </EditSection>
                )
                : (
                    <EditSection data-testid={ `${testId}-schema-editing-section` }>
                        <Grid>
                            <Grid.Row columns={ 2 }>
                                <Grid.Column width={ 4 }>{ fieldName }</Grid.Column>
                                <Grid.Column width={ 12 }>
                                    <Forms
                                        onSubmit={ (values) => {
                                            handleSubmit(values, schema.name, schema.extended, schema);
                                        } }
                                    >
                                        { checkSchemaType(schema.name, "country") ? (
                                            <Field
                                                autoFocus={ true }
                                                label=""
                                                name={ schema.name }
                                                placeholder={ t("myAccount:components.profile.forms." +
                                                    "countryChangeForm.inputs.country.placeholder") }
                                                required={ schema.required }
                                                requiredErrorMessage={ t(
                                                    "myAccount:components.profile.forms.generic.inputs.validations.empty",
                                                    {
                                                        fieldName
                                                    }
                                                ) }
                                                type="dropdown"
                                                children={ countryList ? countryList.map(list => {
                                                    return {
                                                        "data-testid": `${testId}-` + list.value as string,
                                                        key: list.key as string,
                                                        text: list.text as string,
                                                        value: list.value as string,
                                                        flag: list.flag
                                                    };
                                                }) : [] }
                                                value={ resolveProfileInfoSchemaValue(schema) }
                                                disabled={ false }
                                                clearable={ !schema.required }
                                                search
                                                selection
                                                fluid
                                            />
                                        ) : (
                                            <Field
                                                autoFocus={ true }
                                                label=""
                                                name={ schema.name }
                                                placeholder={ innerPlaceholder }
                                                required={ schema.required }
                                                requiredErrorMessage={ t(
                                                    "myAccount:components.profile.forms.generic.inputs.validations.empty",
                                                    {
                                                        fieldName
                                                    }
                                                ) }
                                                type="text"
                                                validation={ (value: string, validation: Validation) => {
                                                    if (!RegExp(schema.regEx).test(value)) {
                                                        validation.isValid = false;
                                                        if (checkSchemaType(schema.name, "emails")) {
                                                            validation.errorMessages.push(t(
                                                                "myAccount:components.profile.forms.emailChangeForm." +
                                                                "inputs.email.validations.invalidFormat"
                                                            ));
                                                        } else if (checkSchemaType(schema.name, "phoneNumbers")) {
                                                            validation.errorMessages.push(t(
                                                                "myAccount:components.profile.forms.mobileChangeForm." +
                                                                "inputs.mobile.validations.invalidFormat"
                                                            ));
                                                        } else if (checkSchemaType(schema.name,
                                                            ProfileConstants.SCIM2_SCHEMA_DICTIONARY.get("DOB"))) {
                                                            validation.errorMessages.push(t(
                                                                "myAccount:components.profile.forms.dateChangeForm." +
                                                                "inputs.date.validations.invalidFormat", { fieldName }
                                                            ));
                                                        } else {
                                                            validation.errorMessages.push(
                                                                t(
                                                                    "myAccount:components.profile.forms." +
                                                                    "generic.inputs.validations.invalidFormat",
                                                                    {
                                                                        fieldName
                                                                    }
                                                                )
                                                            );
                                                        }
                                                    }
                                                } }
                                                value={ resolveProfileInfoSchemaValue(schema) }
                                                maxLength={ schema.name === "emails" ? 50 : 30 }
                                            />
                                            )
                                        }
                                        <Field
                                            hidden={ true }
                                            type="divider"
                                        />
                                        <Form.Group>
                                            <Field
                                                size="small"
                                                type="submit"
                                                value={ t("common:save").toString() }
                                                data-testid={ `${testId}-schema-mobile-editing-section-${schema.name.replace(".", "-")}-save-button` }
                                            />
                                            <Field
                                                className="link-button"
                                                onClick={ () => {
                                                    dispatch(setActiveForm(null));
                                                } }
                                                size="small"
                                                type="button"
                                                value={ t("common:cancel").toString() }
                                                data-testid={ `${testId}-schema-mobile-editing-section-${schema.name.replace(".", "-")}-cancel-button` }
                                            />
                                        </Form.Group>
                                    </ Forms>
                                </Grid.Column>
                            </Grid.Row>
                        </Grid>
                    </EditSection >
                )
            );
        } else {
            const fieldName = t("myAccount:components.profile.fields." + schema.name.replace(".", "_"),
                { defaultValue: schema.displayName }
            );
            return (
                <Grid padded={ true }>
                    <Grid.Row columns={ 3 }>
                        < Grid.Column mobile={ 6 } tablet={ 6 } computer={ 4 } className="first-column">
                            <List.Content>
                                {
                                    !commonConfig.userProfilePage.showEmail &&  fieldName.toLowerCase() === "username"
                                        ? fieldName + "(Email)"
                                        : fieldName
                                }
                            </List.Content>
                        </Grid.Column>
                        <Grid.Column mobile={ 8 } tablet={ 8 } computer={ 10 }>
                            <List.Content>
                                <List.Description>
                                    {
                                        isProfileInfoLoading || profileSchemaLoader
                                            ? (
                                                <Placeholder><Placeholder.Line /></Placeholder>
                                            )
                                            : profileInfo.get(schema.name)
                                            ? (
                                                schema.name === "emails" && isEmailPending
                                                    ? (
                                                        <>
                                                            <p>
                                                                {
                                                                    profileInfo.get(schema.name)
                                                                }
                                                                <Popup
                                                                    size="tiny"
                                                                    trigger={
                                                                        <Icon
                                                                            name="info circle"
                                                                            color="yellow"
                                                                        />
                                                                    }
                                                                    content={
                                                                        t("myAccount:components.profile.messages." +
                                                                            "emailConfirmation.content")
                                                                    }
                                                                    header={
                                                                        t("myAccount:components.profile.messages." +
                                                                            "emailConfirmation.header")
                                                                    }
                                                                    inverted
                                                                />
                                                            </p>
                                                        </>
                                                    )
                                                    : resolveProfileInfoSchemaValue(schema)
                                            )
                                            : (
                                                !isReadOnlyUser &&
                                                schema.mutability !== ProfileConstants.READONLY_SCHEMA ?
                                                    (
                                                        <a
                                                            className="placeholder-text"
                                                            tabIndex={ 0 }
                                                            onKeyPress={ (e) => {
                                                                if (e.key === "Enter") {
                                                                    dispatch(
                                                                        setActiveForm(
                                                                            CommonConstants.PERSONAL_INFO + schema.name
                                                                        )
                                                                    );
                                                                }
                                                            } }
                                                            onClick={ () => {
                                                                dispatch(
                                                                    setActiveForm(
                                                                        CommonConstants.PERSONAL_INFO + schema.name
                                                                    )
                                                                );
                                                            } }
                                                            data-testid={ `${testId}-schema-mobile-editing-section-${schema.name.replace(".", "-")}-placeholder` }
                                                        >
                                                            { t("myAccount:components.profile.forms.generic." +
                                                                "inputs.placeholder",
                                                                {
                                                                    fieldName: fieldName.toLowerCase()
                                                                } )
                                                            }
                                                        </a>
                                                    ) : null
                                                )
                                        }
                                </List.Description>
                            </List.Content>
                        </Grid.Column>
                        <Grid.Column
                            mobile={ 2 }
                            tablet={ 2 }
                            computer={ 2 }
                            className={
                                window.innerWidth > Responsive.onlyTablet.minWidth ? "last-column" : ""
                            }
                        >
                            <List.Content floated="right">
                                { !isReadOnlyUser
                                && schema.mutability !== ProfileConstants.READONLY_SCHEMA
                                && !isEmpty(profileInfo.get(schema.name))
                                && hasRequiredScopes(featureConfig?.personalInfo,
                                    featureConfig?.personalInfo?.scopes?.update, allowedScopes)
                                    ? (
                                        < Popup
                                            trigger={
                                                (
                                                    <Icon
                                                        link={ true }
                                                        className="list-icon"
                                                        size="small"
                                                        color="grey"
                                                        tabIndex={ 0 }
                                                        onKeyPress={ (e) => {
                                                            if (e.key === "Enter") {
                                                                dispatch(
                                                                    setActiveForm(
                                                                        CommonConstants.PERSONAL_INFO + schema.name
                                                                    )
                                                                );
                                                            }
                                                        } }
                                                        onClick={
                                                            () => dispatch(
                                                                setActiveForm(
                                                                    CommonConstants.PERSONAL_INFO + schema.name
                                                                )
                                                            )
                                                        }
                                                        name={ !isEmpty(profileInfo.get(schema.name))
                                                            ? "pencil alternate"
                                                            : null }
                                                            data-testid={ `${testId}-schema-mobile-editing-section-${schema.name.replace(".", "-")}-edit-button` }
                                                    />
                                                )
                                            }
                                            position="top center"
                                            content={ !isEmpty(profileInfo.get(schema.name))
                                                ? t("common:edit")
                                                : "" }
                                            inverted={ true }
                                        />
                                    )
                                    : null }
                            </List.Content>
                        </Grid.Column>
                    </Grid.Row>
                </Grid >
            );
        }
    };

    /**
     * Handles edit avatar modal submit action.
     *
     * @param {<HTMLButtonElement>} e - Event.
     * @param {string} url - Selected image URL.
     */
    const handleAvatarEditModalSubmit = (e: MouseEvent<HTMLButtonElement>, url: string): void => {
        updateProfileImageURL(url)
            .then(() => {
                onAlertFired({
                    description: t("myAccount:components.profile.notifications.updateProfileInfo.success" +
                        ".description"),
                    level: AlertLevels.SUCCESS,
                    message: t("myAccount:components.profile.notifications.updateProfileInfo.success.message")
                });

                // Re-fetch the profile information
                dispatch(getProfileInformation(true));
            })
            .catch((error) => {
                if (error.response && error.response.data && error.response.data.detail) {
                    onAlertFired({
                        description: t("myAccount:components.profile.notifications.updateProfileInfo.error" +
                            ".description",
                            { description: error.response.data.detail }),
                        level: AlertLevels.ERROR,
                        message: t("myAccount:components.profile.notifications.updateProfileInfo.error.message")
                    });
                }

                onAlertFired({
                    description: t("myAccount:components.profile.notifications.updateProfileInfo.genericError" +
                        ".description"),
                    level: AlertLevels.ERROR,
                    message: t("myAccount:components.profile.notifications.updateProfileInfo.genericError.message")
                });
            })
            .finally(() => {
                setShowEditAvatarModal(false);
            });
    };

    /**
     * Renders the user avatar.
     *
     * @return {any}
     */
    const renderAvatar = () => (
        <>
            <UserAvatar
                data-testid={ `${testId}-user-avatar` }
                editable={ !isProfileUrlReadOnly() }
                showGravatarLabel
                size="tiny"
                tabIndex={ 0 }
                onKeyPress={ (e) => {
                    if (e.key === "Enter" && !isProfileUrlReadOnly()) {
                        handleAvatarOnClick();
                    }
                } }
                onClick={ !isProfileUrlReadOnly() ? handleAvatarOnClick : undefined }
                profileInfo={ profileDetails?.profileInfo as any }
                gravatarInfoPopoverText={ (
                    <Trans i18nKey="myAccount:components.userAvatar.infoPopover">
                        This image has been retrieved from
                        <a href={ UIConstants.GRAVATAR_URL } target="_blank" rel="noopener noreferrer">
                            Gravatar
                        </a> service.
                    </Trans>
                ) }
            />
            {
                showEditAvatarModal && (
                    <EditAvatarModal
                        data-testid={ `${testId}-edit-avatar-modal` }
                        open={ showEditAvatarModal }
                        name={ resolveUserDisplayName(profileDetails?.profileInfo as any) }
                        emails={ resolveUserEmails(profileDetails?.profileInfo?.emails) }
                        onClose={ () => setShowEditAvatarModal(false) }
                        onCancel={ () => setShowEditAvatarModal(false) }
                        onSubmit={ handleAvatarEditModalSubmit }
                        imageUrl={ profileDetails?.profileInfo?.profileUrl }
                        heading={ t("myAccount:modals.editAvatarModal.heading") }
                        submitButtonText={ t("myAccount:modals.editAvatarModal.primaryButton") }
                        cancelButtonText={ t("myAccount:modals.editAvatarModal.secondaryButton") }
                        translations={ {
                            gravatar: {
                                errors: {
                                    noAssociation: {
                                        content: t("myAccount:modals.editAvatarModal.content.gravatar.errors" +
                                            ".noAssociation.content"),
                                        header: t("myAccount:modals.editAvatarModal.content.gravatar.errors" +
                                            ".noAssociation.header")
                                    }
                                },
                                heading: t("myAccount:modals.editAvatarModal.content.gravatar.heading")
                            },
                            hostedAvatar: {
                                heading: t("myAccount:modals.editAvatarModal.content.hostedAvatar.heading"),
                                input: {
                                    errors: {
                                        http: {
                                            content: t("myAccount:modals.editAvatarModal.content." +
                                                "hostedAvatar.input.errors.http.content"),
                                            header: t("myAccount:modals.editAvatarModal.content." +
                                                "hostedAvatar.input.errors.http.header")
                                        },
                                        invalid: {
                                            content: t("myAccount:modals.editAvatarModal.content." +
                                                "hostedAvatar.input.errors.invalid.content"),
                                            pointing: t("myAccount:modals.editAvatarModal.content." +
                                                "hostedAvatar.input.errors.invalid.pointing")
                                        }
                                    },
                                    hint: t("myAccount:modals.editAvatarModal.content.hostedAvatar.input.hint"),
                                    placeholder: t("myAccount:modals.editAvatarModal.content.hostedAvatar.input" +
                                        ".placeholder"),
                                    warnings: {
                                        dataURL: {
                                            content: t("myAccount:modals.editAvatarModal.content." +
                                                "hostedAvatar.input.warnings.dataURL.content"),
                                            header: t("myAccount:modals.editAvatarModal.content." +
                                                "hostedAvatar.input.warnings.dataURL.header")
                                        }
                                    }
                                }
                            },
                            systemGenAvatars: {
                                heading: t("myAccount:modals.editAvatarModal.content.systemGenAvatars.heading"),
                                types: {
                                    initials: t("myAccount:modals.editAvatarModal.content.systemGenAvatars." +
                                        "types.initials")
                                }
                            }
                        } }
                    />
                )
            }
        </>
    );

    /**
     * Check whether the profile url is readonly.
     *
     * @return {boolean}
     */
    const isProfileUrlReadOnly = (): boolean => {
        return !(!isReadOnlyUser && hasRequiredScopes(featureConfig?.personalInfo,
            featureConfig?.personalInfo?.scopes?.update, allowedScopes)
            && profileSchema?.some((schema: ProfileSchema) => {
                return schema.name === ProfileConstants?.SCIM2_SCHEMA_DICTIONARY.get("PROFILE_URL")
                    && schema.mutability !== ProfileConstants.READONLY_SCHEMA;
            }));
    };

    /**
     * Handles the onclick action of the avatar.
     */
    const handleAvatarOnClick = () => {
        setShowEditAvatarModal(true);
    };

    /**
     * Handles the close action of the mobile update wizard.
     */
    const handleCloseMobileUpdateWizard = () => {
        setShowMobileUpdateWizard(false);
        dispatch(setActiveForm(null));
    };

    return (
        <SettingsSection
            data-testid={ `${testId}-settings-section` }
            description={ t("myAccount:sections.profile.description") }
            header={ t("myAccount:sections.profile.heading") }
            icon={ renderAvatar() }
            iconMini={ renderAvatar() }
            placeholder={
                !isSCIMEnabled
                    ? t("myAccount:components.profile.placeholders.SCIMDisabled.heading")
                    : null
            }
        >
            <List divided={ true } verticalAlign="middle"
                  className="main-content-inner"
                  data-testid={ `${testId}-schema-list` }>
                {
                    isProfileInfoLoading || profileSchemaLoader
                        ? null
                        : (
                        profileSchema && (
                            <List.Item key={profileSchema.length} className="inner-list-item"
                                       data-testid={`${testId}-schema-list-item`}>
                                <Grid padded={true}>
                                    <Grid.Row columns={3}>
                                        < Grid.Column mobile={6} tablet={6} computer={4} className="first-column">
                                            <List.Content> User Id </List.Content>
                                        </Grid.Column>
                                        <Grid.Column mobile={8} tablet={8} computer={10}>
                                            <List.Content>
                                                <List.Description>
                                                    { userId }
                                                </List.Description>
                                            </List.Content>
                                        </Grid.Column>
                                    </Grid.Row>
                                </Grid>
                            </List.Item>
                        )
                    )
                }
                {
                    profileSchema && profileSchema.map((schema: ProfileSchema, index: number) => {
                        if (!(schema.name === ProfileConstants?.SCIM2_SCHEMA_DICTIONARY.get("ROLES_DEFAULT")
                            || schema.name === ProfileConstants?.SCIM2_SCHEMA_DICTIONARY.get("GROUPS")
                            || schema.name === ProfileConstants?.SCIM2_SCHEMA_DICTIONARY.get("PROFILE_URL")
                            || schema.name === ProfileConstants?.SCIM2_SCHEMA_DICTIONARY.get("ACCOUNT_LOCKED")
                            || schema.name === ProfileConstants?.SCIM2_SCHEMA_DICTIONARY.get("ACCOUNT_DISABLED")
<<<<<<< HEAD
                            || schema.name === ProfileConstants?.SCIM2_SCHEMA_DICTIONARY.get("ONETIME_PASSWORD")
                            || schema.name === ProfileConstants?.SCIM2_SCHEMA_DICTIONARY.get("USER_SOURCE_ID")
                            || schema.name === ProfileConstants?.SCIM2_SCHEMA_DICTIONARY.get("IDP_TYPE")
                            || schema.name === ProfileConstants?.SCIM2_SCHEMA_DICTIONARY.get("LOCAL_CREDENTIAL_EXISTS")
                            || (!commonConfig.userProfilePage.showEmail &&
                                schema.name === ProfileConstants?.SCIM2_SCHEMA_DICTIONARY.get("EMAILS"))
                        )) {
=======
                            || schema.name === ProfileConstants?.SCIM2_SCHEMA_DICTIONARY.get("ONETIME_PASSWORD"))) {
>>>>>>> 70c40c12
                            return (
                                <>
                                    {
                                        showMobileUpdateWizard && checkSchemaType(schema.name, "mobile")
                                            ? (
                                                < MobileUpdateWizard
                                                    data-testid={ `${testId}-mobile-update-wizard` }
                                                    onAlertFired={ onAlertFired }
                                                    closeWizard={ () =>
                                                        handleCloseMobileUpdateWizard()
                                                    }
                                                    wizardOpen={ true }
                                                    currentMobileNumber={ profileInfo.get(schema.name) }
                                                    isMobileRequired={ schema.required }
                                                />
                                            )
                                            : null
                                    }
                                    {
                                        !isEmpty(profileInfo.get(schema.name)) ||
                                        (!isReadOnlyUser && (schema.mutability !== ProfileConstants.READONLY_SCHEMA)
                                            && hasRequiredScopes(featureConfig?.personalInfo,
                                                featureConfig?.personalInfo?.scopes?.update, allowedScopes))
                                            ? (
                                                <List.Item key={ index } className="inner-list-item"
                                                           data-testid={ `${testId}-schema-list-item` }>
                                                    { generateSchemaForm(schema) }
                                                </List.Item>
                                            ) : null
                                    }
                                </>
                            );
                        }
                    })
                }
            </List>
        </SettingsSection>
    );
};

/**
 * Default properties for the {@link Profile} component.
 * See type definitions in {@link ProfileProps}
 */
Profile.defaultProps = {
    "data-testid": "profile"
};<|MERGE_RESOLUTION|>--- conflicted
+++ resolved
@@ -1080,17 +1080,10 @@
                             || schema.name === ProfileConstants?.SCIM2_SCHEMA_DICTIONARY.get("PROFILE_URL")
                             || schema.name === ProfileConstants?.SCIM2_SCHEMA_DICTIONARY.get("ACCOUNT_LOCKED")
                             || schema.name === ProfileConstants?.SCIM2_SCHEMA_DICTIONARY.get("ACCOUNT_DISABLED")
-<<<<<<< HEAD
-                            || schema.name === ProfileConstants?.SCIM2_SCHEMA_DICTIONARY.get("ONETIME_PASSWORD")
-                            || schema.name === ProfileConstants?.SCIM2_SCHEMA_DICTIONARY.get("USER_SOURCE_ID")
-                            || schema.name === ProfileConstants?.SCIM2_SCHEMA_DICTIONARY.get("IDP_TYPE")
-                            || schema.name === ProfileConstants?.SCIM2_SCHEMA_DICTIONARY.get("LOCAL_CREDENTIAL_EXISTS")
+                            || schema.name === ProfileConstants?.SCIM2_SCHEMA_DICTIONARY.get("ONETIME_PASSWORD")                      
                             || (!commonConfig.userProfilePage.showEmail &&
                                 schema.name === ProfileConstants?.SCIM2_SCHEMA_DICTIONARY.get("EMAILS"))
                         )) {
-=======
-                            || schema.name === ProfileConstants?.SCIM2_SCHEMA_DICTIONARY.get("ONETIME_PASSWORD"))) {
->>>>>>> 70c40c12
                             return (
                                 <>
                                     {
