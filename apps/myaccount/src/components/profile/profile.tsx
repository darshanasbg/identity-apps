/**
 * Copyright (c) 2019-2024, WSO2 LLC. (https://www.wso2.com).
 *
 * WSO2 LLC. licenses this file to you under the Apache License,
 * Version 2.0 (the "License"); you may not use this file except
 * in compliance with the License.
 * You may obtain a copy of the License at
 *
 *     http://www.apache.org/licenses/LICENSE-2.0
 *
 * Unless required by applicable law or agreed to in writing,
 * software distributed under the License is distributed on an
 * "AS IS" BASIS, WITHOUT WARRANTIES OR CONDITIONS OF ANY
 * KIND, either express or implied. See the License for the
 * specific language governing permissions and limitations
 * under the License.
 */

import Table from "@mui/material/Table";
import TableBody from "@mui/material/TableBody";
import TableCell from "@mui/material/TableCell";
import TableContainer from "@mui/material/TableContainer";
import TableRow from "@mui/material/TableRow";
import Accordion from "@oxygen-ui/react/Accordion";
import AccordionDetails from "@oxygen-ui/react/AccordionDetails";
import AccordionSummary from "@oxygen-ui/react/AccordionSummary";
import IconButton from "@oxygen-ui/react/IconButton";
import MenuItem from "@oxygen-ui/react/MenuItem";
import Paper from "@oxygen-ui/react/Paper";
import Select from "@oxygen-ui/react/Select";
import Typography from "@oxygen-ui/react/Typography";
import { ChevronDownIcon } from "@oxygen-ui/react-icons";
import { ProfileConstants } from "@wso2is/core/constants";
import { IdentityAppsApiException } from "@wso2is/core/exceptions";
/**
 * `useRequiredScopes` is not supported for myaccount.
 */
/* eslint-disable no-restricted-imports */
import { getUserNameWithoutDomain, hasRequiredScopes,
    isFeatureEnabled,
    resolveUserDisplayName,
    resolveUserEmails
} from "@wso2is/core/helpers";
/* eslint-enable */
import {
    ProfileSchemaInterface,
    SBACInterface,
    TestableComponentInterface
} from "@wso2is/core/models";
import { ProfileUtils, CommonUtils as ReusableCommonUtils } from "@wso2is/core/utils";
import { Field, FormValue, Forms, Validation } from "@wso2is/forms";
import { SupportedLanguagesMeta } from "@wso2is/i18n";
import {
    ConfirmationModal,
    EditAvatarModal,
    LinkButton,
    Message,
    Popup,
    PrimaryButton,
    UserAvatar,
    useMediaContext
} from "@wso2is/react-components";
import { AxiosError, AxiosResponse } from "axios";
import isEmpty from "lodash-es/isEmpty";
import moment from "moment";
import React, { FunctionComponent, MouseEvent, ReactElement, useCallback, useEffect, useState } from "react";
import { Trans, useTranslation } from "react-i18next";
import { useDispatch, useSelector } from "react-redux";
import { Dispatch } from "redux";
import { Container, DropdownItemProps, Form, Grid, Icon, List, Placeholder } from "semantic-ui-react";
import {
    fetchPasswordValidationConfig,
    getPreference,
    getUsernameConfiguration,
    updateProfileImageURL,
    updateProfileInfo
} from "../../api";
import {
    AppConstants,
    CommonConstants,
    LocaleJoiningSymbol,
    ProfileConstants as MyAccountProfileConstants,
    UIConstants
} from "../../constants";
import { commonConfig, profileConfig } from "../../extensions";
import {
    AlertInterface,
    AlertLevels,
    AuthStateInterface, BasicProfileInterface, ConfigReducerStateInterface,
    FeatureConfigInterface,
    PreferenceConnectorResponse,
    PreferenceProperty,
    PreferenceRequest,
    ProfileSchema,
    ValidationFormInterface
} from "../../models";
import { AppState } from "../../store";
import { getProfileInformation, setActiveForm } from "../../store/actions";
import { CommonUtils } from "../../utils";
import { EditSection, SettingsSection } from "../shared";
import { MobileUpdateWizard } from "../shared/mobile-update-wizard";
import "./profile.scss";

const EMAIL_ATTRIBUTE: string = ProfileConstants.SCIM2_SCHEMA_DICTIONARY.get("EMAILS");
const MOBILE_ATTRIBUTE: string = ProfileConstants.SCIM2_SCHEMA_DICTIONARY.get("MOBILE");
const EMAIL_ADDRESSES_ATTRIBUTE: string = ProfileConstants.SCIM2_SCHEMA_DICTIONARY.get("EMAIL_ADDRESSES");
const MOBILE_NUMBERS_ATTRIBUTE: string = ProfileConstants.SCIM2_SCHEMA_DICTIONARY.get("MOBILE_NUMBERS");
const VERIFIED_MOBILE_NUMBERS_ATTRIBUTE: string =
    ProfileConstants.SCIM2_SCHEMA_DICTIONARY.get("VERIFIED_MOBILE_NUMBERS");
const VERIFIED_EMAIL_ADDRESSES_ATTRIBUTE: string =
    ProfileConstants.SCIM2_SCHEMA_DICTIONARY.get("VERIFIED_EMAIL_ADDRESSES");
const EMAIL_MAX_LENGTH: number = 50;

/**
 * Prop types for the basic details component.
 * Also see {@link Profile.defaultProps}
 */
interface ProfileProps extends SBACInterface<FeatureConfigInterface>, TestableComponentInterface {
    onAlertFired: (alert: AlertInterface) => void;
    isNonLocalCredentialUser?: boolean;
}

/**
 * Basic details component.
 *
 * @param props - Props injected to the basic details component.
 * @returns Profile component.
 */
export const Profile: FunctionComponent<ProfileProps> = (props: ProfileProps): ReactElement => {
    const {
        isNonLocalCredentialUser,
        onAlertFired,
        featureConfig,
        ["data-testid"]: testId
    } = props;

    const { t } = useTranslation();
    const dispatch: Dispatch<any> = useDispatch();
    const { isMobileViewport } = useMediaContext();

    const profileDetails: AuthStateInterface = useSelector((state: AppState) => state.authenticationInformation);
    const isProfileInfoLoading: boolean = useSelector((state: AppState) => state.loaders.isProfileInfoLoading);
    const isSCIMEnabled: boolean = useSelector((state: AppState) => state.profile.isSCIMEnabled);
    const profileSchemaLoader: boolean = useSelector((state: AppState) => state.loaders.isProfileSchemaLoading);
    const isReadOnlyUser: string = useSelector((state: AppState) =>
        state.authenticationInformation.profileInfo.isReadOnly);
    const hasLocalAccount: boolean = useSelector((state: AppState) => state.authenticationInformation.hasLocalAccount);
    const config: ConfigReducerStateInterface = useSelector((state: AppState) => state.config);

    const activeForm: string = useSelector((state: AppState) => state.global.activeForm);
    const supportedI18nLanguages: SupportedLanguagesMeta = useSelector(
        (state: AppState) => state.global.supportedI18nLanguages
    );

    const [ profileInfo, setProfileInfo ] = useState(new Map<string, string>());
    const [ profileSchema, setProfileSchema ] = useState<ProfileSchema[]>();
    const [ isEmailPending, setEmailPending ] = useState<boolean>(false);
    const [ showEditAvatarModal, setShowEditAvatarModal ] = useState<boolean>(false);
    const [ showMobileUpdateWizard, setShowMobileUpdateWizard ] = useState<boolean>(false);
    const [ countryList, setCountryList ] = useState<DropdownItemProps[]>([]);
    const [ isSubmitting, setIsSubmitting ] = useState<boolean>(false);
    const [ usernameConfig, setUsernameConfig ] = useState<ValidationFormInterface>(undefined);
    const [ showEmail, setShowEmail ] = useState<boolean>(false);

    const allowedScopes: string = useSelector((state: AppState) => state?.authenticationInformation?.scope);

    const [ isMobileVerificationEnabled, setIsMobileVerificationEnabled ] = useState<boolean>(false);
    const [ isEmailVerificationEnabled, setIsEmailVerificationEnabled ] = useState<boolean>(false);
    const [ expandMultiAttributeAccordion, setExpandMultiAttributeAccordion ] = useState<Record<string, boolean>>({
        [EMAIL_ADDRESSES_ATTRIBUTE]: false,
        [MOBILE_NUMBERS_ATTRIBUTE]: false
    });
    const [ isMultipleEmailAndMobileNumberEnabled, setIsMultipleEmailAndMobileNumberEnabled ] =
        useState<boolean>(false);

    // Multi-valued attribute delete confirmation modal related states.
    const [ selectedAttributeInfo, setSelectedAttributeInfo ] =
        useState<{ value: string; schema?: ProfileSchema }>({ value: "" });
    const [ showMultiValuedFieldDeleteConfirmationModal, setShowMultiValuedFieldDeleteConfirmationModal ]
        = useState<boolean>(false);
    const handleMultiValuedFieldDeleteModalClose: () => void = useCallback(() => {
        setShowMultiValuedFieldDeleteConfirmationModal(false);
        setSelectedAttributeInfo({ value: "" });
    }, []);
    const handleMultiValuedFieldDeleteConfirmClick: ()=> void = useCallback(() => {
        handleMultiValuedItemDelete(selectedAttributeInfo.schema, selectedAttributeInfo.value);
        handleMultiValuedFieldDeleteModalClose();
    }, [ selectedAttributeInfo, handleMultiValuedFieldDeleteModalClose ]);

    /**
     * The following method gets the preference for verification on mobile and email update.
     */
    const getPreferences = (): void => {

        const userClaimUpdateConnector: PreferenceRequest[] = [
            {
                "connector-name": ProfileConstants.USER_CLAIM_UPDATE_CONNECTOR,
                properties: [
                    ProfileConstants.ENABLE_EMAIL_VERIFICATION,
                    ProfileConstants.ENABLE_MULTIPLE_EMAILS_AND_MOBILE_NUMBERS,
                    ProfileConstants.ENABLE_MOBILE_VERIFICATION
                ]
            }
        ];

        getPreference(userClaimUpdateConnector)
            .then((response: PreferenceConnectorResponse[]) => {
                if (response) {
                    const userClaimUpdateOptions: PreferenceConnectorResponse[] = response;
                    const responseProperties: PreferenceProperty[] = userClaimUpdateOptions[0].properties;

                    responseProperties.forEach((prop: PreferenceProperty) => {
                        if (prop.name === ProfileConstants.ENABLE_EMAIL_VERIFICATION) {
                            setIsEmailVerificationEnabled(prop.value.toLowerCase() == "true");
                        }
                        if (prop.name === ProfileConstants.ENABLE_MOBILE_VERIFICATION) {
                            setIsMobileVerificationEnabled(prop.value.toLowerCase() == "true");
                        }
                        if (prop.name === ProfileConstants.ENABLE_MULTIPLE_EMAILS_AND_MOBILE_NUMBERS) {
                            setIsMultipleEmailAndMobileNumberEnabled(prop.value.toLowerCase() == "true");
                        }
                    });
                } else {
                    onAlertFired({
                        description: t(
                            "myAccount:sections.verificationOnUpdate.preference.notifications.genericError.description"
                        ),
                        level: AlertLevels.ERROR,
                        message: t(
                            "myAccount:sections.verificationOnUpdate.preference.notifications.genericError.message"
                        )
                    });
                }
            })
            .catch((error: AxiosError) => {
                if (error?.response?.data?.detail) {
                    onAlertFired({
                        description: t(
                            "myAccount:sections.verificationOnUpdate.preference.notifications.error.description",
                            { description: error.response.data.detail }
                        ),
                        level: AlertLevels.ERROR,
                        message: t("myAccount:sections.verificationOnUpdate.preference.notifications..error.message")
                    });

                    return;
                }

                onAlertFired({
                    description: t(
                        "myAccount:sections.verificationOnUpdate.preference.notifications.genericError.description"
                    ),
                    level: AlertLevels.ERROR,
                    message: t("myAccount:sections.verificationOnUpdate.preference.notifications.genericError.message")
                });
            });
    };

    /**
     * Load verification on update preferences.
     */
    useEffect(() => {
        getPreferences();
    }, []);

    /**
     * Interface for the canonical attributes.
     */
    interface CanonicalAttribute {
        [key: string]: string;
    }

    /**
     * Set the if the email verification is pending.
     */
    useEffect(() => {
        if (
            isEmailVerificationEnabled
            && profileDetails?.profileInfo?.pendingEmails
            && !isEmpty(profileDetails?.profileInfo?.pendingEmails)
        ) {
            setEmailPending(true);
        }
    }, [ profileDetails?.profileInfo?.pendingEmails ]);

    /**
     * dispatch getProfileInformation action if the profileDetails object is empty
     */
    useEffect(() => {
        if (isEmpty(profileDetails.profileInfo)) {
            dispatch(getProfileInformation());
        }
    }, []);

    /**
     * Check if email address is displayed as a separated attribute.
     */
    useEffect(() => {
        if (!isEmpty(profileInfo)) {
            if ((commonConfig.userProfilePage.showEmail && usernameConfig?.enableValidator === "true")
                    || getUserNameWithoutDomain(profileInfo.get("userName")) !== profileInfo.get("emails")) {
                setShowEmail(true);
            } else {
                setShowEmail(false);
            }
        }
    }, [ profileInfo, usernameConfig ]);

    /**
     * Get the configurations.
     */
    useEffect(() => {
        getConfigurations();
    }, [ profileSchema ]);

    /**
     * Sort the elements of the profileSchema state according to the displayOrder attribute in the ascending order.
     */
    /**
     * Sort the elements of the profileSchema state according to the displayOrder attribute in the ascending order.
     */
    useEffect(() => {

        const getDisplayOrder = (schema: ProfileSchema): number => {
            if (schema.name === EMAIL_ADDRESSES_ATTRIBUTE && !schema.displayOrder) return 6;
            if (schema.name === MOBILE_NUMBERS_ATTRIBUTE && !schema.displayOrder) return 7;

            return schema.displayOrder ? parseInt(schema.displayOrder, 10) : -1;
        };

        const sortedSchemas: ProfileSchemaInterface[] = ProfileUtils.flattenSchemas(
            [ ...profileDetails.profileSchemas ]
        ).filter((item: ProfileSchemaInterface) =>
            item.name !== ProfileConstants?.SCIM2_SCHEMA_DICTIONARY.get("META_VERSION")
        ).sort((a: ProfileSchema, b: ProfileSchema) => {
            const orderA: number = getDisplayOrder(a);
            const orderB: number = getDisplayOrder(b);

            if (orderA === -1) {
                return -1;
            } else if (orderB === -1) {
                return 1;
            } else {
                return orderA - orderB;
            }
        });

        setProfileSchema(sortedSchemas);

    }, [ profileDetails.profileSchemas ]);

    /**
     * This also maps profile info to the schema.
     */
    useEffect(() => {
        if (!isEmpty(profileSchema) && !isEmpty(profileDetails) && !isEmpty(profileDetails.profileInfo)) {
            const tempProfileInfo: Map<string, string> = new Map<string, string>();

            profileSchema.forEach((schema: ProfileSchema) => {

                // this splits for the sub-attributes
                const schemaNames: string[] = schema.name.split(".");

                let isCanonical: boolean = false;

                // this splits for the canonical types
                const schemaNamesCanonicalType: string[] = schemaNames[0].split("#");

                if(schemaNamesCanonicalType.length !== 1){
                    isCanonical = true;
                }

                if (schemaNames.length === 1) {
                    if (schemaNames[0] === "emails") {
                        if (isEmailVerificationEnabled &&
                            profileDetails?.profileInfo?.pendingEmails?.length > 0) {
                            tempProfileInfo.set(schema.name,
                                profileDetails.profileInfo.pendingEmails[0].value as string);
                        } else {
                            const primaryEmail: string = profileDetails.profileInfo[schemaNames[0]] &&
                                profileDetails.profileInfo[schemaNames[0]]
                                    .find((subAttribute: string) => typeof subAttribute === "string");

                            // Set the primary email value.
                            tempProfileInfo.set(schema.name, primaryEmail);
                        }
                    } else {
                        if (schema.extended
                            && profileDetails?.profileInfo[ProfileConstants.SCIM2_ENT_USER_SCHEMA]
                            && profileDetails?.profileInfo[ProfileConstants.SCIM2_ENT_USER_SCHEMA][schemaNames[0]]) {
                            tempProfileInfo.set(
                                schema.name,
                                profileDetails?.profileInfo[ProfileConstants.SCIM2_ENT_USER_SCHEMA]
                                    ? profileDetails?.profileInfo[
                                        ProfileConstants.SCIM2_ENT_USER_SCHEMA][schemaNames[0]
                                    ]
                                    : ""
                            );

                            return;
                        }

                        if (schema.extended
                            && profileDetails?.profileInfo[ProfileConstants.SCIM2_WSO2_CUSTOM_SCHEMA]
                            && profileDetails?.profileInfo[ProfileConstants.SCIM2_WSO2_CUSTOM_SCHEMA][schemaNames[0]]) {
                            tempProfileInfo.set(
                                schema.name,
                                profileDetails?.profileInfo[ProfileConstants.SCIM2_WSO2_CUSTOM_SCHEMA]
                                    ? profileDetails?.profileInfo[
                                        ProfileConstants.SCIM2_WSO2_CUSTOM_SCHEMA
                                    ][schemaNames[0]]
                                    : ""
                            );

                            return;
                        }

                        tempProfileInfo.set(schema.name, profileDetails.profileInfo[schemaNames[0]]);
                    }
                } else {
                    if (schemaNames[0] === "name") {
                        tempProfileInfo.set(schema.name, profileDetails.profileInfo[schemaNames[0]][schemaNames[1]]);

                    } else if (isCanonical) {
                        let indexOfType: number = -1;

                        profileDetails?.profileInfo[
                            schemaNamesCanonicalType[0]
                        ]?.forEach((canonical: CanonicalAttribute) => {
                            if(schemaNamesCanonicalType[1] === canonical?.type) {
                                indexOfType = profileDetails?.profileInfo[
                                    schemaNamesCanonicalType[0]
                                ].indexOf(canonical);
                            }
                        });

                        if (indexOfType > -1) {
                            const subValue: string = profileDetails?.profileInfo[
                                schemaNamesCanonicalType[0]
                            ][indexOfType][schemaNames[1]];

                            if(schemaNamesCanonicalType [0] === "addresses") {
                                tempProfileInfo.set(schema.name, subValue);
                            }
                        }
                    } else {
                        if (schema.extended) {
                            tempProfileInfo.set(schema.name,
                                profileDetails?.profileInfo[ProfileConstants.SCIM2_ENT_USER_SCHEMA]?.[schemaNames[0]]
                                    ? profileDetails
                                        ?.profileInfo[
                                            ProfileConstants.SCIM2_ENT_USER_SCHEMA
                                        ][schemaNames[0]][schemaNames[1]]
                                    : "");
                        } else {
                            const subValue: BasicProfileInterface = profileDetails.profileInfo[schemaNames[0]]
                                && profileDetails.profileInfo[schemaNames[0]].find(
                                    (subAttribute: BasicProfileInterface) => subAttribute.type === schemaNames[1]
                                );

                            if (schemaNames[0] === "addresses") {
                                tempProfileInfo.set(
                                    schema.name,
                                    subValue ? subValue.formatted : ""
                                );
                            } else {
                                tempProfileInfo.set(
                                    schema.name,
                                    subValue ? subValue.value : ""
                                );
                            }
                        }
                    }
                }
            });

            setProfileInfo(tempProfileInfo);
        }
    }, [ profileSchema, profileDetails.profileInfo ]);

    /**
     * This will load the countries to the dropdown.
     */
    useEffect(() => {
        setCountryList(ReusableCommonUtils.getCountryList());
    }, []);

    /**
     * API call to get validation configurations.
     */
    const getConfigurations = (): void => {

        fetchPasswordValidationConfig()
            .then((response: ValidationFormInterface[]) => {
                setUsernameConfig(getUsernameConfiguration(response));
            })
            .catch((error: IdentityAppsApiException) => {
                if (error?.response?.data?.detail) {
                    onAlertFired({
                        description:
                            t("myAccount:components.changePassword.forms.passwordResetForm.validations." +
                            "validationConfig.error.description",
                            { description: error?.response?.data?.detail }),
                        level: AlertLevels.ERROR,
                        message:
                            t("myAccount:components.changePassword.forms.passwordResetForm.validations." +
                            "validationConfig.error.message")
                    });

                    return;
                }

                onAlertFired({
                    description:
                        t("myAccount:components.changePassword.forms.passwordResetForm.validations." +
                        "validationConfig.genericError.description"),
                    level: AlertLevels.ERROR,
                    message:
                        t("myAccount:components.changePassword.forms.passwordResetForm.validations." +
                        "validationConfig.genericError.message")
                });
            });
    };

    /**
     * The following method handles the `onSubmit` event of forms.
     *
     * @param values - Form values.
     * @param formName - Name of the form.
     * @param isExtended - Is the form extended.
     * @param schema - Profile schemas.
     */
    const handleSubmit = (
        values: Map<string, string | string[]>,
        formName: string,
        isExtended: boolean,
        schema: ProfileSchema
    ): void => {
        setIsSubmitting(true);
        const data: { Operations: Array<{ op: string, value: Record<string, string> }>, schemas: Array<string> } = {
            Operations: [
                {
                    op: "replace",
                    value: {}
                }
            ],
            schemas: [ "urn:ietf:params:scim:api:messages:2.0:PatchOp" ]
        };

        let value: any = {};

        // this splits for the sub-attributes
        const schemaNames: string[] = formName.split(".");

        let isCanonical: boolean = false;

        // this splits for the canonical types
        const schemaNamesCanonicalType: string[] = schemaNames[0].split("#");

        if(schemaNamesCanonicalType.length !== 1){
            isCanonical = true;
        }

        if (schema.name === EMAIL_ADDRESSES_ATTRIBUTE || schema.name === MOBILE_NUMBERS_ATTRIBUTE) {
            if (isEmpty(values.get(formName))) {
                setIsSubmitting(false);

                return;
            }

            const currentValues: string[] = resolveProfileInfoSchemaValue(schema)?.split(",") || [];
            let primaryValue: string | null;

            if (schema.name === EMAIL_ADDRESSES_ATTRIBUTE) {
                primaryValue = profileDetails?.profileInfo?.emails?.length > 0
                    ? profileDetails?.profileInfo?.emails[0]
                    : null;
            } else if (schema.name === MOBILE_NUMBERS_ATTRIBUTE) {
                primaryValue = profileInfo.get(MOBILE_ATTRIBUTE);
            }
            if (primaryValue && !currentValues.includes(primaryValue)) {
                currentValues.push(primaryValue);
            }

            currentValues.push(values.get(formName) as string);
            values.set(formName, currentValues.join(","));
        }

        if (ProfileUtils.isMultiValuedSchemaAttribute(profileSchema, schemaNames[0])
            || schemaNames[0] === "phoneNumbers") {
            const attributeValues: string[] = [];

            if (schemaNames.length === 1) {
                // List of sub attributes.
                const subValue: string[] = profileDetails.profileInfo[schemaNames[0]]
                    && profileDetails.profileInfo[schemaNames[0]]
                        .filter((subAttribute: string) => typeof subAttribute === "object");

                if (subValue && subValue.length > 0) {
                    subValue.map((value: string) => {
                        attributeValues.push(value);
                    });
                }

                // This is required as the api doesn't support
                // patching the attribute at the sub attribute level.
                value = {
                    [schemaNames[0]]: [
                        ...attributeValues,
                        values?.get(formName)
                    ]
                };

                if (values.get(formName)) {
                    value = {
                        ...value,
                        [ProfileConstants.SCIM2_ENT_USER_SCHEMA]: {
                            "verifyEmail": true
                        }
                    };
                }
            } else {
                let primaryValue: string = "";

                // The primary value of the email attribute.
                if (schemaNames[0] === "emails" && profileDetails?.profileInfo[schemaNames[0]]) {
                    primaryValue = profileDetails.profileInfo[schemaNames[0]]
                        && profileDetails.profileInfo[schemaNames[0]]
                            .find((subAttribute: string) => typeof subAttribute === "string");
                }

                // List of sub attributes.
                const subValues: BasicProfileInterface = profileDetails.profileInfo[schemaNames[0]]
                    && profileDetails.profileInfo[schemaNames[0]]
                        .filter((subAttribute: string) => typeof subAttribute ===  "object");

                if (subValues && subValues.length > 0) {
                    subValues.map((value: string) => {
                        attributeValues.push(value);
                    });
                }

                // This is required as the api doesn't support
                // patching the attribute at the sub attribute level.
                value = {
                    [schemaNames[0]]: [
                        ...attributeValues,
                        primaryValue,
                        {
                            type: schemaNames[1],
                            value: values.get(formName)
                        }
                    ]
                };

                if (primaryValue) {
                    value = {
                        ...value,
                        [ProfileConstants.SCIM2_ENT_USER_SCHEMA]: {
                            "verifyEmail": true
                        }
                    };
                }
            }
        } else {
            if (schemaNames.length === 1) {
                if (isExtended) {
                    value = {
                        [schema.schemaId]: {
                            [schemaNames[0]]: values.get(formName)
                        }
                    };
                } else {
                    value = { [schemaNames[0]]: values.get(formName) };
                }
            } else {
                if (isExtended) {
                    value = {
                        [schema.schemaId]: {
                            [schemaNames[0]]: {
                                [schemaNames[1]]: values.get(formName)
                            }
                        }
                    };
                } else if (schemaNames[0] === "name") {
                    value = {
                        name: { [schemaNames[1]]: values.get(formName) }
                    };

                } else if (isCanonical && schemaNamesCanonicalType[0] === "addresses") {
                    value = {
                        [schemaNamesCanonicalType[0]]: [
                            {
                                [schemaNames[1]]: values.get(schema.name),
                                type: schemaNamesCanonicalType[1]
                            }
                        ]
                    };
                    data.Operations[0].op = "add";

                } else if (schemaNames[0] === "addresses") {
                    value = {
                        [schemaNames[0]]: [
                            {
                                formatted: values.get(formName),
                                type: schemaNames[1]
                            }
                        ]
                    };
                    // This is required as the api doesn't support patching the address attributes at the
                    // sub attribute level using 'replace' operation.
                    data.Operations[0].op = "add";
                } else {
                    value = {
                        [schemaNames[0]]: [
                            {
                                type: schemaNames[1],
                                value: values.get(formName)
                            }
                        ]
                    };
                }
            }
        }

        /**
         * If the user belongs to a user-store other than the
         * primary user-store, the value must be in format i.e.,
         * `USER-STORE/username`. Since we bind only the username
         * to the form field value, user does not see the -
         * `USER-STORE/` segment. This block will re append the
         * value to the expected format.
         */
        const attrKey: string = "userName";

        if (attrKey in value) {
            const oldValue: string = profileInfo?.get(schema?.name);

            if (oldValue?.indexOf("/") > -1) {
                const fragments: string[] = oldValue.split("/");

                if (fragments?.length > 1) {
                    value[attrKey] = `${ fragments[0] }/${ value[attrKey] }`;
                }
            }
        }

        data.Operations[0].value = value;
        updateProfileInfo(data).then((response: AxiosResponse) => {
            if (response.status === 200) {
                onAlertFired({
                    description: t(
                        "myAccount:components.profile.notifications.updateProfileInfo.success.description"
                    ),
                    level: AlertLevels.SUCCESS,
                    message: t(
                        "myAccount:components.profile.notifications.updateProfileInfo.success.message"
                    )
                });

                // Re-fetch the profile information
                dispatch(getProfileInformation(true));
            }
        }).catch((error: any) => {
            onAlertFired({
                description: error?.detail ?? t(
                    "myAccount:components.profile.notifications.updateProfileInfo.genericError.description"
                ),
                level: AlertLevels.ERROR,
                message: error?.message ?? t(
                    "myAccount:components.profile.notifications.updateProfileInfo.genericError.message"
                )
            });
        }).finally(() => {
            setIsSubmitting(false);
        });

        // Hide corresponding edit view
        dispatch(setActiveForm(null));
    };

    /**
     * Verify an email address or mobile number.
     *
     * @param schema - Schema of the attribute
     * @param value - Value of the attribute
     */
    const handleVerify = (schema: ProfileSchema, value: string) => {

        setIsSubmitting(true);
        const data: {
            Operations: Array<{ op: string, value: Record<string, string | Record<string, string>> }>,
            schemas: Array<string>
        } = {
            Operations: [
                {
                    op: "replace",
                    value: {}
                }
            ],
            schemas: [ "urn:ietf:params:scim:api:messages:2.0:PatchOp" ]
        };
        let translationKey: string = "";

        if (schema.name === EMAIL_ADDRESSES_ATTRIBUTE) {
            translationKey = "myAccount:components.profile.notifications.verifyEmail.";
            const verifiedEmailList: string[] = profileInfo?.get(VERIFIED_EMAIL_ADDRESSES_ATTRIBUTE)?.split(",") || [];

            verifiedEmailList.push(value);
            data.Operations[0].value = {
                [schema.schemaId]: {
                    [VERIFIED_EMAIL_ADDRESSES_ATTRIBUTE]: verifiedEmailList.join(",")
                }
            };
        } else if (schema.name === MOBILE_NUMBERS_ATTRIBUTE) {
            translationKey = "myAccount:components.profile.notifications.verifyMobile.";
            setSelectedAttributeInfo({ schema, value });
            const verifiedMobileList: string[] = profileInfo?.get(VERIFIED_MOBILE_NUMBERS_ATTRIBUTE)?.split(",") || [];

            verifiedMobileList.push(value);
            data.Operations[0].value = {
                [schema.schemaId]: {
                    [VERIFIED_MOBILE_NUMBERS_ATTRIBUTE]: verifiedMobileList.join(",")
                }
            };
        }

        updateProfileInfo(data).then((response: AxiosResponse) => {
            if (response.status === 200) {
                onAlertFired({
                    description: t(
                        `${ translationKey }success.description`
                    ),
                    level: AlertLevels.SUCCESS,
                    message: t(
                        `${ translationKey }success.message`
                    )
                });

                // Re-fetch the profile information
                dispatch(getProfileInformation(true));
                schema.name === MOBILE_NUMBERS_ATTRIBUTE && setShowMobileUpdateWizard(true);
            }
        }).catch((error: any) => {
            onAlertFired({
                description: error?.detail ?? t(
                    `${ translationKey }genericError.description`
                ),
                level: AlertLevels.ERROR,
                message: error?.message ?? t(
                    `${ translationKey }genericError.message`
                )
            });
        }).finally(() => {
            setIsSubmitting(false);
        });
    };

    /**
     * Assign primary email address or mobile number the multi-valued attribute.
     *
     * @param schema - Schema of the attribute
     * @param value - Value of the attribute
     */
    const handleMakePrimary = (schema: ProfileSchema, value: string) => {

        setIsSubmitting(true);
        const data: {
            Operations: Array<{
                op: string,
                value: Record<string, string | Record<string, string> | Array<string> | Array<Record<string, string>>
                >
            }>,
            schemas: Array<string>
        } = {
            Operations: [
                {
                    op: "replace",
                    value: {}
                }
            ],
            schemas: [ "urn:ietf:params:scim:api:messages:2.0:PatchOp" ]
        };

        if (schema.name === EMAIL_ADDRESSES_ATTRIBUTE) {

            data.Operations[0].value = {
                [EMAIL_ATTRIBUTE]: [ value ]
            };

            const existingPrimaryEmail: string = profileDetails?.profileInfo?.emails?.length > 0
                ? profileDetails?.profileInfo?.emails[0]
                : null;
            const existingEmailList: string[] = profileInfo?.get(EMAIL_ADDRESSES_ATTRIBUTE)?.split(",") || [];

            if (existingPrimaryEmail && !existingEmailList.includes(existingPrimaryEmail)) {
                existingEmailList.push(existingPrimaryEmail);
                data.Operations.push({
                    op: "replace",
                    value: {
                        [schema.schemaId] : {
                            [EMAIL_ADDRESSES_ATTRIBUTE]: existingEmailList.join(",")
                        }
                    }
                });
            }
        } else if (schema.name === MOBILE_NUMBERS_ATTRIBUTE) {

            data.Operations[0].value = {
                [ProfileConstants.SCIM2_SCHEMA_DICTIONARY.get("PHONE_NUMBERS")]: [
                    {
                        type: "mobile",
                        value
                    }
                ]
            };

            const existingPrimaryMobile: string = profileInfo.get(MOBILE_ATTRIBUTE);
            const existingMobileList: string[] = profileInfo?.get(MOBILE_NUMBERS_ATTRIBUTE)?.split(",") || [];

            if (existingPrimaryMobile && !existingMobileList.includes(existingPrimaryMobile)) {
                existingMobileList.push(existingPrimaryMobile);
                data.Operations.push({
                    op: "replace",
                    value: {
                        [schema.schemaId] : {
                            [MOBILE_NUMBERS_ATTRIBUTE]: existingMobileList.join(",")
                        }
                    }
                });
            }
        }
        updateProfileInfo(data).then((response: AxiosResponse) => {
            if (response.status === 200) {
                onAlertFired({
                    description: t(
                        "myAccount:components.profile.notifications.updateProfileInfo.success.description"
                    ),
                    level: AlertLevels.SUCCESS,
                    message: t(
                        "myAccount:components.profile.notifications.updateProfileInfo.success.message"
                    )
                });

                // Re-fetch the profile information
                dispatch(getProfileInformation(true));
            }
        }).catch((error: any) => {
            onAlertFired({
                description: error?.detail ?? t(
                    "myAccount:components.profile.notifications.updateProfileInfo.genericError.description"
                ),
                level: AlertLevels.ERROR,
                message: error?.message ?? t(
                    "myAccount:components.profile.notifications.updateProfileInfo.genericError.message"
                )
            });
        }).finally(() => {
            setIsSubmitting(false);
        });
    };

    /**
     * Delete a multi-valued attribute value.
     *
     * @param schema - schema of the attribute
     * @param value - value of the attribute
     */
    const handleMultiValuedItemDelete = (schema: ProfileSchema, value: string) => {

        setIsSubmitting(true);
        const data: {
            Operations: Array<{
                op: string, value: Record<string, string
                    | Record<string, string>
                    | Array<string>
                    | Array<Record<string, string>>>
            }>,
            schemas: Array<string>
        } = {
            Operations: [
                {
                    op: "replace",
                    value: {}
                }
            ],
            schemas: [ "urn:ietf:params:scim:api:messages:2.0:PatchOp" ]
        };

        if (schema.name === EMAIL_ADDRESSES_ATTRIBUTE) {
            const emailList: string[] = profileInfo?.get(EMAIL_ADDRESSES_ATTRIBUTE)?.split(",") || [];
            const updatedEmailList: string[] = emailList.filter((email: string) => email !== value);
            const primaryEmail: string = profileDetails?.profileInfo?.emails?.length > 0
                ? profileDetails?.profileInfo?.emails[0]
                : null;

            data.Operations[0].value = {
                [schema.schemaId] : {
                    [EMAIL_ADDRESSES_ATTRIBUTE]: updatedEmailList.join(",")
                }
            };

            if (value === primaryEmail) {
                data.Operations.push({
                    op: "replace",
                    value: {
                        [EMAIL_ATTRIBUTE]: []
                    }
                });
            }
        } else if (schema.name === MOBILE_NUMBERS_ATTRIBUTE) {
            const mobileList: string[] = profileInfo?.get(MOBILE_NUMBERS_ATTRIBUTE)?.split(",") || [];
            const updatedMobileList: string[] = mobileList.filter((mobile: string) => mobile !== value);
            const primaryMobile: string = profileInfo.get(MOBILE_ATTRIBUTE);

            if (value === primaryMobile) {
                data.Operations.push({
                    op: "replace",
                    value: {
                        [ProfileConstants.SCIM2_SCHEMA_DICTIONARY.get("PHONE_NUMBERS")]: [ {
                            type: "mobile",
                            value: ""
                        } ]
                    }
                });
            }

            data.Operations[0].value = {
                [schema.schemaId]: {
                    [MOBILE_NUMBERS_ATTRIBUTE]: updatedMobileList.join(",")
                }
            };
        }
        updateProfileInfo(data).then((response: AxiosResponse) => {
            if (response.status === 200) {
                onAlertFired({
                    description: t(
                        "myAccount:components.profile.notifications.updateProfileInfo.success.description"
                    ),
                    level: AlertLevels.SUCCESS,
                    message: t(
                        "myAccount:components.profile.notifications.updateProfileInfo.success.message"
                    )
                });

                // Re-fetch the profile information
                dispatch(getProfileInformation(true));
            }
        }).catch((error: any) => {
            onAlertFired({
                description: error?.detail ?? t(
                    "myAccount:components.profile.notifications.updateProfileInfo.genericError.description"
                ),
                level: AlertLevels.ERROR,
                message: error?.message ?? t(
                    "myAccount:components.profile.notifications.updateProfileInfo.genericError.message"
                )
            });
        }).finally(() => {
            setIsSubmitting(false);
        });
    };

    /**
     * This takes the schema name and a type and sees if the schema is of the specified type
     * @param schema - The schema name eg: 'emails.workEmail'
     * @param type - The type to check for eg: 'emails'
     *
     * @returns True/False
     */
    const checkSchemaType = (schema: string, type: string): boolean => {
        return schema.split(".").filter((name: string) => {
            return name === type;
        }).length > 0;
    };

    /**
     * Resolves the current schema value to the form value.
     * @returns schema form value
     */
    const resolveProfileInfoSchemaValue = (schema: ProfileSchema): string => {

        let schemaFormValue: string = profileInfo.get(schema.name);

        /**
         * Remove the user-store-name prefix from the userName
         * Match case applies only for secondary user-store.
         *
         * Transforms the value: -
         * USER-STORE/userNameString to userNameString
         */
        if (schema.name === "userName") {
            schemaFormValue = getUserNameWithoutDomain(schemaFormValue);
        }

        return schemaFormValue;

    };

    /**
     * The function returns the normalized format of locale.
     * Refer https://github.com/wso2/identity-apps/pull/5980 for more details.
     *
     * @param locale - locale value.
     * @param localeJoiningSymbol - symbol used to join language and region parts of locale.
     * @param updateSupportedLanguage - If supported languages needs to be updated with the given localString or not.
     */
    const normalizeLocaleFormat = (
        locale: string,
        localeJoiningSymbol: LocaleJoiningSymbol,
        updateSupportedLanguage: boolean
    ): string => {
        if (!locale) {
            return locale;
        }

        const separatorIndex: number = locale.search(/[-_]/);

        let normalizedLocale: string = locale;

        if (separatorIndex !== -1) {
            const language: string = locale.substring(0, separatorIndex).toLowerCase();
            const region: string = locale.substring(separatorIndex + 1).toUpperCase();

            normalizedLocale = `${language}${localeJoiningSymbol}${region}`;
        }

        if (updateSupportedLanguage && !supportedI18nLanguages[normalizedLocale]) {
            supportedI18nLanguages[normalizedLocale] = {
                code: normalizedLocale,
                name: MyAccountProfileConstants.GLOBE,
                namespaces: []
            };
        }

        return normalizedLocale;
    };

    const personalInfoFieldValidation = (
        value: string,
        validation: Validation,
        schema: ProfileSchema
    ) => {
        const fieldName: string = t("myAccount:components.profile.fields." + schema.displayName,
            { defaultValue: schema.displayName }
        );

        if (!RegExp(schema.regEx).test(value)) {
            validation.isValid = false;
            if (checkSchemaType(schema.name, "emails")) {
                validation.errorMessages.push(
                    t("myAccount:components.profile.forms." +
                    "emailChangeForm.inputs.email.validations." +
                    "invalidFormat")
                );
            } else if (checkSchemaType(schema.name, ProfileConstants.
                SCIM2_SCHEMA_DICTIONARY.get("PHONE_NUMBERS"))) {
                validation.errorMessages.push(t(
                    profileConfig?.attributes?.
                        getRegExpValidationError(
                            ProfileConstants.SCIM2_SCHEMA_DICTIONARY
                                .get("PHONE_NUMBERS")
                        ),
                    {
                        fieldName
                    }
                )
                );
            } else if (checkSchemaType(schema.name,
                ProfileConstants.SCIM2_SCHEMA_DICTIONARY.get("DOB"))) {
                validation.errorMessages.push(
                    t("myAccount:components.profile.forms." +
                    "dateChangeForm.inputs.date.validations." +
                    "invalidFormat", { fieldName })
                );
            } else {
                validation.errorMessages.push(
                    t(
                        "myAccount:components.profile.forms." +
                    "generic.inputs.validations.invalidFormat",
                        {
                            fieldName
                        }
                    )
                );
            }
        // Validate date format and the date is before the current date
        } else if(checkSchemaType(schema.name,
            ProfileConstants.SCIM2_SCHEMA_DICTIONARY.get("DOB"))){
            if (!moment(value, "YYYY-MM-DD",true).isValid()) {
                validation.isValid = false;
                validation.errorMessages
                    .push(t("myAccount:components.profile.forms."
                    + "dateChangeForm.inputs.date.validations."
                    + "invalidFormat", {
                        field: fieldName
                    }));
            } else {
                if (moment().isBefore(value)) {
                    validation.isValid = false;
                    validation.errorMessages
                        .push(t("myAccount:components.profile.forms."
                        + "dateChangeForm.inputs.date.validations."
                        + "futureDateError", {
                            field: fieldName
                        }));
                }
            }
        }
    };

    /**
     * This function resolves the personal info field in schemas.
     *
     * @param schema - Profile schemas.
     * @returns Schema field
     */
    const resolvePersonalInfoFields = (schema: ProfileSchema): JSX.Element => {
        if (isEmpty(schema)) {
            return null;
        }

        const fieldName: string = t("myAccount:components.profile.fields." + schema.displayName,
            { defaultValue: schema.displayName }
        );

        // Define the field placeholder for text fields.
        let innerPlaceholder: string = t("myAccount:components.profile.forms.generic." +
            "inputs.placeholder",
        {
            fieldName: fieldName.toLowerCase()
        } );

        // Concatenate the date format for the birth date field.
        if (schema.name === ProfileConstants.SCIM2_SCHEMA_DICTIONARY.get("DOB")) {
            innerPlaceholder += " in the format YYYY-MM-DD";
        }

        if (checkSchemaType(schema.name, "country")) {
            return (
                <Field
                    autoFocus={ true }
                    label=""
                    name={ schema.name }
                    placeholder={ t("myAccount:components.profile.forms." +
                        "countryChangeForm.inputs.country.placeholder") }
                    required={ schema.required }
                    requiredErrorMessage={
                        t("myAccount:components.profile.forms.generic" +
                            ".inputs.validations.empty", { fieldName })
                    }
                    type="dropdown"
                    children={ countryList
                        ? countryList.map((list: DropdownItemProps) => {
                            return {
                                "data-testid": `${testId}-${list.value as string}`,
                                flag: list.flag,
                                key: list.key as string,
                                text: list.text as string,
                                value: list.value as string
                            };
                        }) : [] }
                    value={ resolveProfileInfoSchemaValue(schema) }
                    disabled={ false }
                    clearable={ !schema.required }
                    search
                    selection
                    fluid
                />
            );
        }

        if (checkSchemaType(schema.name, "locale")) {
            return (
                <Field
                    autofocus={ true }
                    name={ schema.name }
                    placeholder={ innerPlaceholder }
                    required={ schema.required }
                    requiredErrorMessage={
                        t("myAccount:components.profile.forms.generic." +
                            "inputs.validations.empty", { fieldName })
                    }
                    type="dropdown"
                    value={ normalizeLocaleFormat(profileInfo.get(schema?.name), LocaleJoiningSymbol.HYPHEN, true) }
                    children={
                        supportedI18nLanguages
                            ? Object.keys(supportedI18nLanguages).map((key: string) => {
                                return {
                                    "data-testid": `${ testId }-locale-dropdown-`
                                        +  supportedI18nLanguages[key].code as string,
                                    flag: supportedI18nLanguages[key].flag ?? MyAccountProfileConstants.GLOBE,
                                    key: supportedI18nLanguages[key].code as string,
                                    text: supportedI18nLanguages[key].name === MyAccountProfileConstants.GLOBE
                                        ? supportedI18nLanguages[key].code
                                        : `${supportedI18nLanguages[key].name as string},
                                            ${supportedI18nLanguages[key].code as string}`,
                                    value: supportedI18nLanguages[key].code as string
                                };
                            }) : []
                    }
                    disabled={ false }
                    clearable={ !schema?.required }
                    search
                    selection
                    fluid
                />
            );
        }

        return (
            <Field
                autoFocus={ true }
                label=""
                name={ schema.name }
                placeholder={ innerPlaceholder }
                required={ schema.required }
                requiredErrorMessage={
                    t("myAccount:components.profile.forms.generic." +
                        "inputs.validations.empty", { fieldName })
                }
                type="text"
                validation={ (value: string, validation: Validation) =>
                    personalInfoFieldValidation(value, validation, schema)
                }
                value={ resolveProfileInfoSchemaValue(schema) }
                maxLength={
                    schema.name === "emails"
                        ? 50
                        : (
                            fieldName.toLowerCase().includes("uri")
                            || fieldName.toLowerCase().includes("url")
                        )
                            ? 1024
                            : (
                                schema.maxLength
                                    ? schema.maxLength
                                    : ProfileConstants.CLAIM_VALUE_MAX_LENGTH
                            )
                }
            />
        );
    };

    /**
     * This function generates the Edit Section based on the input Profile Schema.
     *
     * @param schema - Profile schemas.
     * @returns Schema form.
     */
    const generateSchemaForm = (schema: ProfileSchema, index: number): JSX.Element => {

        // Define schemas to hide.
        const attributesToHide: string[] = isMultipleEmailAndMobileNumberEnabled === true
            ? [ EMAIL_ATTRIBUTE, MOBILE_ATTRIBUTE, VERIFIED_MOBILE_NUMBERS_ATTRIBUTE,
                VERIFIED_EMAIL_ADDRESSES_ATTRIBUTE ]
            : [ EMAIL_ADDRESSES_ATTRIBUTE, MOBILE_NUMBERS_ATTRIBUTE,
                VERIFIED_MOBILE_NUMBERS_ATTRIBUTE, VERIFIED_EMAIL_ADDRESSES_ATTRIBUTE ];

        // Hide the field if any of the relevant attributes match the schema name.
        if (attributesToHide.some((name: string) => schema.name === name)) {
            return;
        }

        if (!showEmail && schema?.name === EMAIL_ADDRESSES_ATTRIBUTE) {
            return;
        }

        /*
         * Makes the "Username" field a READ_ONLY field. By default the
         * server SCIM2 endpoint sends it as a "READ_WRITE" property.
         * We are able to enable/disable read-only mode for specific
         * claim dialects in user-store(s). However, it does not apply to
         * all the tenants.
         *
         * Since we only interested in checking `username` we check the
         * `isProfileUsernameReadonly` condition at top level. So,
         * if it is `false` by default then we won't check the `name`
         * unnecessarily.
         *
         * Match case explanation:-
         * Ideally it should be the exact attribute name @see {@link http://wso2.org/claims/username}
         * `username`. But we will transform the `schema.name`.
         * and `schema.displayName` to a lowercase string and then check
         * the value matches.
         */
        const isProfileUsernameReadonly: boolean = config.ui.isProfileUsernameReadonly;
        const { displayName, name } = schema;

        if (isProfileUsernameReadonly) {
            const usernameClaim: string = "username";

            if (name?.toLowerCase() === usernameClaim || displayName?.toLowerCase() === usernameClaim) {
                schema.mutability = ProfileConstants.READONLY_SCHEMA;
            }
        }

        // Makes the email field read-only for users without local credentials
        if (isNonLocalCredentialUser) {
            if (name?.toLowerCase() === EMAIL_ATTRIBUTE) {
                schema.mutability = ProfileConstants.READONLY_SCHEMA;
            }
        }

<<<<<<< HEAD
        const fieldName: string = getFieldName(schema);

        if (activeForm === CommonConstants.PERSONAL_INFO + schema.name) {
            return (
                <List.Item
                    key={ index }
                    className="inner-list-item"
                    data-testid={ `${testId}-schema-list-item` }>
                    { generateSingleMobileVerificationSection(schema, fieldName)
                        || generateEditableForm(schema, fieldName) }
                </List.Item>
=======
        if (activeForm === CommonConstants.PERSONAL_INFO+schema.name) {
            const fieldName: string = t("myAccount:components.profile.fields." + schema.displayName,
                { defaultValue: schema.displayName }
            );

            return (
                isFeatureEnabled(
                    featureConfig?.personalInfo,
                    AppConstants.FEATURE_DICTIONARY.get("PROFILEINFO_MOBILE_VERIFICATION")
                ) && checkSchemaType(schema.name, "mobile")
                && isMobileVerificationEnabled
                    ? (
                        <EditSection data-testid={ `${testId}-schema-mobile-editing-section` }>
                            <p>
                                { t("myAccount:components.profile.messages.mobileVerification.content") }
                            </p>
                            <Grid padded={ true }>
                                <Grid.Row columns={ 2 }>
                                    < Grid.Column mobile={ 6 } tablet={ 6 } computer={ 4 } className="first-column">
                                        <List.Content>{ fieldName }</List.Content>
                                    </Grid.Column>
                                    <Grid.Column mobile={ 8 } tablet={ 8 } computer={ 10 }>
                                        <List.Content>
                                            <List.Description className="with-max-length">
                                                {
                                                    isProfileInfoLoading || profileSchemaLoader
                                                        ? (
                                                            <Placeholder><Placeholder.Line /></Placeholder>
                                                        )
                                                        : profileInfo.get(schema.name)
                                                        || (
                                                            <a
                                                                className="placeholder-text"
                                                                tabIndex={ 0 }
                                                                onClick={ () => {
                                                                    setShowMobileUpdateWizard(true);
                                                                } }
                                                                onKeyPress={ (
                                                                    { key }: React.KeyboardEvent<HTMLAnchorElement>
                                                                ) =>
                                                                {
                                                                    if (key === "Enter") {
                                                                        setShowMobileUpdateWizard(true);
                                                                    }
                                                                }
                                                                }
                                                                data-testid={
                                                                    `${testId}-schema-mobile-editing-section-${
                                                                        schema.name.replace(".", "-")
                                                                    }-placeholder`
                                                                }
                                                            >
                                                                { t("myAccount:components.profile.forms.generic." +
                                                                    "inputs.placeholder", {
                                                                    fieldName: fieldName.toLowerCase() })
                                                                }
                                                            </a>
                                                        )
                                                }
                                            </List.Description>
                                        </List.Content>
                                    </Grid.Column>
                                </Grid.Row>
                                <Grid.Row columns={ 2 }>
                                    <Grid.Column mobile={ 8 } tablet={ 8 } computer={ 2 }>
                                        <PrimaryButton
                                            floated="left"
                                            onClick={ () => {
                                                setShowMobileUpdateWizard(true);
                                            } }
                                        >
                                            { t("common:update").toString() }
                                        </PrimaryButton>
                                    </Grid.Column>
                                    <Grid.Column mobile={ 8 } tablet={ 8 } computer={ 2 }>
                                        <LinkButton
                                            floated="left"
                                            onClick={ () => {
                                                dispatch(setActiveForm(null));
                                            } }
                                        >
                                            { t("common:cancel").toString() }
                                        </LinkButton>
                                    </Grid.Column>
                                </Grid.Row>
                            </Grid >
                        </EditSection>
                    )
                    : (
                        <EditSection data-testid={ `${testId}-schema-editing-section` }>
                            <Grid>
                                <Grid.Row columns={ 2 }>
                                    <Grid.Column width={ 4 }>{ fieldName }</Grid.Column>
                                    <Grid.Column width={ 12 }>
                                        <Forms
                                            onSubmit={ (values: Map<string, FormValue>) => {
                                                handleSubmit(values, schema.name, schema.extended, schema);
                                            } }
                                        >
                                            { resolvePersonalInfoFields(schema) }
                                            <Field
                                                hidden={ true }
                                                type="divider"
                                            />
                                            <Form.Group>
                                                <Field
                                                    size="small"
                                                    type="submit"
                                                    value={ t("common:save").toString() }
                                                    data-testid={
                                                        `${testId}-schema-mobile-editing-section-${
                                                            schema.name.replace(".", "-")
                                                        }-save-button`
                                                    }
                                                />
                                                <Field
                                                    className="link-button"
                                                    onClick={ () => {
                                                        dispatch(setActiveForm(null));
                                                    } }
                                                    size="small"
                                                    type="button"
                                                    value={ t("common:cancel").toString() }
                                                    data-testid={
                                                        `${testId}-schema-mobile-editing-section-${
                                                            schema.name.replace(".", "-")
                                                        }-cancel-button`
                                                    }
                                                />
                                            </Form.Group>
                                        </ Forms>
                                    </Grid.Column>
                                </Grid.Row>
                            </Grid>
                        </EditSection >
                    )
>>>>>>> 163f0730
            );
        } else {
            return (
                <List.Item
                    key={ index }
                    className="inner-list-item"
                    data-testid={ `${testId}-schema-list-item` }>
                    { generateReadOnlyForm(schema, fieldName) }
                </List.Item>
            );
        }
    };

    /**
     * This function generate mobile verification section for mobile schema.
     *
     * @param schema - The schema to generate the form for.
     * @param fieldName - The field name to get the placeholder text for.
     * @returns Mobile verification section.
     */
    const generateSingleMobileVerificationSection = (schema: ProfileSchema, fieldName: string) => {

        if (!isFeatureEnabled(
            featureConfig?.personalInfo,
            AppConstants.FEATURE_DICTIONARY.get("PROFILEINFO_MOBILE_VERIFICATION")
        ) || schema.name !== MOBILE_ATTRIBUTE || !isMobileVerificationEnabled) {
            return null;
        }

        return (
            <EditSection data-testid={ `${testId}-schema-mobile-editing-section` }>
                <p>{ t("myAccount:components.profile.messages.mobileVerification.content") }</p>
                <Grid padded={ true }>
                    <Grid.Row columns={ 2 }>
                        <Grid.Column mobile={ 6 } tablet={ 6 } computer={ 4 } className="first-column">
                            <List.Content>{ fieldName }</List.Content>
                        </Grid.Column>
                        <Grid.Column mobile={ 8 } tablet={ 8 } computer={ 10 }>
                            <List.Content>
                                <List.Description className="with-max-length">
                                    { isProfileInfoLoading || profileSchemaLoader
                                        ? <Placeholder><Placeholder.Line /></Placeholder>
                                        : profileInfo.get(schema.name)
                                        || (
                                            <a
                                                className="placeholder-text"
                                                tabIndex={ 0 }
                                                onClick={ () => {
                                                    setShowMobileUpdateWizard(true);
                                                } }
                                                onKeyPress={ (
                                                    { key }: React.KeyboardEvent<HTMLAnchorElement>
                                                ) =>
                                                {
                                                    if (key === "Enter") {
                                                        setShowMobileUpdateWizard(true);
                                                    }
                                                }
                                                }
                                                data-testid={
                                                    `${testId}-schema-mobile-editing-section-${
                                                        schema.name.replace(".", "-")
                                                    }-placeholder`
                                                }
                                            >
                                                { t("myAccount:components.profile.forms.generic." +
                                                                    "inputs.placeholder", {
                                                    fieldName: fieldName.toLowerCase() })
                                                }
                                            </a>
                                        )

                                    }
                                </List.Description>
                            </List.Content>
                        </Grid.Column>
                    </Grid.Row>
                    <Grid.Row columns={ 2 }>
                        <Grid.Column mobile={ 8 } tablet={ 8 } computer={ 2 }>
                            <PrimaryButton floated="left" onClick={ () => setShowMobileUpdateWizard(true) }>
                                { t("common:update").toString() }
                            </PrimaryButton>
                        </Grid.Column>
                        <Grid.Column mobile={ 8 } tablet={ 8 } computer={ 2 }>
                            <LinkButton floated="left" onClick={ () => dispatch(setActiveForm(null)) }>
                                { t("common:cancel").toString() }
                            </LinkButton>
                        </Grid.Column>
                    </Grid.Row>
                </Grid>
            </EditSection>
        );
    };

    /**
     * This function generates the editable form for the schema.
     *
     * @param schema - The schema to generate the form for.
     * @returns The editable form.
     */
    const generateEditableForm = (schema: ProfileSchema, fieldName: string): JSX.Element => {

        return (
            <EditSection data-testid={ `${testId}-schema-editing-section` }>
                <Grid>
                    <Grid.Row columns={ 2 }>
                        <Grid.Column width={ 4 }>{ fieldName }</Grid.Column>
                        <Grid.Column width={ 12 }>
                            <Forms
                                onSubmit={ (values: Map<string, FormValue>) =>
                                    handleSubmit(values, schema.name, schema.extended, schema) }>
                                { generateFormFields(schema, fieldName) }
                            </Forms>
                        </Grid.Column>
                    </Grid.Row>
                </Grid>
            </EditSection>
        );
    };

    /**
     * This function generates the read-only form for the schema.
     *
     * @param schema - The schema to generate the form for.
     * @returns The read-only form.
     */
    const generateReadOnlyForm = (schema: ProfileSchema, fieldName: string): JSX.Element => {

        return (
            <Grid padded={ true }>
                <Grid.Row columns={ 3 }>
                    <Grid.Column mobile={ 6 } tablet={ 6 } computer={ 4 } className="first-column">
                        <List.Content className="vertical-align-center">{
                            !showEmail && fieldName.toLowerCase() === "username"
                                ? fieldName + " (Email)"
                                : fieldName }
                        </List.Content>
                    </Grid.Column>
                    <Grid.Column mobile={ 8 } tablet={ 8 } computer={ 10 }>
                        <List.Content>
                            <List.Description className="with-max-length">
                                { generateReadOnlyFieldContent(schema, fieldName) }
                            </List.Description>
                        </List.Content>
                    </Grid.Column>
                    <Grid.Column
                        mobile={ 2 }
                        tablet={ 2 }
                        computer={ 2 }
                        className={ `${!isMobileViewport ? "last-column" : ""}` }
                    >
                        <List.Content floated="right" className="vertical-align-center">
                            { generateEditIcon(schema) }
                        </List.Content>
                    </Grid.Column>
                </Grid.Row>
            </Grid>
        );
    };

    /**
     * This function generates the form fields for the schema.
     *
     * @param schema - The schema to generate the form fields for.
     * @param fieldName - The field name to generate the form fields for.
     * @returns The form fields.
     */
    const generateFormFields = (schema: ProfileSchema, fieldName: string): JSX.Element => {

        if (checkSchemaType(schema.name, "country")) {
            return generateCountryDropdown(schema, fieldName);
        } else if (schema.name === EMAIL_ADDRESSES_ATTRIBUTE
            || schema.name === MOBILE_NUMBERS_ATTRIBUTE) {
            return generateMultiValuedField(schema, fieldName);
        } else {
            return generateTextField(schema, fieldName);
        }
    };

    const generateMultiValuedField = (schema: ProfileSchema, fieldName: string): JSX.Element => {

        let primaryAttributeSchema: ProfileSchema;
        let attributeValueList: string[] = [];
        let verifiedAttributeValueList: string[] = [];
        let primaryAttributeValue: string = "";
        let verificationEnabled: boolean = false;
        let verifyPopupHeader: string = "";
        let pendingEmailAddress: string = "";
        let maxAllowedLimit: number = 0;

        if (schema.name === EMAIL_ADDRESSES_ATTRIBUTE) {
            verifyPopupHeader = t("myAccount:components.profile.actions.verifyEmail");
            attributeValueList = profileInfo?.get(EMAIL_ADDRESSES_ATTRIBUTE)?.split(",") ?? [];
            verifiedAttributeValueList = profileInfo?.get(VERIFIED_EMAIL_ADDRESSES_ATTRIBUTE)?.split(",") ?? [];
            pendingEmailAddress = profileDetails?.profileInfo?.pendingEmails?.length > 0
                ? profileDetails?.profileInfo?.pendingEmails[0]?.value
                : null;
            primaryAttributeValue = profileDetails?.profileInfo?.emails?.length > 0
                ? profileDetails?.profileInfo?.emails[0]
                : null;
            primaryAttributeValue = profileDetails?.profileInfo?.emails[0];
            verificationEnabled = isEmailVerificationEnabled;
            primaryAttributeSchema = getSchemaFromName(EMAIL_ATTRIBUTE);
            maxAllowedLimit = ProfileConstants.MAX_EMAIL_ADDRESSES_ALLOWED;

        } else if (schema.name === MOBILE_NUMBERS_ATTRIBUTE) {
            verifyPopupHeader = t("myAccount:components.profile.actions.verifyMobile");
            attributeValueList = profileInfo?.get(MOBILE_NUMBERS_ATTRIBUTE)?.split(",") ?? [];
            verifiedAttributeValueList = profileInfo?.get(VERIFIED_MOBILE_NUMBERS_ATTRIBUTE)?.split(",") ?? [];
            primaryAttributeValue = profileInfo?.get(ProfileConstants.SCIM2_SCHEMA_DICTIONARY.get("MOBILE"));
            verificationEnabled = isMobileVerificationEnabled;
            primaryAttributeSchema = getSchemaFromName(MOBILE_ATTRIBUTE);
            maxAllowedLimit = ProfileConstants.MAX_MOBILE_NUMBERS_ALLOWED;
        }

        // Move the primary attribute value to the top of the list.
        if (!isEmpty(primaryAttributeValue)) {
            attributeValueList = attributeValueList.filter((value: string) =>
                !isEmpty(value)
                && value !== primaryAttributeValue);
            attributeValueList.unshift(primaryAttributeValue);
        }
        const showAccordion: boolean = attributeValueList.length >= 1;
        const accordionLabelValue: string = attributeValueList.length >= 1
            ? attributeValueList[0]
            : "";

        const showPendingEmailPopup = (value: string): boolean => {
            return verificationEnabled
                && schema.name === EMAIL_ADDRESSES_ATTRIBUTE
                && pendingEmailAddress
                && value === pendingEmailAddress;
        };

        const showVerifiedPopup = (value: string): boolean => {
            return verificationEnabled &&
                (verifiedAttributeValueList.includes(value) || value === primaryAttributeValue);
        };

        const showPrimaryPopup = (value: string): boolean => {
            return value === primaryAttributeValue;
        };

        const showMakePrimaryButton = (value: string): boolean => {
            if (verificationEnabled) {
                return verifiedAttributeValueList.includes(value) && value !== primaryAttributeValue;
            } else {
                return value !== primaryAttributeValue;
            }
        };

        const showVerifyButton = (value: string): boolean =>
            verificationEnabled && !verifiedAttributeValueList.includes(value) && value !== primaryAttributeValue;

        const showDeleteButton = (value: string): boolean => {
            return !(primaryAttributeSchema?.required && value === primaryAttributeValue);
        };

        return (
            <>
                <Field
                    action={ { icon: "plus", type: "submit" } }
                    disabled={ isSubmitting || attributeValueList?.length >= maxAllowedLimit }
                    className="multi-input-box"
                    autoFocus={ true }
                    label=""
                    name={ schema.name }
                    placeholder={ getPlaceholderText(schema, fieldName) }
                    required={ schema.required }
                    requiredErrorMessage={
                        t("myAccount:components.profile.forms.generic.inputs.validations.empty",
                            { fieldName }) }
                    type="text"
                    validation={
                        (value: string, validation: Validation) => validateField(value, validation, schema, fieldName)
                    }
                    maxLength={
                        schema.name === EMAIL_ADDRESSES_ATTRIBUTE
                            ? EMAIL_MAX_LENGTH
                            : primaryAttributeSchema.maxLength ?? ProfileConstants.CLAIM_VALUE_MAX_LENGTH
                    }
                    data-componentid={
                        `${testId}-editing-section-${
                            schema.name.replace(".", "-")
                        }-field`
                    }
                />
                <div hidden={ !showAccordion }>
                    <Accordion
                        elevation={ 0 }
                        className="oxygen-accordion"
                        expanded={ expandMultiAttributeAccordion[schema.name] }
                        onChange={ () => setExpandMultiAttributeAccordion(
                            {
                                ...expandMultiAttributeAccordion,
                                [schema.name]: !expandMultiAttributeAccordion[schema.name]
                            }
                        ) }
                        data-componentid={ `${testId}-editing-section-${schema.name.replace(".", "-")}-accordion` }
                        defaultExpanded
                    >
                        <AccordionDetails className="accordion-details">
                            <TableContainer component={ Paper } elevation={ 0 }>
                                <Table
                                    className="multi-value-table"
                                    size="small"
                                    aria-label="multi-attribute value table"
                                >
                                    <TableBody>
                                        { attributeValueList?.map(
                                            (value: string, index: number) => (
                                                <TableRow key={ index } className="multi-value-table-data-row">
                                                    <TableCell align="left">
                                                        <div className="table-c1">
                                                            <Typography
                                                                className={ `c1-value ${
                                                                    schema.name === MOBILE_NUMBERS_ATTRIBUTE
                                                                        ? "mobile-label"
                                                                        : null}`
                                                                }
                                                                data-componentid={
                                                                    `${testId}-editing-section-${
                                                                        schema.name.replace(".", "-")
                                                                    }-value-${index}`
                                                                }
                                                            >
                                                                { value }
                                                            </Typography>
                                                            {
                                                                showPendingEmailPopup(value)
                                                                && (
                                                                    <div
                                                                        className="verified-icon"
                                                                        data-componentid={
                                                                            `${testId}-editing-section-${
                                                                                schema.name.replace(".", "-")
                                                                            }-pending-email-${index}`
                                                                        }
                                                                    >
                                                                        { generatePendingEmailPopup() }
                                                                    </div>
                                                                )
                                                            }
                                                            {
                                                                showVerifiedPopup(value)
                                                                && (
                                                                    <div
                                                                        className="verified-icon"
                                                                        data-componentid={
                                                                            `${testId}-editing-section-${
                                                                                schema.name.replace(".", "-")
                                                                            }-verified-icon-${index}`
                                                                        }
                                                                    >
                                                                        { generateVerifiedPopup() }
                                                                    </div>
                                                                )
                                                            }
                                                            {
                                                                showPrimaryPopup(value)
                                                                && (
                                                                    <div
                                                                        className="verified-icon"
                                                                        data-componentid={
                                                                            `${testId}-editing-section-${
                                                                                schema.name.replace(".", "-")
                                                                            }-primary-icon-${index}`
                                                                        }
                                                                    >
                                                                        { generatePrimaryPopup() }
                                                                    </div>
                                                                )
                                                            }
                                                        </div>
                                                    </TableCell>
                                                    <TableCell align="right">
                                                        <div className="table-c2">
                                                            <IconButton
                                                                size="small"
                                                                hidden={ !showVerifyButton(value) }
                                                                onClick={ () => handleVerify(schema, value) }
                                                                disabled={ isSubmitting }
                                                                data-componentid={
                                                                    `${testId}-editing-section-${
                                                                        schema.name.replace(".", "-")
                                                                    }-verify-button-${index}`
                                                                }
                                                            >
                                                                <Popup
                                                                    size="tiny"
                                                                    trigger={
                                                                        (
                                                                            <Icon name="check circle" />
                                                                        )
                                                                    }
                                                                    header={ verifyPopupHeader }
                                                                    inverted
                                                                />
                                                            </IconButton>
                                                            <IconButton
                                                                size="small"
                                                                hidden={ !showMakePrimaryButton(value) }
                                                                onClick={ () => handleMakePrimary(schema, value) }
                                                                disabled={ isSubmitting }
                                                                data-componentid={
                                                                    `${testId}-editing-section-${
                                                                        schema.name.replace(".", "-")
                                                                    }-make-primary-button-${index}`
                                                                }
                                                            >
                                                                <Popup
                                                                    size="tiny"
                                                                    trigger={
                                                                        (
                                                                            <Icon name="star" />
                                                                        )
                                                                    }
                                                                    header={ t("common:makePrimary") }
                                                                    inverted
                                                                />
                                                            </IconButton>
                                                            <IconButton
                                                                size="small"
                                                                hidden={ !showDeleteButton(value) }
                                                                onClick={ () => {
                                                                    setSelectedAttributeInfo({ schema, value });
                                                                    setShowMultiValuedFieldDeleteConfirmationModal(
                                                                        true
                                                                    );
                                                                } }
                                                                disabled={ isSubmitting }
                                                                data-componentid={
                                                                    `${testId}-editing-section-${
                                                                        schema.name.replace(".", "-")
                                                                    }-delete-button-${index}`
                                                                }
                                                            >
                                                                <Popup
                                                                    size="tiny"
                                                                    trigger={
                                                                        (
                                                                            <Icon name="trash alternate" />
                                                                        )
                                                                    }
                                                                    header={ t("common:delete") }
                                                                    inverted
                                                                />
                                                            </IconButton>
                                                        </div>
                                                    </TableCell>
                                                </TableRow>
                                            )
                                        ) }
                                    </TableBody>
                                </Table>
                            </TableContainer>
                        </AccordionDetails>
                    </Accordion>
                </div>
                <Field
                    className="link-button mv-cancel-btn"
                    onClick={ () => {
                        dispatch(setActiveForm(null));
                    } }
                    size="small"
                    type="button"
                    value={ t("common:cancel").toString() }
                    data-testid={
                        `${testId}-schema-mobile-editing-section-${
                            schema.name.replace(".", "-")
                        }-cancel-button`
                    }
                />
            </>
        );
    };

    const generateCountryDropdown = (schema: ProfileSchema, fieldName: string): JSX.Element => {

        return (
            <>
                <Field
                    autoFocus={ true }
                    label=""
                    name={ schema.name }
                    placeholder={ getPlaceholderText(schema, fieldName) }
                    required={ schema.required }
                    requiredErrorMessage={
                        t("myAccount:components.profile.forms.generic.inputs.validations.empty", { fieldName }) }
                    type="dropdown"
                    children={ countryList ? countryList.map((list: DropdownItemProps) => ({
                        "data-testid": `${testId}-${list.value as string}`,
                        flag: list.flag,
                        key: list.key as string,
                        text: list.text as string,
                        value: list.value as string
                    })) : [] }
                    value={ resolveProfileInfoSchemaValue(schema) }
                    disabled={ false }
                    clearable={ !schema.required }
                    search
                    selection
                    fluid
                />
                <Field hidden={ true } type="divider" />
                <Form.Group>
                    <Field
                        size="small"
                        type="submit"
                        value={ t("common:save").toString() }
                        data-testid={
                            `${testId}-schema-mobile-editing-section-${
                                schema.name.replace(".", "-")
                            }-save-button`
                        }
                    />
                    <Field
                        className="link-button"
                        onClick={ () => {
                            dispatch(setActiveForm(null));
                        } }
                        size="small"
                        type="button"
                        value={ t("common:cancel").toString() }
                        data-testid={
                            `${testId}-schema-mobile-editing-section-${
                                schema.name.replace(".", "-")
                            }-cancel-button`
                        }
                    />
                </Form.Group>
            </>
        );
    };

    const generateTextField = (schema: ProfileSchema, fieldName: string): JSX.Element => {

        return (
            <>
                <Field
                    autoFocus={ true }
                    label=""
                    name={ schema.name }
                    data-testid= { `${testId}-${schema.name.replace(".", "-")}-text-field` }
                    data-componentid= { `${testId}-${schema.name.replace(".", "-")}-text-field` }
                    placeholder={ getPlaceholderText(schema, fieldName) }
                    required={ schema.required }
                    requiredErrorMessage={
                        t("myAccount:components.profile.forms.generic.inputs.validations.empty", { fieldName }) }
                    type="text"
                    validation={
                        (value: string, validation: Validation) => validateField(value, validation, schema, fieldName) }
                    value={ resolveProfileInfoSchemaValue(schema) }
                    maxLength={
                        schema.name === EMAIL_ATTRIBUTE
                            ? EMAIL_MAX_LENGTH
                            : (fieldName.toLowerCase().includes("uri") || fieldName.toLowerCase().includes("url"))
                                ? ProfileConstants.URI_CLAIM_VALUE_MAX_LENGTH
                                : (schema.maxLength
                                    ? schema.maxLength
                                    : ProfileConstants.CLAIM_VALUE_MAX_LENGTH)
                    }
                />
                <Field hidden={ true } type="divider" />
                <Form.Group>
                    <Field
                        size="small"
                        type="submit"
                        value={ t("common:save").toString() }
                        data-testid={
                            `${testId}-schema-mobile-editing-section-${
                                schema.name.replace(".", "-")
                            }-save-button`
                        }
                    />
                    <Field
                        className="link-button"
                        onClick={ () => {
                            dispatch(setActiveForm(null));
                        } }
                        size="small"
                        type="button"
                        value={ t("common:cancel").toString() }
                        data-testid={
                            `${testId}-schema-mobile-editing-section-${
                                schema.name.replace(".", "-")
                            }-cancel-button`
                        }
                    />
                </Form.Group>
            </>

        );
    };

    /**
     * This function generates the read-only field content for the schema.
     * @param schema - The schema to generate the read-only field content for.
     * @param fieldName - The field name to generate the read-only field content for.
     * @returns The read-only field content.
     */
    const generateReadOnlyFieldContent = (schema: ProfileSchema, fieldName: string): JSX.Element => {

        if (isProfileInfoLoading || profileSchemaLoader) {
            return <Placeholder><Placeholder.Line /></Placeholder>;
        } else if (profileInfo.get(schema.name)
            && schema.name === EMAIL_ATTRIBUTE
            && isEmailPending
            && isEmailVerificationEnabled) {
            return (
                <>
                    { profileInfo.get(schema.name) }
                    <Popup
                        size="tiny"
                        trigger={
                            (<Icon
                                name="info circle"
                                color="yellow"
                            />)
                        }
                        content={
                            t("myAccount:components.profile.messages." +
                                    "emailConfirmation.content")
                        }
                        header={
                            t("myAccount:components.profile.messages." +
                                    "emailConfirmation.header")
                        }
                        inverted
                    />
                </>
            );
        } else if ( schema.name === EMAIL_ADDRESSES_ATTRIBUTE || schema.name === MOBILE_NUMBERS_ATTRIBUTE) {
            return generateReadOnlyMultiValuedField(schema, fieldName);
        } else if (profileInfo.get(schema.name)) {
            return <>{ resolveProfileInfoSchemaValue(schema) }</>;
        } else {
            return generatePlaceholderLink(schema, fieldName);
        }
    };

    const generateReadOnlyMultiValuedField = (schema: ProfileSchema, fieldName: string): JSX.Element => {

        let attributeValueList: string[] = [];
        let verifiedAttributeValueList: string[] = [];
        let primaryAttributeValue: string = "";
        let pendingEmailAddress: string = "";
        let verificationEnabled: boolean = false;

        if (schema.name === EMAIL_ADDRESSES_ATTRIBUTE) {
            verificationEnabled = isEmailVerificationEnabled;
            attributeValueList = profileInfo.get(EMAIL_ADDRESSES_ATTRIBUTE)?.split(",") ?? [];
            verifiedAttributeValueList = profileInfo.get(VERIFIED_EMAIL_ADDRESSES_ATTRIBUTE)?.split(",") ?? [];
            pendingEmailAddress = profileDetails?.profileInfo?.pendingEmails?.length > 0
                ? profileDetails?.profileInfo?.pendingEmails[0]?.value
                : null;
            primaryAttributeValue = profileDetails?.profileInfo?.emails?.length > 0
                ? profileDetails?.profileInfo?.emails[0]
                : null;

        } else if (schema.name === MOBILE_NUMBERS_ATTRIBUTE) {
            verificationEnabled = isMobileVerificationEnabled;
            attributeValueList = profileInfo.get(MOBILE_NUMBERS_ATTRIBUTE)?.split(",") ?? [];
            verifiedAttributeValueList = profileInfo.get(VERIFIED_MOBILE_NUMBERS_ATTRIBUTE)?.split(",") ?? [];
            primaryAttributeValue = profileInfo.get(MOBILE_ATTRIBUTE);
        }

        // Ensure primaryAttributeValue is defined and attributeValueList is an array.
        if (!isEmpty(primaryAttributeValue) && Array.isArray(attributeValueList)) {
            attributeValueList = attributeValueList.filter((value: string) =>
                value !== primaryAttributeValue
                && !isEmpty(value)
            );
            attributeValueList.unshift(primaryAttributeValue);
        }

        const showPendingEmailPopup = (value: string): boolean => {
            return verificationEnabled
                && schema.name === EMAIL_ADDRESSES_ATTRIBUTE
                && pendingEmailAddress
                && value === pendingEmailAddress;
        };

        const showVerifiedPopup = (value: string): boolean => {
            return verificationEnabled &&
                (verifiedAttributeValueList.includes(value) || value === primaryAttributeValue);
        };

        const showPrimaryPopup = (value: string): boolean => {
            return value === primaryAttributeValue;
        };

        return (
            <>
                {
                    attributeValueList.length < 1
                        ? generatePlaceholderLink(schema, fieldName)
                        : (
                            <Select
                                className="multi-attribute-dropdown"
                                value={ attributeValueList[0] }
                                disableUnderline
                                data-componentid={ `${testId}-${schema.name.replace(".", "-")}-readonly-dropdown` }
                            >
                                { attributeValueList?.map(
                                    (value: string, index: number) => (
                                        <MenuItem key={ index } value={ value } className="read-only-menu-item">
                                            <div className="dropdown-row">
                                                <Typography
                                                    className={ `dropdown-label ${
                                                        schema.name === MOBILE_NUMBERS_ATTRIBUTE
                                                            ? "mobile-label"
                                                            : null}`
                                                    }
                                                    data-componentid={ `${testId}-readonly-section-
                                                        ${schema.name.replace(".", "-")}-value-${index}`
                                                    }
                                                >
                                                    { value }
                                                </Typography>
                                                {
                                                    showPendingEmailPopup(value)
                                                    && (
                                                        <div
                                                            className="verified-icon"
                                                            data-componentid={ `${testId}-readonly-section-
                                                                ${schema.name.replace(".", "-")}-pending-email-icon
                                                                -${index}` }
                                                        >
                                                            { generatePendingEmailPopup() }
                                                        </div>
                                                    )
                                                }
                                                {
                                                    showVerifiedPopup(value)
                                                    && (
                                                        <div
                                                            className="verified-icon"
                                                            data-componentid={ `${testId}-readonly-section-
                                                                ${schema.name.replace(".", "-")}-verified-icon
                                                                -${index}` }
                                                        >
                                                            { generateVerifiedPopup() }
                                                        </div>
                                                    )
                                                }
                                                {
                                                    showPrimaryPopup(value)
                                                    && (
                                                        <div
                                                            className="verified-icon"
                                                            data-componentid={ `${testId}-readonly-section-
                                                                ${schema.name.replace(".", "-")}-primary-icon
                                                                -${index}` }
                                                        >
                                                            { generatePrimaryPopup() }
                                                        </div>
                                                    )
                                                }
                                            </div>
                                        </MenuItem>
                                    )
                                ) }
                            </Select>
                        )
                }
            </>
        );
    };

    const generatePlaceholderLink = (schema: ProfileSchema, fieldName: string): JSX.Element => {

        if (!CommonUtils.isProfileReadOnly(isReadOnlyUser) && schema.mutability !== ProfileConstants.READONLY_SCHEMA) {
            return (
                <a
                    className="placeholder-text"
                    tabIndex={ 0 }
                    onKeyPress={ (e: React.KeyboardEvent<HTMLAnchorElement>) => {
                        if (e.key === "Enter") {
                            dispatch(setActiveForm(CommonConstants.PERSONAL_INFO + schema.name));
                        }
                    } }
                    onClick={ () => {
                        dispatch(setActiveForm(CommonConstants.PERSONAL_INFO + schema.name));
                    } }
                    data-testid={
                        `${testId}-schema-mobile-editing-section-${schema.name.replace(".", "-")}-placeholder` }
                >
                    { t("myAccount:components.profile.forms.generic.inputs.placeholder", {
                        fieldName: fieldName.toLowerCase()
                    }) }
                </a>
            );
        }

        return null;
    };

    const generateEditIcon = (schema: ProfileSchema): JSX.Element | null => {

        let attributeValueList: string[] = [];
        let primaryAttributeValue: string = "";

        if (schema.name === EMAIL_ADDRESSES_ATTRIBUTE) {
            attributeValueList = profileInfo.get(EMAIL_ADDRESSES_ATTRIBUTE)?.split(",") ?? [];
            primaryAttributeValue = profileDetails?.profileInfo?.emails?.length > 0
                ? profileDetails?.profileInfo?.emails[0]
                : null;

        } else if (schema.name === MOBILE_NUMBERS_ATTRIBUTE) {
            attributeValueList = profileInfo.get(MOBILE_NUMBERS_ATTRIBUTE)?.split(",") ?? [];
            primaryAttributeValue = profileInfo.get(MOBILE_ATTRIBUTE);
        }

        const isFieldEmpty = (): boolean => {
            if (schema.name === EMAIL_ADDRESSES_ATTRIBUTE || schema.name === MOBILE_NUMBERS_ATTRIBUTE) {
                return  attributeValueList.length < 1 && isEmpty(primaryAttributeValue);
            } else {
                return isEmpty(profileInfo.get(schema.name));
            }
        };

        if (!CommonUtils.isProfileReadOnly(isReadOnlyUser)
            && schema.mutability !== ProfileConstants.READONLY_SCHEMA
            && schema.name !== ProfileConstants.SCIM2_SCHEMA_DICTIONARY.get("USERNAME")
            && !isFieldEmpty()
            && hasRequiredScopes(
                featureConfig?.personalInfo, featureConfig?.personalInfo?.scopes?.update, allowedScopes)
        ) {
            return (
                <Popup
                    trigger={
                        (<Icon
                            link={ true }
                            className="list-icon"
                            size="small"
                            color="grey"
                            tabIndex={ 0 }
                            onKeyPress={ (e: React.KeyboardEvent<HTMLElement>) => {
                                if (e.key === "Enter") {
                                    dispatch(setActiveForm(CommonConstants.PERSONAL_INFO + schema.name));
                                }
                            } }
                            onClick={ () => dispatch(setActiveForm(CommonConstants.PERSONAL_INFO + schema.name)) }
                            name={ !isFieldEmpty() ? "pencil alternate" : null }
                            data-testid={
                                `${testId}-schema-mobile-editing-section-${schema.name.replace(".", "-")}-edit-button` }
                        />)
                    }
                    position="top center"
                    content={ !isFieldEmpty() ? t("common:edit") : "" }
                    inverted={ true }
                />
            );
        }

        return null;
    };

    /**
     * This function validates the field.
     *
     * @param value - The value to validate.
     * @param validation - The validation to validate the value with.
     * @param schema - The schema to validate the value with.
     * @param fieldName - The field name to validate the value with.
     */
    const validateField = (value: string, validation: Validation, schema: ProfileSchema, fieldName: string) => {

        // Validate multi-valued fields like email addresses and mobile numbers
        // using the schema of the primary attribute for individual value validation.
        if (schema.name === EMAIL_ADDRESSES_ATTRIBUTE) {
            return validateField(value, validation, getSchemaFromName(EMAIL_ATTRIBUTE), fieldName);
        } else if (schema.name === MOBILE_NUMBERS_ATTRIBUTE) {
            return validateField(value, validation, getSchemaFromName(MOBILE_ATTRIBUTE), fieldName);
        }

        if (!RegExp(schema.regEx).test(value)) {
            validation.isValid = false;
            if (checkSchemaType(schema.name, "emails")) {
                validation.errorMessages.push(
                    t("myAccount:components.profile.forms.emailChangeForm.inputs.email.validations.invalidFormat")
                );
            } else if (checkSchemaType(schema.name, ProfileConstants.SCIM2_SCHEMA_DICTIONARY.get("PHONE_NUMBERS"))) {
                validation.errorMessages.push(
                    t(profileConfig?.attributes?.getRegExpValidationError(
                        ProfileConstants.SCIM2_SCHEMA_DICTIONARY.get("PHONE_NUMBERS")
                    ),{ fieldName } )
                );
            } else if (checkSchemaType(schema.name, ProfileConstants.SCIM2_SCHEMA_DICTIONARY.get("DOB"))) {
                validation.errorMessages.push(
                    t("myAccount:components.profile.forms." +
                    "dateChangeForm.inputs.date.validations." +
                    "invalidFormat", { fieldName })
                );
            } else {
                validation.errorMessages.push(
                    t("myAccount:components.profile.forms.generic.inputs.validations.invalidFormat",
                        {
                            fieldName
                        }
                    )
                );
            }
        // Validate date format and the date is before the current date
        } else if(checkSchemaType(schema.name, ProfileConstants.SCIM2_SCHEMA_DICTIONARY.get("DOB"))){
            if (!moment(value, "YYYY-MM-DD",true).isValid()) {
                validation.isValid = false;
                validation.errorMessages
                    .push(t("myAccount:components.profile.forms.dateChangeForm.inputs.date.validations.invalidFormat",
                        {
                            field: fieldName
                        }));
            } else {
                if (moment().isBefore(value)) {
                    validation.isValid = false;
                    validation.errorMessages
                        .push(t("myAccount:components.profile.forms.dateChangeForm.inputs.date.validations."
                        + "futureDateError", {
                            field: fieldName
                        }));
                }
            }
        }
    };

    const generatePendingEmailPopup= (): JSX.Element => {

        return (
            <Popup
                name="pending-email-popup"
                size="tiny"
                trigger={
                    (<Icon
                        name="info circle"
                        color="yellow"
                    />)
                }
                header={
                    t("myAccount:components.profile.messages." +
                            "emailConfirmation.header")
                }
                inverted
            />
        );
    };

    const generateVerifiedPopup= (): JSX.Element => {

        return (
            <Popup
                name="verified-popup"
                size="tiny"
                trigger={
                    (
                        <Icon
                            name="check circle"
                            color="blue"
                        />
                    )
                }
                header= { t("common:verified") }
                inverted
            />
        );
    };

    const generatePrimaryPopup= (): JSX.Element => {

        return (
            <Popup
                name="primary-popup"
                size="tiny"
                trigger={
                    (
                        <Icon
                            name="star"
                            color="green"
                        />
                    )
                }
                header= { t("common:primary") }
                inverted
            />
        );
    };

    /**
     * This function gets the field name for the schema.
     *
     * @param schema - The schema to get the field name for.
     * @returns The field name.
     */
    const getFieldName = (schema: ProfileSchema): string => {

        return t("myAccount:components.profile.fields." + schema.displayName, { defaultValue: schema.displayName });
    };

    /**
     * This function gets the placeholder text for the schema.
     *
     * @param schema - The schema to get the placeholder text for.
     * @param fieldName - The field name to get the placeholder text for.
     * @returns The placeholder text.
     */
    const getPlaceholderText = (schema: ProfileSchema, fieldName: string): string => {

        if (checkSchemaType(schema.name, "country")) {
            return t("myAccount:components.profile.forms.countryChangeForm.inputs.country.placeholder");
        }

        let placeholder: string = t("myAccount:components.profile.forms.generic.inputs.placeholder",
            { fieldName: fieldName.toLowerCase() });

        if (schema.name === ProfileConstants.SCIM2_SCHEMA_DICTIONARY.get("DOB")) {
            placeholder += " in the format YYYY-MM-DD";
        }

        return placeholder;
    };

    /**
     * This function returns the schema for a given schema name.
     *
     * @param schemaName - Schema name
     * @returns Profile schema
     */
    const getSchemaFromName = (schemaName: string): ProfileSchema => {

        return profileSchema.find((schema: ProfileSchema) => schema.name === schemaName);
    };

    /**
     * Handles edit avatar modal submit action.
     *
     * @param e - Event.
     * @param url - Selected image URL.
     */
    const handleAvatarEditModalSubmit = (e: MouseEvent<HTMLButtonElement>, url: string): void => {
        setIsSubmitting(true);

        updateProfileImageURL(url)
            .then(() => {
                onAlertFired({
                    description: t("myAccount:components.profile.notifications.updateProfileInfo.success" +
                        ".description"),
                    level: AlertLevels.SUCCESS,
                    message: t("myAccount:components.profile.notifications.updateProfileInfo.success.message")
                });

                // Re-fetch the profile information
                dispatch(getProfileInformation(true));
            })
            .catch((error: IdentityAppsApiException) => {
                if (error.response && error.response.data && error.response.data.detail) {
                    onAlertFired({
                        description: t("myAccount:components.profile.notifications.updateProfileInfo.error" +
                            ".description",
                        { description: error.response.data.detail }),
                        level: AlertLevels.ERROR,
                        message: t("myAccount:components.profile.notifications.updateProfileInfo.error.message")
                    });
                }

                onAlertFired({
                    description: t("myAccount:components.profile.notifications.updateProfileInfo.genericError" +
                        ".description"),
                    level: AlertLevels.ERROR,
                    message: t("myAccount:components.profile.notifications.updateProfileInfo.genericError.message")
                });
            })
            .finally(() => {
                setShowEditAvatarModal(false);
                setIsSubmitting(false);
            });
    };

    /**
     * Renders the user avatar.
     *
     * @returns Avatar.
     */
    const renderAvatar = () => (
        <>
            <UserAvatar
                data-testid={ `${testId}-user-avatar` }
                editable={ !isProfileUrlReadOnly() }
                showGravatarLabel
                size="tiny"
                tabIndex={ 0 }
                onKeyPress={ (e: React.KeyboardEvent<HTMLElement>) => {
                    if (e.key === "Enter" && !isProfileUrlReadOnly()) {
                        handleAvatarOnClick();
                    }
                } }
                onClick={ !isProfileUrlReadOnly() ? handleAvatarOnClick : undefined }
                profileInfo={ profileDetails?.profileInfo as any }
                gravatarInfoPopoverText={ (
                    <Trans i18nKey="myAccount:components.userAvatar.infoPopover">
                        This image has been retrieved from
                        <a href={ UIConstants.GRAVATAR_URL } target="_blank" rel="noopener noreferrer">
                            Gravatar
                        </a> service.
                    </Trans>
                ) }
            />
            {
                showEditAvatarModal && (
                    <EditAvatarModal
                        data-testid={ `${testId}-edit-avatar-modal` }
                        open={ showEditAvatarModal }
                        name={ resolveUserDisplayName(profileDetails?.profileInfo as any) }
                        emails={ resolveUserEmails(profileDetails?.profileInfo?.emails) }
                        onClose={ () => setShowEditAvatarModal(false) }
                        onCancel={ () => setShowEditAvatarModal(false) }
                        onSubmit={ handleAvatarEditModalSubmit }
                        imageUrl={ profileDetails?.profileInfo?.profileUrl }
                        heading={ t("myAccount:modals.editAvatarModal.heading") }
                        submitButtonText={ t("myAccount:modals.editAvatarModal.primaryButton") }
                        isSubmitting={ isSubmitting }
                        cancelButtonText={ t("myAccount:modals.editAvatarModal.secondaryButton") }
                        translations={ {
                            gravatar: {
                                errors: {
                                    noAssociation: {
                                        content: (
                                            <Trans
                                                i18nKey={
                                                    "myAccount:modals.editAvatarModal.content.gravatar.errors." +
                                                    "noAssociation.content"
                                                }
                                            >
                                                It seems like the selected email is not registered on Gravatar.
                                                Sign up for a Gravatar account by visiting
                                                <a href="https://www.gravatar.com"> Gravatar Official Website</a>
                                                or use one of the following.
                                            </Trans>
                                        ),
                                        header: t("myAccount:modals.editAvatarModal.content.gravatar.errors" +
                                            ".noAssociation.header")
                                    }
                                },
                                heading: t("myAccount:modals.editAvatarModal.content.gravatar.heading")
                            },
                            hostedAvatar: {
                                heading: t("myAccount:modals.editAvatarModal.content.hostedAvatar.heading"),
                                input: {
                                    errors: {
                                        http: {
                                            content: t("myAccount:modals.editAvatarModal.content." +
                                                "hostedAvatar.input.errors.http.content"),
                                            header: t("myAccount:modals.editAvatarModal.content." +
                                                "hostedAvatar.input.errors.http.header")
                                        },
                                        invalid: {
                                            content: t("myAccount:modals.editAvatarModal.content." +
                                                "hostedAvatar.input.errors.invalid.content"),
                                            pointing: t("myAccount:modals.editAvatarModal.content." +
                                                "hostedAvatar.input.errors.invalid.pointing")
                                        }
                                    },
                                    hint: t("myAccount:modals.editAvatarModal.content.hostedAvatar.input.hint"),
                                    placeholder: t("myAccount:modals.editAvatarModal.content.hostedAvatar.input" +
                                        ".placeholder"),
                                    warnings: {
                                        dataURL: {
                                            content: t("myAccount:modals.editAvatarModal.content." +
                                                "hostedAvatar.input.warnings.dataURL.content"),
                                            header: t("myAccount:modals.editAvatarModal.content." +
                                                "hostedAvatar.input.warnings.dataURL.header")
                                        }
                                    }
                                }
                            },
                            systemGenAvatars: {
                                heading: t("myAccount:modals.editAvatarModal.content.systemGenAvatars.heading"),
                                types: {
                                    initials: t("myAccount:modals.editAvatarModal.content.systemGenAvatars." +
                                        "types.initials")
                                }
                            }
                        } }
                    />
                )
            }
        </>
    );


    /**
     * This methods generates and returns the delete confirmation modal.
     *
     * @returns ReactElement Generates the delete confirmation modal.
     */
    const generateDeleteConfirmationModal = (): JSX.Element => {

        if (isEmpty(selectedAttributeInfo?.value)) {
            return null;
        }

        let translationKey: string = "";

        if (selectedAttributeInfo?.schema?.name === EMAIL_ADDRESSES_ATTRIBUTE) {
            translationKey = "myAccount:components.profile.modals.emailAddressDeleteConfirmation.";
        } else {
            translationKey = "myAccount:components.profile.modals.mobileNumberDeleteConfirmation.";
        }

        return (
            <ConfirmationModal
                data-testid={ `${ testId }-delete-confirmation-modal` }
                data-componentid={ `${ testId }-delete-confirmation-modal` }
                onClose={ handleMultiValuedFieldDeleteModalClose }
                type="negative"
                open={ Boolean(selectedAttributeInfo?.value) }
                assertionHint={ t(`${translationKey}assertionHint`) }
                assertionType="checkbox"
                primaryAction={ t("common:confirm") }
                secondaryAction={ t("common:cancel") }
                onSecondaryActionClick={ handleMultiValuedFieldDeleteModalClose }
                onPrimaryActionClick={ handleMultiValuedFieldDeleteConfirmClick }
                closeOnDimmerClick={ false }
            >
                <ConfirmationModal.Header data-testid={ `${ testId }-confirmation-modal-header` }>
                    { t(`${translationKey}heading`) }
                </ConfirmationModal.Header>
                <ConfirmationModal.Message data-testid={ `${ testId }-confirmation-modal-message` } attached negative>
                    { t(`${translationKey}description`) }
                </ConfirmationModal.Message>
                <ConfirmationModal.Content data-testid={ `${testId}-confirmation-modal-content` }>
                    { t(`${translationKey}content`) }
                </ConfirmationModal.Content>
            </ConfirmationModal>
        );
    };

    /**
     * Check whether the profile url is readonly.
     *
     * @returns If the profile URL is readonly or not.
     */
    const isProfileUrlReadOnly = (): boolean => {
        return !(!CommonUtils.isProfileReadOnly(isReadOnlyUser)
            && hasRequiredScopes(featureConfig?.personalInfo,featureConfig?.personalInfo?.scopes?.update, allowedScopes)
            && profileSchema?.some((schema: ProfileSchema) => {
                return schema.name === ProfileConstants?.SCIM2_SCHEMA_DICTIONARY.get("PROFILE_URL")
                    && schema.mutability !== ProfileConstants.READONLY_SCHEMA;
            }));
    };

    /**
     * Handles the onclick action of the avatar.
     */
    const handleAvatarOnClick = () => {
        setShowEditAvatarModal(true);
    };

    /**
     * Handles the close action of the mobile update wizard.
     */
    const handleCloseMobileUpdateWizard = () => {
        setShowMobileUpdateWizard(false);
        dispatch(setActiveForm(null));
    };

    /**
     * Whether to show the mobile verification wizard or not.
     * @param schema - Profile schema
     * @returns boolean - Whether to show the mobile verification wizard or not
     */
    const showMobileVerification = (schema: ProfileSchema): boolean =>
        showMobileUpdateWizard && (
            isMultipleEmailAndMobileNumberEnabled === true
                ? schema.name === MOBILE_NUMBERS_ATTRIBUTE
                : schema.name === MOBILE_ATTRIBUTE
        );

    return (
        <>
            <SettingsSection
                data-testid={ `${testId}-settings-section` }
                description={ t("myAccount:sections.profile.description") }
                header={ t("myAccount:sections.profile.heading") }
                icon={ renderAvatar() }
                iconMini={ renderAvatar() }
                placeholder={
                    !isSCIMEnabled
                        ? t("myAccount:components.profile.placeholders.SCIMDisabled.heading")
                        : null
                }
            >
                {
                    hasLocalAccount
                        ? (
                            <List
                                divided={ true }
                                verticalAlign="middle"
                                className="main-content-inner profile-form"
                                data-testid={ `${testId}-schema-list` }
                            >
                                {
                                    profileSchema && profileSchema.map((schema: ProfileSchema, index: number) => {
                                        if (!(schema.name ===
                                            ProfileConstants?.SCIM2_SCHEMA_DICTIONARY.get("ROLES_DEFAULT")
                                    || schema.name === ProfileConstants?.SCIM2_SCHEMA_DICTIONARY.get("ACTIVE")
                                    || schema.name === ProfileConstants?.SCIM2_SCHEMA_DICTIONARY.get("GROUPS")
                                    || schema.name === ProfileConstants?.SCIM2_SCHEMA_DICTIONARY.get("PROFILE_URL")
                                    || schema.name === ProfileConstants?.SCIM2_SCHEMA_DICTIONARY.get("ACCOUNT_LOCKED")
                                    || schema.name === ProfileConstants?.SCIM2_SCHEMA_DICTIONARY.get("ACCOUNT_DISABLED")
                                    || schema.name === ProfileConstants?.SCIM2_SCHEMA_DICTIONARY.get("ONETIME_PASSWORD")
                                    || schema.name === ProfileConstants?.SCIM2_SCHEMA_DICTIONARY.get("USER_SOURCE_ID")
                                    || schema.name === ProfileConstants?.SCIM2_SCHEMA_DICTIONARY.get("IDP_TYPE")
                                    || schema.name === ProfileConstants?.SCIM2_SCHEMA_DICTIONARY
                                        .get("LOCAL_CREDENTIAL_EXISTS")
                                    || schema.name === ProfileConstants?.SCIM2_SCHEMA_DICTIONARY.get("ACTIVE")
                                    || schema.name === ProfileConstants?.SCIM2_SCHEMA_DICTIONARY.get("RESROUCE_TYPE")
                                    || schema.name === ProfileConstants?.SCIM2_SCHEMA_DICTIONARY.get("EXTERNAL_ID")
                                    || schema.name === ProfileConstants?.SCIM2_SCHEMA_DICTIONARY.get("META_DATA")
                                    || (!showEmail && schema.name === ProfileConstants?.SCIM2_SCHEMA_DICTIONARY
                                        .get("EMAILS"))
                                        )) {
                                            return (
                                                <>
                                                    {
                                                        showMobileVerification(schema)
                                                            ? (
                                                                < MobileUpdateWizard
                                                                    data-testid=
                                                                        { `${testId}-mobile-verification-wizard` }
                                                                    onAlertFired={ onAlertFired }
                                                                    closeWizard={ () =>
                                                                        handleCloseMobileUpdateWizard()
                                                                    }
                                                                    wizardOpen={ true }
                                                                    currentMobileNumber={
                                                                        schema.name === MOBILE_NUMBERS_ATTRIBUTE
                                                                            ? selectedAttributeInfo?.schema?.name
                                                                            === MOBILE_NUMBERS_ATTRIBUTE
                                                                                ? selectedAttributeInfo?.value
                                                                                : null
                                                                            : profileInfo.get(schema.name)
                                                                    }
                                                                    isMobileRequired={ schema.required }
                                                                    isMultipleEmailAndMobileNumberEnabled =
                                                                        {
                                                                            isMultipleEmailAndMobileNumberEnabled
                                                                        === true
                                                                        }
                                                                />
                                                            )
                                                            : null
                                                    }
                                                    {
                                                        !isEmpty(profileInfo.get(schema.name)) ||
                                        (!CommonUtils.isProfileReadOnly(isReadOnlyUser)
                                            && (schema.mutability !== ProfileConstants.READONLY_SCHEMA)
                                            && hasRequiredScopes(featureConfig?.personalInfo,
                                                featureConfig?.personalInfo?.scopes?.update, allowedScopes))
                                                            ? generateSchemaForm(schema, index)
                                                            : null
                                                    }
                                                </>
                                            );
                                        }
                                    })
                                }
                            </List>
                        ) : (
                            <Container className="pl-5 pr-5 pb-4">
                                <Message
                                    type="info"
                                    content={ "Your profile cannot be managed from this portal." +
                                        " Please contact your administrator for more details." }
                                    data-testid={ `${testId}-read-only-profile-banner` }
                                    data-componentid={ `${testId}-read-only-profile-banner` }
                                />
                            </Container>
                        )
                }
            </SettingsSection>
            { showMultiValuedFieldDeleteConfirmationModal && generateDeleteConfirmationModal() }
        </>
    );
};

/**
 * Default properties for the {@link Profile} component.
 * See type definitions in {@link ProfileProps}
 */
Profile.defaultProps = {
    "data-testid": "profile"
};<|MERGE_RESOLUTION|>--- conflicted
+++ resolved
@@ -23,13 +23,11 @@
 import TableRow from "@mui/material/TableRow";
 import Accordion from "@oxygen-ui/react/Accordion";
 import AccordionDetails from "@oxygen-ui/react/AccordionDetails";
-import AccordionSummary from "@oxygen-ui/react/AccordionSummary";
 import IconButton from "@oxygen-ui/react/IconButton";
 import MenuItem from "@oxygen-ui/react/MenuItem";
 import Paper from "@oxygen-ui/react/Paper";
 import Select from "@oxygen-ui/react/Select";
 import Typography from "@oxygen-ui/react/Typography";
-import { ChevronDownIcon } from "@oxygen-ui/react-icons";
 import { ProfileConstants } from "@wso2is/core/constants";
 import { IdentityAppsApiException } from "@wso2is/core/exceptions";
 /**
@@ -1402,7 +1400,6 @@
             }
         }
 
-<<<<<<< HEAD
         const fieldName: string = getFieldName(schema);
 
         if (activeForm === CommonConstants.PERSONAL_INFO + schema.name) {
@@ -1414,144 +1411,6 @@
                     { generateSingleMobileVerificationSection(schema, fieldName)
                         || generateEditableForm(schema, fieldName) }
                 </List.Item>
-=======
-        if (activeForm === CommonConstants.PERSONAL_INFO+schema.name) {
-            const fieldName: string = t("myAccount:components.profile.fields." + schema.displayName,
-                { defaultValue: schema.displayName }
-            );
-
-            return (
-                isFeatureEnabled(
-                    featureConfig?.personalInfo,
-                    AppConstants.FEATURE_DICTIONARY.get("PROFILEINFO_MOBILE_VERIFICATION")
-                ) && checkSchemaType(schema.name, "mobile")
-                && isMobileVerificationEnabled
-                    ? (
-                        <EditSection data-testid={ `${testId}-schema-mobile-editing-section` }>
-                            <p>
-                                { t("myAccount:components.profile.messages.mobileVerification.content") }
-                            </p>
-                            <Grid padded={ true }>
-                                <Grid.Row columns={ 2 }>
-                                    < Grid.Column mobile={ 6 } tablet={ 6 } computer={ 4 } className="first-column">
-                                        <List.Content>{ fieldName }</List.Content>
-                                    </Grid.Column>
-                                    <Grid.Column mobile={ 8 } tablet={ 8 } computer={ 10 }>
-                                        <List.Content>
-                                            <List.Description className="with-max-length">
-                                                {
-                                                    isProfileInfoLoading || profileSchemaLoader
-                                                        ? (
-                                                            <Placeholder><Placeholder.Line /></Placeholder>
-                                                        )
-                                                        : profileInfo.get(schema.name)
-                                                        || (
-                                                            <a
-                                                                className="placeholder-text"
-                                                                tabIndex={ 0 }
-                                                                onClick={ () => {
-                                                                    setShowMobileUpdateWizard(true);
-                                                                } }
-                                                                onKeyPress={ (
-                                                                    { key }: React.KeyboardEvent<HTMLAnchorElement>
-                                                                ) =>
-                                                                {
-                                                                    if (key === "Enter") {
-                                                                        setShowMobileUpdateWizard(true);
-                                                                    }
-                                                                }
-                                                                }
-                                                                data-testid={
-                                                                    `${testId}-schema-mobile-editing-section-${
-                                                                        schema.name.replace(".", "-")
-                                                                    }-placeholder`
-                                                                }
-                                                            >
-                                                                { t("myAccount:components.profile.forms.generic." +
-                                                                    "inputs.placeholder", {
-                                                                    fieldName: fieldName.toLowerCase() })
-                                                                }
-                                                            </a>
-                                                        )
-                                                }
-                                            </List.Description>
-                                        </List.Content>
-                                    </Grid.Column>
-                                </Grid.Row>
-                                <Grid.Row columns={ 2 }>
-                                    <Grid.Column mobile={ 8 } tablet={ 8 } computer={ 2 }>
-                                        <PrimaryButton
-                                            floated="left"
-                                            onClick={ () => {
-                                                setShowMobileUpdateWizard(true);
-                                            } }
-                                        >
-                                            { t("common:update").toString() }
-                                        </PrimaryButton>
-                                    </Grid.Column>
-                                    <Grid.Column mobile={ 8 } tablet={ 8 } computer={ 2 }>
-                                        <LinkButton
-                                            floated="left"
-                                            onClick={ () => {
-                                                dispatch(setActiveForm(null));
-                                            } }
-                                        >
-                                            { t("common:cancel").toString() }
-                                        </LinkButton>
-                                    </Grid.Column>
-                                </Grid.Row>
-                            </Grid >
-                        </EditSection>
-                    )
-                    : (
-                        <EditSection data-testid={ `${testId}-schema-editing-section` }>
-                            <Grid>
-                                <Grid.Row columns={ 2 }>
-                                    <Grid.Column width={ 4 }>{ fieldName }</Grid.Column>
-                                    <Grid.Column width={ 12 }>
-                                        <Forms
-                                            onSubmit={ (values: Map<string, FormValue>) => {
-                                                handleSubmit(values, schema.name, schema.extended, schema);
-                                            } }
-                                        >
-                                            { resolvePersonalInfoFields(schema) }
-                                            <Field
-                                                hidden={ true }
-                                                type="divider"
-                                            />
-                                            <Form.Group>
-                                                <Field
-                                                    size="small"
-                                                    type="submit"
-                                                    value={ t("common:save").toString() }
-                                                    data-testid={
-                                                        `${testId}-schema-mobile-editing-section-${
-                                                            schema.name.replace(".", "-")
-                                                        }-save-button`
-                                                    }
-                                                />
-                                                <Field
-                                                    className="link-button"
-                                                    onClick={ () => {
-                                                        dispatch(setActiveForm(null));
-                                                    } }
-                                                    size="small"
-                                                    type="button"
-                                                    value={ t("common:cancel").toString() }
-                                                    data-testid={
-                                                        `${testId}-schema-mobile-editing-section-${
-                                                            schema.name.replace(".", "-")
-                                                        }-cancel-button`
-                                                    }
-                                                />
-                                            </Form.Group>
-                                        </ Forms>
-                                    </Grid.Column>
-                                </Grid.Row>
-                            </Grid>
-                        </EditSection >
-                    )
->>>>>>> 163f0730
             );
         } else {
             return (
@@ -1723,6 +1582,8 @@
 
         if (checkSchemaType(schema.name, "country")) {
             return generateCountryDropdown(schema, fieldName);
+        } else if (checkSchemaType(schema.name, "locale")) {
+            return generateEditableLocaleField(schema, fieldName);
         } else if (schema.name === EMAIL_ADDRESSES_ATTRIBUTE
             || schema.name === MOBILE_NUMBERS_ATTRIBUTE) {
             return generateMultiValuedField(schema, fieldName);
@@ -1775,9 +1636,6 @@
             attributeValueList.unshift(primaryAttributeValue);
         }
         const showAccordion: boolean = attributeValueList.length >= 1;
-        const accordionLabelValue: string = attributeValueList.length >= 1
-            ? attributeValueList[0]
-            : "";
 
         const showPendingEmailPopup = (value: string): boolean => {
             return verificationEnabled
@@ -2087,6 +1945,74 @@
         );
     };
 
+    const generateEditableLocaleField = (schema: ProfileSchema, fieldName: string): JSX.Element => {
+
+        return (
+            <>
+                <Field
+                    autofocus={ true }
+                    name={ schema.name }
+                    placeholder={ getPlaceholderText(schema, fieldName) }
+                    required={ schema.required }
+                    requiredErrorMessage={
+                        t("myAccount:components.profile.forms.generic." +
+                            "inputs.validations.empty", { fieldName })
+                    }
+                    type="dropdown"
+                    value={ normalizeLocaleFormat(profileInfo.get(schema?.name), LocaleJoiningSymbol.HYPHEN, true) }
+                    children={
+                        supportedI18nLanguages
+                            ? Object.keys(supportedI18nLanguages).map((key: string) => {
+                                return {
+                                    "data-testid": `${ testId }-locale-dropdown-`
+                                        +  supportedI18nLanguages[key].code as string,
+                                    flag: supportedI18nLanguages[key].flag ?? MyAccountProfileConstants.GLOBE,
+                                    key: supportedI18nLanguages[key].code as string,
+                                    text: supportedI18nLanguages[key].name === MyAccountProfileConstants.GLOBE
+                                        ? supportedI18nLanguages[key].code
+                                        : `${supportedI18nLanguages[key].name as string},
+                                            ${supportedI18nLanguages[key].code as string}`,
+                                    value: supportedI18nLanguages[key].code as string
+                                };
+                            }) : []
+                    }
+                    disabled={ false }
+                    clearable={ !schema?.required }
+                    search
+                    selection
+                    fluid
+                />
+                <Field hidden={ true } type="divider" />
+                <Form.Group>
+                    <Field
+                        size="small"
+                        type="submit"
+                        value={ t("common:save").toString() }
+                        data-testid={
+                            `${testId}-schema-mobile-editing-section-${
+                                schema.name.replace(".", "-")
+                            }-save-button`
+                        }
+                    />
+                    <Field
+                        className="link-button"
+                        onClick={ () => {
+                            dispatch(setActiveForm(null));
+                        } }
+                        size="small"
+                        type="button"
+                        value={ t("common:cancel").toString() }
+                        data-testid={
+                            `${testId}-schema-mobile-editing-section-${
+                                schema.name.replace(".", "-")
+                            }-cancel-button`
+                        }
+                    />
+                </Form.Group>
+            </>
+        );
+    };
+
     const generateTextField = (schema: ProfileSchema, fieldName: string): JSX.Element => {
 
         return (
