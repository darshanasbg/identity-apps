--- conflicted
+++ resolved
@@ -1,7 +1,5 @@
 # @wso2is/myaccount
 
-<<<<<<< HEAD
-=======
 ## 2.7.92
 
 ### Patch Changes
@@ -18,7 +16,6 @@
   - @wso2is/admin.organizations.v1@2.20.91
   - @wso2is/common.branding.v1@2.20.91
 
->>>>>>> f63f11e1
 ## 2.7.90
 
 ### Patch Changes
