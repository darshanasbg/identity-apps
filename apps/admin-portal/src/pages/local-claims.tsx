/**
 * Copyright (c) 2020, WSO2 Inc. (http://www.wso2.org) All Rights Reserved.
 *
 * WSO2 Inc. licenses this file to you under the Apache License,
 * Version 2.0 (the "License"); you may not use this file except
 * in compliance with the License.
 * You may obtain a copy of the License at
 *
 *     http://www.apache.org/licenses/LICENSE-2.0
 *
 * Unless required by applicable law or agreed to in writing,
 * software distributed under the License is distributed on an
 * "AS IS" BASIS, WITHOUT WARRANTIES OR CONDITIONS OF ANY
 * KIND, either express or implied. See the License for the
 * specific language governing permissions and limitations
 * under the License.
 */

import { hasRequiredScopes } from "@wso2is/core/helpers";
import { EmptyPlaceholder, LinkButton, PrimaryButton } from "@wso2is/react-components";
import React, { ReactElement, useContext, useEffect, useRef, useState } from "react";
import { useDispatch,useSelector } from "react-redux";
import { DropdownItemProps, DropdownProps, Icon, PaginationProps } from "semantic-ui-react";
import { getADialect, getAllLocalClaims } from "../api";
import { addAlert } from "@wso2is/core/store";
import { AdvancedSearchWithBasicFilters, ClaimsList, ListType } from "../components";
import { AddLocalClaims } from "../components";
import { EmptyPlaceholderIllustrations } from "../configs";
import { CLAIM_DIALECTS_PATH, UserConstants } from "../constants";
import { history } from "../helpers";
import { ListLayout } from "../layouts";
import { PageLayout } from "../layouts";
import { AlertLevels, Claim, ClaimsGetParams, FeatureConfigInterface } from "../models";
import { AppState } from "../store";
import { filterList, sortList } from "../utils";
import { useTranslation } from "react-i18next";

/**
 * This returns the list of local claims.
 *
 * @return {ReactElement}
 */
export const LocalClaimsPage = (): ReactElement => {

    /**
     * Sets the attributes by which the list can be sorted
     */
    const SORT_BY = [
        {
            key: 0,
            text: "Name",
            value: "displayName"
        },
        {
            key: 1,
            text: "Attribute URI",
            value: "claimURI"
        }
    ];

    const featureConfig: FeatureConfigInterface = useSelector((state: AppState) => state.config.features);

    const [ claims, setClaims ] = useState<Claim[]>(null);
    const [ offset, setOffset ] = useState(0);
    const [ listItemLimit, setListItemLimit ] = useState<number>(0);
    const [ openModal, setOpenModal ] = useState(false);
    const [ claimURIBase, setClaimURIBase ] = useState("");
    const [ filteredClaims, setFilteredClaims ] = useState<Claim[]>(null);
    const [ sortBy, setSortBy ] = useState<DropdownItemProps>(SORT_BY[ 0 ]);
    const [ sortOrder, setSortOrder ] = useState(true);
    const [ query, setQuery ] = useState("");
    const [ isLoading, setIsLoading ] = useState(true);

    const dispatch = useDispatch();

    const initialRender = useRef(true);

    const { t } = useTranslation();

    /**
    * Fetches all the local claims.
    *
    * @param {number} limit.
    * @param {number} offset.
    * @param {string} sort.
    * @param {string} filter.
    */
    const getLocalClaims = (limit?: number, sort?: string, offset?: number, filter?: string) => {
        setIsLoading(true);
        const params: ClaimsGetParams = {
            filter: filter || null,
            limit: limit || null,
            offset: offset || null,
            sort: sort || null
        };
        getAllLocalClaims(params).then(response => {
            setClaims(response);
            setFilteredClaims(response);
        }).catch(error => {
            dispatch(addAlert(
                {
                    description: error?.description || "There was an error while fetching the local claims",
                    level: AlertLevels.ERROR,
                    message: error?.message || "Something went wrong"
                }
            ));
        }).finally(() => {
            setIsLoading(false);
        });
    };

    useEffect(() => {
        if (initialRender.current) {
            initialRender.current = false;
        } else {
            setFilteredClaims(sortList(filteredClaims, sortBy.value as string, sortOrder));
        }
    }, [ sortBy, sortOrder ]);

    useEffect(() => {
        setListItemLimit(UserConstants.DEFAULT_USER_LIST_ITEM_LIMIT);
        getLocalClaims(null, null, null, null);
        getADialect("local").then((response) => {
            setClaimURIBase(response.dialectURI);
        }).catch(error => {
            dispatch(addAlert(
                {
                    description: error?.description || "There was an error while fetching the local dialect",
                    level: AlertLevels.ERROR,
                    message: error?.message || "Something went wrong"
                }
            ));
        });
    }, []);

    /**
    * This slices a portion of the list to display.
     *
    * @param {ClaimDialect[]} list.
    * @param {number} limit.
    * @param {number} offset.
     *
    * @return {ClaimDialect[]} Paginated List.
    */
    const paginate = (list: Claim[], limit: number, offset: number): Claim[] => {
        return list?.slice(offset, offset + limit);
    };

    /**
    * Handles change in the number of items to show.
     *
    * @param {React.MouseEvent<HTMLAnchorElement>} event.
    * @param {data} data.
    */
    const handleItemsPerPageDropdownChange = (event: React.MouseEvent<HTMLAnchorElement>, data: DropdownProps) => {
        setListItemLimit(data.value as number);
    };

    /**
    * Paginates.
    *
    * @param {React.MouseEvent<HTMLAnchorElement>} event.
    * @param {PaginationProps} data.
    */
    const handlePaginationChange = (event: React.MouseEvent<HTMLAnchorElement>, data: PaginationProps) => {
        setOffset((data.activePage as number - 1) * listItemLimit);
    };

    /**
    * Handle sort strategy change.
     *
    * @param {React.SyntheticEvent<HTMLElement>} event.
    * @param {DropdownProps} data.
    */
    const handleSortStrategyChange = (event: React.SyntheticEvent<HTMLElement>, data: DropdownProps) => {
        setSortBy(SORT_BY.filter(option => option.value === data.value)[ 0 ]);
    };

    /**
    * Handles sort order change.
    *
    * @param {boolean} isAscending.
    */
    const handleSortOrderChange = (isAscending: boolean) => {
        setSortOrder(isAscending);
    };

    /**
     * Handles the `onFilter` callback action from the
     * advanced search component.
     *
     * @param {string} query - Search query.
     */
    const handleLocalClaimsFilter = (query: string): void => {
        try {
            const filteredClaims = filterList(claims, query, sortBy.value as string, sortOrder);
            setFilteredClaims(filteredClaims);
        } catch (error) {
            dispatch(addAlert({
                description: error?.message,
                level: AlertLevels.ERROR,
                message: "Filter query format incorrect"
            }));
        }
    };

    return (
        <>
            {
                openModal
                    ? <AddLocalClaims
                        open={ openModal }
                        onClose={ () => { setOpenModal(false) } }
                        update={ getLocalClaims }
                        claimURIBase={ claimURIBase }
                    />
                    : null
            }
            <PageLayout
                title="Local Attributes"
                description="View, edit and add local attributes"
                showBottomDivider={ true }
                backButton={ {
                    onClick: () => { history.push(CLAIM_DIALECTS_PATH) },
                    text: "Go back to attribute dialects"
                } }
            >
                <ListLayout
                    advancedSearch={ (
                        <AdvancedSearchWithBasicFilters
                            onFilter={ handleLocalClaimsFilter  }
                            filterAttributeOptions={ [
                                {
                                    key: 0,
                                    text: "Claim URI",
                                    value: "claimURI"
                                },
                                {
                                    key: 1,
                                    text: "Mapped Local Claim URI",
                                    value: "mappedLocalClaimURI"
                                }
                            ] }
                            filterAttributePlaceholder={
                                t("devPortal:components.claims.local.advancedSearch.form.inputs.filterAttribute" +
                                    ".placeholder")
                            }
                            filterConditionsPlaceholder={
                                t("devPortal:components.claims.local.advancedSearch.form.inputs.filterCondition" +
                                    ".placeholder")
                            }
                            filterValuePlaceholder={
                                t("devPortal:components.claims.local.advancedSearch.form.inputs.filterValue" +
                                    ".placeholder")
                            }
                            placeholder={ t("devPortal:components.claims.local.advancedSearch.placeholder") }
                            defaultSearchAttribute="claimURI"
                            defaultSearchOperator="co"
                        />
                    ) }
                    currentListSize={ listItemLimit }
                    listItemLimit={ listItemLimit }
                    onItemsPerPageDropdownChange={ handleItemsPerPageDropdownChange }
                    onPageChange={ handlePaginationChange }
                    onSortStrategyChange={ handleSortStrategyChange }
                    rightActionPanel={
                        hasRequiredScopes(
                            featureConfig?.attributeDialects,
                            featureConfig?.attributeDialects?.scopes?.create) && (
                                    <PrimaryButton
                                        onClick={ () => {
                                            setOpenModal(true);
                                        } }
                                    >
                                        <Icon name="add" />New Local Claim
                                    </PrimaryButton>
                                )
                            }
                            leftActionPanel={ null }
                            showPagination={ true }
                            sortOptions={ SORT_BY }
                            sortStrategy={ sortBy }
                            totalPages={ Math.ceil(filteredClaims?.length / listItemLimit) }
                            totalListSize={ filteredClaims?.length }
                            onSortOrderChange={ handleSortOrderChange }
                        >
                            <ClaimsList
                                list={ paginate(filteredClaims, listItemLimit, offset) }
                                localClaim={ ListType.LOCAL }
                                update={ getLocalClaims }
                            />
                        </ListLayout>
                    )
                    : !isLoading && (
                        <EmptyPlaceholder
                            action={ (
                                <LinkButton onClick={ () => {
                                    setFilteredClaims(claims);
                                } }
<<<<<<< HEAD
                            >
                                <Icon name="add" />Add Local Attribute
                            </PrimaryButton>
                        )
                    }
                    leftActionPanel={ null }
                    showPagination={ true }
                    sortOptions={ SORT_BY }
                    sortStrategy={ sortBy }
                    totalPages={ Math.ceil(filteredClaims?.length / listItemLimit) }
                    totalListSize={ filteredClaims?.length }
                    onSortOrderChange={ handleSortOrderChange }
                >
                    <ClaimsList
                        list={ paginate(filteredClaims, listItemLimit, offset) }
                        localClaim={ ListType.LOCAL }
                        update={ getLocalClaims }
                    />
                </ListLayout>
=======
                                >
                                    Clear search query
                                </LinkButton>
                            ) }
                            image={ EmptyPlaceholderIllustrations.emptySearch }
                            imageSize="tiny"
                            title={ "No results found" }
                            subtitle={ [
                                `We couldn't find any results for "${query}"`,
                                "Please try a different search term."
                            ] }
                        />
                    )
                }
>>>>>>> 2db352fd
            </PageLayout>
        </>
    );
};<|MERGE_RESOLUTION|>--- conflicted
+++ resolved
@@ -99,7 +99,7 @@
         }).catch(error => {
             dispatch(addAlert(
                 {
-                    description: error?.description || "There was an error while fetching the local claims",
+                    description: error?.description || "There was an error while fetching the local attribute",
                     level: AlertLevels.ERROR,
                     message: error?.message || "Something went wrong"
                 }
@@ -232,12 +232,12 @@
                             filterAttributeOptions={ [
                                 {
                                     key: 0,
-                                    text: "Claim URI",
+                                    text: "Attribute URI",
                                     value: "claimURI"
                                 },
                                 {
                                     key: 1,
-                                    text: "Mapped Local Claim URI",
+                                    text: "Mapped Local Attribute URI",
                                     value: "mappedLocalClaimURI"
                                 }
                             ] }
@@ -272,7 +272,7 @@
                                             setOpenModal(true);
                                         } }
                                     >
-                                        <Icon name="add" />New Local Claim
+                                        <Icon name="add" />New Local Attribute
                                     </PrimaryButton>
                                 )
                             }
@@ -297,27 +297,6 @@
                                 <LinkButton onClick={ () => {
                                     setFilteredClaims(claims);
                                 } }
-<<<<<<< HEAD
-                            >
-                                <Icon name="add" />Add Local Attribute
-                            </PrimaryButton>
-                        )
-                    }
-                    leftActionPanel={ null }
-                    showPagination={ true }
-                    sortOptions={ SORT_BY }
-                    sortStrategy={ sortBy }
-                    totalPages={ Math.ceil(filteredClaims?.length / listItemLimit) }
-                    totalListSize={ filteredClaims?.length }
-                    onSortOrderChange={ handleSortOrderChange }
-                >
-                    <ClaimsList
-                        list={ paginate(filteredClaims, listItemLimit, offset) }
-                        localClaim={ ListType.LOCAL }
-                        update={ getLocalClaims }
-                    />
-                </ListLayout>
-=======
                                 >
                                     Clear search query
                                 </LinkButton>
@@ -332,7 +311,6 @@
                         />
                     )
                 }
->>>>>>> 2db352fd
             </PageLayout>
         </>
     );
