/**
* Copyright (c) 2020, WSO2 Inc. (http://www.wso2.org) All Rights Reserved.
*
* WSO2 Inc. licenses this file to you under the Apache License,
* Version 2.0 (the 'License'); you may not use this file except
* in compliance with the License.
* You may obtain a copy of the License at
*
*     http://www.apache.org/licenses/LICENSE-2.0
*
* Unless required by applicable law or agreed to in writing,
* software distributed under the License is distributed on an
* 'AS IS' BASIS, WITHOUT WARRANTIES OR CONDITIONS OF ANY
* KIND, either express or implied. See the License for the
* specific language governing permissions and limitations
* under the License.
*/

import { hasRequiredScopes } from "@wso2is/core/helpers";
import { SBACInterface } from "@wso2is/core/models";
import { addAlert } from "@wso2is/core/store";
import { FormValue, useTrigger } from "@wso2is/forms";
import { ConfirmationModal, ResourceList } from "@wso2is/react-components"
import { CopyInputField } from "@wso2is/react-components";
import React, { ReactElement, useEffect, useRef, useState } from "react";
import { useDispatch } from "react-redux";
import { Icon, List, Popup } from "semantic-ui-react";
import { Image } from "semantic-ui-react";
import { EditExternalClaim } from "./edit";
import { deleteAClaim, deleteADialect, deleteAnExternalClaim, getUserStores } from "../../api";
import { EDIT_EXTERNAL_DIALECT, EDIT_LOCAL_CLAIMS_PATH } from "../../constants";
import { history } from "../../helpers";
import {
    AddExternalClaim,
    AlertLevels,
    Claim,
    ClaimDialect,
    ExternalClaim,
    FeatureConfigInterface,
    UserStoreListItem
} from "../../models";
import { AvatarBackground } from "../shared";

/**
 * The model of the object containing info specific to the list type.
 */
interface ListItem {
    assertion: string;
    message: string;
    name: string;
    delete: (id: string, claimId?: string) => void;
}

/**
 * Enum containing the list types.
 */
export enum ListType {
    LOCAL,
    EXTERNAL,
    DIALECT,
    ADD_EXTERNAL
}

/**
 * Prop types of `ClaimsList` component
 */
interface ClaimsListPropsInterface extends SBACInterface<FeatureConfigInterface> {
    /**
     * The array containing claims/external claims/claim dialects/add external claim.
     */
    list: Claim[] | ExternalClaim[] | ClaimDialect[] | AddExternalClaim[];
    /**
     * Sets if the list is to contain local claims.
     */
    localClaim: ListType;
    /**
     * Called to initiate update.
     */
    update?: () => void;
    /**
     * The dialect ID of claims.
     */
    dialectID?: string;
    /**
     * Called when edit is clicked on add external claim list.
     */
    onEdit?: (index: number, values: Map<string, FormValue>) => void;
    /**
     * Called when delete is clicked on add external claim list.
     */
    onDelete?: (index: number) => void;
}

/**
 * This component renders claims/dialects list
 * @param {ClaimsListPropsInterface} props
 * @return {ReactElement}
 */
export const ClaimsList = (props: ClaimsListPropsInterface): ReactElement => {

    const {
        featureConfig,
        list,
        localClaim,
        update,
        dialectID,
        onEdit,
        onDelete
    } = props;

    const [ deleteConfirm, setDeleteConfirm ] = useState(false);
    const [ deleteType, setDeleteType ] = useState<ListType>(null);
    const [ deleteItem, setDeleteItem ] = useState<Claim | ExternalClaim | ClaimDialect>(null);
    const [ userStores, setUserStores ] = useState<UserStoreListItem[]>([]);
    const [ editClaim, setEditClaim ] = useState("");
    const [ editExternalClaim, setEditExternalClaim ] = useState(-1);

    const dispatch = useDispatch();

    const [ submitExternalClaim, setSubmitExternalClaim ] = useTrigger();

    const claimURIText = useRef([]);
    const copyButton = useRef([]);

    list?.forEach((element, index) => {
        claimURIText.current.push(claimURIText.current[ index ] || React.createRef());
        copyButton.current.push(copyButton.current[ index ] || React.createRef())
    });

    useEffect(() => {
        if (isLocalClaim(list)) {
            getUserStores(null).then(response => {
                setUserStores(response);
            }).catch(error => {
                dispatch(addAlert({
                    description: error?.description ?? "An error occurred while fetching the userstores.",
                    level: AlertLevels.ERROR,
                    message: error?.message ?? "Something went wrong"
                }))
            })
        }
    }, [ JSON.stringify(list) ]);

    /**
     * This check if the input claim is mapped to attribute from every userstore.
     * 
     * @param {Claim} claim The claim to be checked.
     * 
     * @returns {string[]} The array of userstore names without a mapped attribute.
     */
    const checkUserStoreMapping = (claim: Claim): string[] => {
        const userStoresNotSet = [];

        userStores?.forEach(userStore => {
            claim?.attributeMapping?.find(attribute => {
                return attribute.userstore.toLowerCase() === userStore.name.toLowerCase();
            }) ?? userStoresNotSet.push(userStore.name);
        });

        claim?.attributeMapping?.find(attribute => {
            return attribute.userstore === "PRIMARY";
        }) ?? userStoresNotSet.push("Primary");

        return userStoresNotSet;
    }

    /**
     * This checks if the list data is a local claim.
     * 
     * @param {Claim[] | ExternalClaim[] | ClaimDialect[] | AddExternalClaim[]} toBeDetermined Type to be checked.
     * 
     * @return {boolean} `true` if the data is a local claim.
     */
    const isLocalClaim = (
        // eslint-disable-next-line @typescript-eslint/no-unused-vars
        toBeDetermined: Claim[] | ExternalClaim[] | ClaimDialect[] | AddExternalClaim[]
            | Claim | ExternalClaim | ClaimDialect
    ): toBeDetermined is Claim[] | Claim => {
        return localClaim === ListType.LOCAL;
    }

    /**
     * This checks if the list data is a dialect.
     * 
     * @param {Claim[] | ExternalClaim[] | ClaimDialect[] | AddExternalClaim[]} toBeDetermined
     * 
     * @return {boolean} `true` if the data is a dialect.
     */
    const isDialect = (
        // eslint-disable-next-line @typescript-eslint/no-unused-vars
        toBeDetermined: Claim[] | ExternalClaim[] | ClaimDialect[] | AddExternalClaim[]
            | Claim | ExternalClaim | ClaimDialect
    ): toBeDetermined is ClaimDialect[] | ClaimDialect => {
        return localClaim === ListType.DIALECT
    }

    /**
     * This checks if the list data is an external claim.
     *
     * @param {Claim[] | ExternalClaim[] | ClaimDialect[] | AddExternalClaim[]} toBeDetermined
     *
     * @return {boolean} `true` if the data is a an external claim.
     */
    const isExternalClaim = (
        // eslint-disable-next-line @typescript-eslint/no-unused-vars
        toBeDetermined: Claim[] | ExternalClaim[] | ClaimDialect[] | AddExternalClaim[]
            | Claim | ExternalClaim | ClaimDialect
    ): toBeDetermined is ExternalClaim[] | ExternalClaim => {
        return localClaim === ListType.EXTERNAL
    }

    /**
     * This displays the input content within a `List` content.
     * 
     * @param {any} content Element to be enclosed within a list.
     * 
     * @return {ReactElement}
     */
    const listContent = (content: any): ReactElement => (
        <List.Content>
            <List.Description className="list-item-meta">
                { content }
            </List.Description>
        </List.Content>
    );

    /**
     * This closes the delete confirmation modal
     */
    const closeDeleteConfirm = () => {
        setDeleteConfirm(false);
        setDeleteItem(null);
        setDeleteType(null);
    }

    /**
     * This deletes a local claim
     * @param {string} id 
     */
    const deleteLocalClaim = (id: string) => {
        deleteAClaim(id).then(() => {
            update();
            closeDeleteConfirm();
            dispatch(addAlert(
                {
                    description: "The local attribute has been deleted successfully!",
                    level: AlertLevels.SUCCESS,
                    message: "Local attribute deleted successfully"
                }
            ));
        }).catch(error => {
            dispatch(addAlert(
                {
                    description: error?.description || "There was an error while deleting the local attribute",
                    level: AlertLevels.ERROR,
                    message: error?.message || "Something went wrong"
                }
            ));
        })
    };

    /**
     * This deletes an external claim
     * @param {string} dialectID 
     * @param {string} claimID 
     */
    const deleteExternalClaim = (dialectID: string, claimID: string) => {
        deleteAnExternalClaim(dialectID, claimID).then(() => {
            update();
            closeDeleteConfirm();
            dispatch(addAlert(
                {
                    description: "The external atribute has been deleted successfully!",
                    level: AlertLevels.SUCCESS,
                    message: "External attribute deleted successfully"
                }
            ));
        }).catch(error => {
            dispatch(addAlert(
                {
                    description: error?.description || "There was an error while deleting the external attribute",
                    level: AlertLevels.ERROR,
                    message: error?.message || "Something went wrong"
                }
            ));
        })
    };

    /**
     * This deletes a dialect
     * @param {string} dialectID 
     */
    const deleteDialect = (dialectID: string) => {
        deleteADialect(dialectID).then(() => {
            update();
            closeDeleteConfirm();
            dispatch(addAlert(
                {
                    description: "The dialect has been deleted successfully!",
                    level: AlertLevels.SUCCESS,
                    message: "Dialect deleted successfully"
                }
            ));
        }).catch(error => {
            dispatch(addAlert(
                {
                    description: error?.description || "There was an error while deleting the dialect",
                    level: AlertLevels.ERROR,
                    message: error?.message || "Something went wrong"
                }
            ));
        })
    };

    /**
     * This shows the delete confirmation modal
     * @return {ReactElement} Modal
     */
    const showDeleteConfirm = (): ReactElement => {
        let listItem: ListItem;
        if (isLocalClaim(deleteItem)) {
            listItem = {
                assertion: deleteItem.displayName,
                delete: deleteLocalClaim,
                message: "If you delete this local claim, the user data belonging " +
                    "to this claim will also be deleted.",
                name: "local claim"
            }
        } else if (isDialect(deleteItem)) {
            listItem = {
                assertion: deleteItem.dialectURI,
                delete: deleteDialect,
                message: "If you delete this external dialect, all the" +
                    " associated external claims will also be deleted.",
                name: "external dialect"
            }
        } else {
            listItem = {
                assertion: deleteItem.claimURI,
                delete: deleteExternalClaim,
                message: "This will permanently delete the external claim.",
                name: "external claim"
            }
        }

        return (
            <ConfirmationModal
                onClose={ closeDeleteConfirm }
                type="warning"
                open={ deleteConfirm }
                assertion={ listItem.assertion }
                assertionHint={ <p>Please type <strong>{ listItem.assertion }</strong> to confirm.</p> }
                assertionType="input"
                primaryAction="Confirm"
                secondaryAction="Cancel"
                onSecondaryActionClick={ (): void => setDeleteConfirm(false) }
                onPrimaryActionClick={ () => {
                    deleteType === ListType.EXTERNAL
                        ? listItem.delete(dialectID, deleteItem.id)
                        : listItem.delete(deleteItem.id)
                } }
            >
<<<<<<< HEAD
                <Modal.Header>
                    Confirm Delete
                </Modal.Header>
                <Modal.Content>
                    This will completely delete the
                    {
                        deleteType === ListType.DIALECT
                            ? " Attribute Dialect. "
                            : deleteType === ListType.EXTERNAL
                                ? " External Attribute. "
                                : " Local Attribute. "
                    }
                    Do you want to continue deleting it?
                </Modal.Content>
                <Modal.Actions>
                    <LinkButton onClick={ closeDeleteConfirm }>
                        Cancel
                    </LinkButton>
                    <PrimaryButton onClick={ () => {
                        switch (deleteType) {
                            case ListType.DIALECT:
                                deleteDialect(deleteID);
                                break;
                            case ListType.EXTERNAL:
                                deleteExternalClaim(dialectID, deleteID);
                                break;
                            case ListType.LOCAL:
                                deleteLocalClaim(deleteID);
                                break;
                        }
                    } }>
                        Delete
                    </PrimaryButton>
                </Modal.Actions>
            </Modal>
        )
=======
                <ConfirmationModal.Header>Are you sure?</ConfirmationModal.Header>
                <ConfirmationModal.Message attached warning>
                    { `This action is irreversible and will permanently delete the selected ${listItem.name}.` }
                </ConfirmationModal.Message>
                <ConfirmationModal.Content>
                    { `${listItem.message} Please proceed with caution.`}
                </ConfirmationModal.Content>
            </ConfirmationModal>
        );
>>>>>>> 2db352fd
    };

    /**
     * This initiates the delete process
     * @param {ListType} type The type of the list item.
     * @param {Claim | ExternalClaim | ClaimDialect} item The list item to be deleted.
     */
    const initDelete = (type: ListType, item: Claim | ExternalClaim | ClaimDialect) => {
        setDeleteType(type);
        setDeleteItem(item);
        setDeleteConfirm(true);
    };

    /**
     * This generates the first letter of a dialect
     * @param {string} name 
     * @return {string} The first letter of a dialect
     */
    const generateDialectLetter = (name: string): string => {
        const stringArray = name.replace("http://", "").split("/");
        return stringArray[ 0 ][ 0 ].toLocaleUpperCase();
    }

    /**
     * This generates the first letter of a claim
     * @param {string} name 
     * @return {string} The first letter of a claim
     */
    const generateClaimLetter = (name: string): string => {
        const stringArray = name.replace("http://", "").split("/");
        return stringArray[ stringArray.length - 1 ][ 0 ].toLocaleUpperCase();
    }

    return (
        <>
            { deleteConfirm ? showDeleteConfirm() : null }
            <ResourceList>
                {
                    isLocalClaim(list)
                        ? list?.map((claim: Claim, index: number) => {
                            const userStoresNotMapped = checkUserStoreMapping(claim);
                            const showWarning = userStoresNotMapped.length > 0;
                            return (
                                <ResourceList.Item
                                    key={ index }
                                    actions={ [
                                        {
                                            icon: "pencil alternate",
                                            onClick: () => {
                                                history.push(`${EDIT_LOCAL_CLAIMS_PATH}/${claim?.id}`)
                                            },
                                            popupText: "Edit",
                                            type: "button"
                                        },
                                        {
                                            hidden: !hasRequiredScopes(
                                                featureConfig?.attributeDialects,
                                                featureConfig?.attributeDialects?.scopes?.delete),
                                            icon: "trash alternate",
                                            onClick: () => { initDelete(ListType.LOCAL, claim) },
                                            popupText: "Delete",
                                            type: "dropdown"
                                        }
                                    ] }
                                    avatar={
                                        <>
                                            { showWarning &&
                                                <Popup
                                                    trigger={
                                                        <Icon
                                                            className="notification-icon"
                                                            name="warning circle"
                                                            size="small"
                                                            color="red"
                                                        />
                                                    }
                                                    content={
                                                        <div>
                                                            This claim has not been mapped to an attribute
                                                            in the following userstores:
                                                        <ul>
                                                                {
                                                                    userStoresNotMapped.map(
                                                                        (store: string, index: number) => {
                                                                            return (
                                                                                <li key={ index }>
                                                                                    { store }
                                                                                </li>
                                                                            )
                                                                        })
                                                                }
                                                            </ul>


                                                        </div>
                                                    }
                                                    inverted
                                                />
                                            }
                                            <Image
                                                floated="left"
                                                verticalAlign="middle"
                                                rounded
                                                centered
                                                size="mini"
                                            >
                                                <AvatarBackground />
                                                <span className="claims-letter">
                                                    { generateClaimLetter(claim.claimURI) }
                                                </span>
                                            </Image>
                                        </>
                                    }
                                    actionsFloated="right"
                                    itemHeader={ claim.displayName }
                                    metaContent={ [
                                        listContent(
                                            <CopyInputField
                                                value={ claim ? claim.claimURI : "" }
                                                className="copy-field"
                                            />
                                        )
                                    ] }
                                />
                            )
                        })
                        : isDialect(list)
                            ? list?.map((dialect: ClaimDialect, index: number) => {
                                return (
                                    <ResourceList.Item
                                        key={ index }
                                        avatar={
                                            <Image
                                                floated="left"
                                                verticalAlign="middle"
                                                rounded
                                                centered
                                                size="mini"
                                            >
                                                <AvatarBackground />
                                                <span className="claims-letter">
                                                    { generateDialectLetter(dialect.dialectURI) }
                                                </span>
                                            </Image>
                                        }
                                        actions={ [
                                            {
                                                icon: "pencil alternate",
                                                onClick: () => {
                                                    history.push(`${EDIT_EXTERNAL_DIALECT}/${dialect.id}`)
                                                },
                                                popupText: "Edit",
                                                type: "button"
                                            },
                                            {
                                                hidden: !hasRequiredScopes(
                                                    featureConfig?.attributeDialects,
                                                    featureConfig?.attributeDialects?.scopes?.delete),
                                                icon: "trash alternate",
                                                onClick: () => { initDelete(ListType.DIALECT, dialect) },
                                                popupText: "Delete",
                                                type: "dropdown"
                                            }
                                        ] }
                                        actionsFloated="right"
                                        itemHeader={ dialect.dialectURI }
                                    />
                                );
                            })
                            : isExternalClaim(list)
                                ? list?.map((claim: ExternalClaim, index: number) => {
                                    return (
                                        <ResourceList.Item
                                            key={ index }
                                            actions={ [
                                                {
                                                    hidden: editClaim !== claim?.id,
                                                    icon: "check",
                                                    onClick: () => {
                                                        setSubmitExternalClaim();
                                                    },
                                                    popupText: "Update",
                                                    type: "button"
                                                },
                                                {
                                                    icon: editClaim == claim?.id ? "times" : "pencil alternate",
                                                    onClick: () => {
                                                        setEditClaim(editClaim ? "" : claim?.id);
                                                    },
                                                    popupText: "Edit",
                                                    type: "button"
                                                },
                                                {
                                                    hidden: !hasRequiredScopes(
                                                        featureConfig?.attributeDialects,
                                                        featureConfig?.attributeDialects?.scopes?.delete),
                                                    icon: "trash alternate",
                                                    onClick: () => { initDelete(ListType.EXTERNAL, claim) },
                                                    popupText: "Delete",
                                                    type: "dropdown"
                                                }
                                            ] }
                                            avatar={
                                                <Image
                                                    floated="left"
                                                    verticalAlign="middle"
                                                    rounded
                                                    centered
                                                    size="mini"
                                                >
                                                    <AvatarBackground />
                                                    <span className="claims-letter">
                                                        { generateClaimLetter(claim.claimURI) }
                                                    </span>
                                                </Image>
                                            }
                                            actionsFloated="right"
                                            itemHeader={ claim.claimURI }
                                            metaContent={ [
                                                editClaim !== claim?.id
                                                    ? claim.mappedLocalClaimURI
                                                    : null,
                                                editClaim === claim?.id
                                                    ? <EditExternalClaim
                                                        claimID={ claim.id }
                                                        dialectID={ dialectID }
                                                        update={ () => {
                                                            setEditClaim("");
                                                            update();
                                                        } }
                                                        submit={ submitExternalClaim }
                                                        claimURI={ claim.claimURI }
                                                    />
                                                    : null
                                            ].filter(meta => meta !== null) }
                                        />
                                    )
                                })
                                : list?.map((claim: AddExternalClaim, index: number) => {
                                    return (
                                        <ResourceList.Item
                                            key={ index }
                                            actions={ [
                                                {
                                                    hidden: editExternalClaim !== index,
                                                    icon: "check",
                                                    onClick: () => {
                                                        setSubmitExternalClaim();
                                                    },
                                                    popupText: "Update",
                                                    type: "button"
                                                },
                                                {
                                                    icon: editExternalClaim === index ? "times" : "pencil alternate",
                                                    onClick: () => {
                                                        setEditExternalClaim(editExternalClaim !== -1 ? -1 : index);
                                                    },
                                                    popupText: "Edit",
                                                    type: "button"
                                                },
                                                {
                                                    icon: "trash alternate",
                                                    onClick: () => { onDelete(index) },
                                                    popupText: "Delete",
                                                    type: "dropdown"
                                                }
                                            ] }
                                            avatar={
                                                editExternalClaim !== index ?
                                                    (
                                                        <Image
                                                            floated="left"
                                                            verticalAlign="middle"
                                                            rounded
                                                            centered
                                                            size="mini"
                                                        >
                                                            <AvatarBackground />
                                                            <span className="claims-letter">
                                                                { generateClaimLetter(claim.claimURI) }
                                                            </span>
                                                        </Image>
                                                    )
                                                    : null
                                            }
                                            actionsFloated="right"
                                            itemHeader={ editExternalClaim !== index ? claim.claimURI : null }
                                            itemDescription={ editExternalClaim !== index
                                                ? claim.mappedLocalClaimURI
                                                : null
                                            }
                                            descriptionColumnWidth={ 11 }
                                            metaColumnWidth={ editExternalClaim === index ? 12 : 1 }
                                            actionsColumnWidth={ editExternalClaim !== index ? 4 : 4 }
                                            metaContent={ [
                                                editExternalClaim === index
                                                && (
                                                    <EditExternalClaim
                                                        dialectID={ dialectID }
                                                        update={ () => {
                                                            setEditExternalClaim(-1);
                                                        } }
                                                        submit={ submitExternalClaim }
                                                        claimURI={ claim.claimURI }
                                                        onSubmit={ (values: Map<string, FormValue>) => {
                                                            onEdit(index, values);
                                                        } }
                                                        wizard={ true }
                                                        addedClaim={ claim }
                                                    />
                                                )
                                            ] }
                                        />
                                    )
                                })
                }
            </ResourceList>
        </>
    )
};<|MERGE_RESOLUTION|>--- conflicted
+++ resolved
@@ -322,24 +322,24 @@
             listItem = {
                 assertion: deleteItem.displayName,
                 delete: deleteLocalClaim,
-                message: "If you delete this local claim, the user data belonging " +
-                    "to this claim will also be deleted.",
-                name: "local claim"
+                message: "If you delete this local attribute, the user data belonging " +
+                    "to this attribute will also be deleted.",
+                name: "local attribute"
             }
         } else if (isDialect(deleteItem)) {
             listItem = {
                 assertion: deleteItem.dialectURI,
                 delete: deleteDialect,
                 message: "If you delete this external dialect, all the" +
-                    " associated external claims will also be deleted.",
+                    " associated external attributes will also be deleted.",
                 name: "external dialect"
             }
         } else {
             listItem = {
                 assertion: deleteItem.claimURI,
                 delete: deleteExternalClaim,
-                message: "This will permanently delete the external claim.",
-                name: "external claim"
+                message: "This will permanently delete the external attribute.",
+                name: "external attribute"
             }
         }
 
@@ -360,44 +360,6 @@
                         : listItem.delete(deleteItem.id)
                 } }
             >
-<<<<<<< HEAD
-                <Modal.Header>
-                    Confirm Delete
-                </Modal.Header>
-                <Modal.Content>
-                    This will completely delete the
-                    {
-                        deleteType === ListType.DIALECT
-                            ? " Attribute Dialect. "
-                            : deleteType === ListType.EXTERNAL
-                                ? " External Attribute. "
-                                : " Local Attribute. "
-                    }
-                    Do you want to continue deleting it?
-                </Modal.Content>
-                <Modal.Actions>
-                    <LinkButton onClick={ closeDeleteConfirm }>
-                        Cancel
-                    </LinkButton>
-                    <PrimaryButton onClick={ () => {
-                        switch (deleteType) {
-                            case ListType.DIALECT:
-                                deleteDialect(deleteID);
-                                break;
-                            case ListType.EXTERNAL:
-                                deleteExternalClaim(dialectID, deleteID);
-                                break;
-                            case ListType.LOCAL:
-                                deleteLocalClaim(deleteID);
-                                break;
-                        }
-                    } }>
-                        Delete
-                    </PrimaryButton>
-                </Modal.Actions>
-            </Modal>
-        )
-=======
                 <ConfirmationModal.Header>Are you sure?</ConfirmationModal.Header>
                 <ConfirmationModal.Message attached warning>
                     { `This action is irreversible and will permanently delete the selected ${listItem.name}.` }
@@ -407,7 +369,6 @@
                 </ConfirmationModal.Content>
             </ConfirmationModal>
         );
->>>>>>> 2db352fd
     };
 
     /**
@@ -486,7 +447,7 @@
                                                     }
                                                     content={
                                                         <div>
-                                                            This claim has not been mapped to an attribute
+                                                            This attribute has not been mapped to an attribute
                                                             in the following userstores:
                                                         <ul>
                                                                 {
