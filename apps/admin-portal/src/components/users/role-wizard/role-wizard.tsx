/**
 * Copyright (c) 2020, WSO2 Inc. (http://www.wso2.org) All Rights Reserved.
 *
 * WSO2 Inc. licenses this file to you under the Apache License,
 * Version 2.0 (the "License"); you may not use this file except
 * in compliance with the License.
 * You may obtain a copy of the License at
 *
 *     http://www.apache.org/licenses/LICENSE-2.0
 *
 * Unless required by applicable law or agreed to in writing,
 * software distributed under the License is distributed on an
 * "AS IS" BASIS, WITHOUT WARRANTIES OR CONDITIONS OF ANY
 * KIND, either express or implied. See the License for the
 * specific language governing permissions and limitations
 * under the License.
 */

import _ from "lodash";
import React, { FunctionComponent, ReactElement, useState, useEffect } from "react";
import { Modal, Grid, Icon } from "semantic-ui-react";
import { Heading, Steps, LinkButton, PrimaryButton } from "@wso2is/react-components";
import { useTrigger } from "@wso2is/forms";
import { ApplicationWizardStepIcons } from "../../../configs";
import { RoleBasics } from "./role-basics";
import { PermissionList } from "./role-permisson";
import { createRole, updatePermissionForRole } from "../../../api";
import { CreateRoleInterface, AlertLevels, CreateRoleMemberInterface } from "../../../models";
import { useTranslation } from "react-i18next";
import { useDispatch } from "react-redux";
import { addAlert } from "../../../store/actions";
import { AddRoleUsers } from "./role-user-assign";
import { CreateRoleSummary } from "./role-sumary";


/**
 * Interface which captures create role props.
 */
interface CreateRoleProps {
    closeWizard: () => void;
    updateList: () => void;
    initStep?: number;
}

/**
 * Enum for wizard steps form types.
 * @readonly
 * @enum {string}
 */
enum WizardStepsFormTypes {
    BASIC_DETAILS = "BasicDetails",
    PERM_LIST= "PermissionList",
    USER_LIST= "RoleUserList",
    SUMMARY = "summary"
}

/**
 * Interface to capture current wizard state
 */
interface WizardStateInterface {
    [ key: string ]: any;
}

/**
 * Component to handle addition of a new role to the system.
 * 
 * @param props props related to the create role wizard
 */
export const CreateRoleWizard: FunctionComponent<CreateRoleProps> = (props: CreateRoleProps): ReactElement => {

    const {
        closeWizard,
        initStep,
        updateList
    } = props;

    const { t } = useTranslation();
    const dispatch = useDispatch();

    const [ currentStep, setCurrentWizardStep ] = useState<number>(initStep);
    const [ partiallyCompletedStep, setPartiallyCompletedStep ] = useState<number>(undefined);
    const [ wizardState, setWizardState ] = useState<WizardStateInterface>(undefined);

    const [ submitGeneralSettings, setSubmitGeneralSettings ] = useTrigger();
    const [ submitRoleUserList, setSubmitRoleUserList ] = useTrigger();
    const [ submitPermissionList, setSubmitPermissionList ] = useTrigger();
    const [ finishSubmit, setFinishSubmit ] = useTrigger();

    /**
<<<<<<< HEAD
     * Sets the current wizard step to the previous on every `partiallyCompletedStep`
     * value change , and resets the partially completed step value.
     */
    useEffect(() => {
        if (partiallyCompletedStep === undefined) {
            return;
        }

        setCurrentWizardStep(currentStep - 1);
        setPartiallyCompletedStep(undefined);
    }, [ partiallyCompletedStep ]);

    /**
     * Method to handle the create role wizard finish action.
     * 
     */
    const handleRoleWizardFinish = () => {
        addRole(wizardState)
    };

    /**
     * Generates a summary of the wizard.
     *
     * @return {any}
     */
    const generateWizardSummary = () => {
        if (!wizardState) {
            return;
        }

        return wizardState;
    };

    // Create role wizard steps
    const WIZARD_STEPS = [{
        content: (
            <RoleBasics
                triggerSubmit={ submitGeneralSettings }
                onSubmit={ (values) => handleWizardSubmit(values, WizardStepsFormTypes.BASIC_DETAILS) }
            />
        ),
        icon: ApplicationWizardStepIcons.general,
        title: "Basic Details"
    },{
        content: (
            <PermissionList
                triggerSubmit={ submitPermissionList }
                onSubmit={ (values) => handleWizardSubmit(values, WizardStepsFormTypes.PERM_LIST) }
            />
        ),
        icon: ApplicationWizardStepIcons.protocolConfig,
        title: "Permission Selection"
    },{
        content: (
            <AddRoleUsers
                triggerSubmit={ submitRoleUserList }
                onSubmit={ (values) => handleWizardSubmit(values, WizardStepsFormTypes.USER_LIST) }
            />
        ),
        icon: ApplicationWizardStepIcons.protocolSelection,
        title: "Assign user roles"
    },{
        content: (
            <CreateRoleSummary
                triggerSubmit={ finishSubmit }
                onSubmit={ handleRoleWizardFinish }
                summary={ generateWizardSummary() }
            />
        ),
        icon: ApplicationWizardStepIcons.summary,
        title: "Summary"
    }]
    
    /**
     * Handles wizard step submit.
     *
     * @param values - Forms values to be stored in state.
     * @param {WizardStepsFormTypes} formType - Type of the form.
     */
    const handleWizardSubmit = (values: any, formType: WizardStepsFormTypes) => {
        setCurrentWizardStep(currentStep + 1);
        setWizardState(_.merge(wizardState, { [ formType ]: values }));
    };

    /**
=======
>>>>>>> 4edc400d
     * Method to handle create role action when create role wizard finish action is triggered.
     * 
     * @param basicData - basic data required to create role.
     * @param permissions - permissions selected for the created role.
     */
    const addRole = (basicData: any): void => {
        let members: CreateRoleMemberInterface[] = [];
        if (basicData.RoleUserList.length > 0) {
            basicData.RoleUserList.forEach(user => {
                members.push({
                    value: user.id,
                    display: user.userName
                })
            })
        }
        
        const roleData: CreateRoleInterface = {
            "schemas": [
                "urn:ietf:params:scim:schemas:core:2.0:Group"
            ],
            "displayName": basicData.BasicDetails.roleName,
            "members" : members
        }

        /**
         * Create Role API Call. 
         * Note : Once create role API is successful, the permission API will be called 
         *        to add the selected permissions to the created role.
         */
        createRole(roleData).then(response => {

            if (response.status === 201) {
                const createdRoleId = response.data.id;
<<<<<<< HEAD
                const permData: string[] = [];

                if (basicData.PermissionList) {
                    basicData.PermissionList.forEach(perm => {
                        permData.push(perm.fullPath);
                    })
                }

                updatePermissionForRole(createdRoleId, permData).then(response => {
=======
                const permData = permissions;
                updatePermissionForRole(createdRoleId, permData).then(() => {
>>>>>>> 4edc400d
                    dispatch(addAlert({
                        description: t(
                            "views:components.roles.notifications.createRole.success.description"
                        ),
                        level: AlertLevels.SUCCESS,
                        message: t(
                            "views:components.roles.notifications.createRole.success.message"
                        )
                    }));
                }).catch(error => {
                    if (!error.response || error.response.status === 401) {
                        dispatch(addAlert({
                            description: t(
                                "views:components.roles.notifications.createPermission.error.description"
                            ),
                            level: AlertLevels.ERROR,
                            message: t(
                                "views:components.roles.notifications.createPermission.error.message"
                            )
                        }));
                    } else if (error.response && error.response.data.detail) {
                        dispatch(addAlert({
                            description: t(
                                "views:components.roles.notifications.createPermission.error.description",
                                { description: error.response.data.detail }
                            ),
                            level: AlertLevels.ERROR,
                            message: t(
                                "views:components.roles.notifications.createPermission.error.message"
                            )
                        }));
                    } else {
                        dispatch(addAlert({
                            description: t(
                                "views:components.roles.notifications.createPermission.genericError.description"
                            ),
                            level: AlertLevels.ERROR,
                            message: t(
                                "views:components.roles.notifications.createPermission.genericError.message"
                            )
                        }));
                    }
                })
            }
            updateList();
            closeWizard();
        }).catch(error => {
            if (!error.response || error.response.status === 401) {
                dispatch(addAlert({
                    description: t(
                        "views:components.roles.notifications.createRole.error.description"
                    ),
                    level: AlertLevels.ERROR,
                    message: t(
                        "views:components.roles.notifications.createRole.error.message"
                    )
                }));
            } else if (error.response && error.response.data.detail) {
                dispatch(addAlert({
                    description: t(
                        "views:components.roles.notifications.createRole.error.description",
                        { description: error.response.data.detail }
                    ),
                    level: AlertLevels.ERROR,
                    message: t(
                        "views:components.roles.notifications.createRole.error.message"
                    )
                }));
            } else {
                dispatch(addAlert({
                    description: t(
                        "views:components.roles.notifications.createRole.genericError.description"
                    ),
                    level: AlertLevels.ERROR,
                    message: t(
                        "views:components.roles.notifications.createRole.genericError.message"
                    )
                }));
            }
        });
    }
    /**
         * Create role wizard handler.
         * 
         * @param values values which will be taken from the previous wizard step
         */
    const handleWizardSubmit = (values: any) => {
        setCurrentWizardStep(currentStep + 1);
        setWizardState(_.merge(wizardState, { values }));
    }
    /**
     * Method to handle the create role wizard finish action.
     * 
     * @param permissions - permission list which was created by the user.
     */
    const handleRoleWizardFinish = (permissions: string[]) => {
        addRole(wizardState, permissions)
    };

    // Create role wizard steps
    const WIZARD_STEPS = [{
        content: (
            <RoleBasics
                triggerSubmit={ submitGeneralSettings }
                onSubmit={ (values) => handleWizardSubmit(values) }
            />
        ),
        icon: ApplicationWizardStepIcons.general,
        title: "Basic Details"
    },{
        content: (
            <PermissionList
                triggerSubmit={ finishSubmit }
                onSubmit={ handleRoleWizardFinish }
            />
        ),
        icon: ApplicationWizardStepIcons.general,
        title: "Permission Selection"
    }]

    /**
     * Function to change the current wizard step to next.
     */
    const changeStepToNext = (): void => {
        switch(currentStep) {
            case 0:
                setSubmitGeneralSettings();
                break;
            case 1:
                setSubmitPermissionList();
                break;
            case 2:
                setSubmitRoleUserList();
                break;
            case 3:
                setFinishSubmit();
                break;
            
        }
    }

    const navigateToPrevious = () => {
        setPartiallyCompletedStep(currentStep);
    };

    return (
        <Modal
            open={ true }
            className="wizard create-role-wizard"
            dimmer="blurring"
            size="small"
            onClose={ closeWizard }
            closeOnDimmerClick={ false }
            closeOnEscape= { false }
        >
            <Modal.Header className="wizard-header">
                Create Role
                <Heading as="h6">Create a new role in the system with specific permissions</Heading>
            </Modal.Header>
            <Modal.Content className="steps-container">
                <Steps.Group header="Fill the following mandatory details of the new role." current={ currentStep }>
                    { WIZARD_STEPS.map((step, index) => (
                        <Steps.Step
                            key={ index }
                            icon={ step.icon }
                            title={ step.title }
                        />
                    )) }
                </Steps.Group>
            </Modal.Content>
            <Modal.Content className="content-container" scrolling>
                { WIZARD_STEPS[ currentStep ].content }
            </Modal.Content>
            <Modal.Actions>
                <Grid>
                    <Grid.Row column={ 1 }>
                        <Grid.Column mobile={ 8 } tablet={ 8 } computer={ 8 }>
                            <LinkButton floated="left" onClick={ () => closeWizard() }>Cancel</LinkButton>
                        </Grid.Column>
                        <Grid.Column mobile={ 8 } tablet={ 8 } computer={ 8 }>
                            { currentStep < WIZARD_STEPS.length - 1 && (
                                <PrimaryButton floated="right" onClick={ changeStepToNext }>
                                    Next Step <Icon name="arrow right"/>
                                </PrimaryButton>
                            ) }
                            { currentStep === WIZARD_STEPS.length - 1 && (
                                <PrimaryButton floated="right" onClick={ changeStepToNext }>
                                    Finish
                                </PrimaryButton>
                            ) }
                            { currentStep > 0 && (
                                <LinkButton floated="right" onClick={ navigateToPrevious }>
                                    <Icon name="arrow left"/> Previous step
                                </LinkButton>
                            ) }
                        </Grid.Column>
                    </Grid.Row>
                </Grid>
            </Modal.Actions>
        </Modal>
    );
}

/**
 * Default props for Create role wizard component.
 * NOTE : Current step is set to 0 in order to start from
 *        begening of the wizard. 
 */
CreateRoleWizard.defaultProps = {
    initStep: 0
};<|MERGE_RESOLUTION|>--- conflicted
+++ resolved
@@ -87,7 +87,6 @@
     const [ finishSubmit, setFinishSubmit ] = useTrigger();
 
     /**
-<<<<<<< HEAD
      * Sets the current wizard step to the previous on every `partiallyCompletedStep`
      * value change , and resets the partially completed step value.
      */
@@ -173,8 +172,6 @@
     };
 
     /**
-=======
->>>>>>> 4edc400d
      * Method to handle create role action when create role wizard finish action is triggered.
      * 
      * @param basicData - basic data required to create role.
@@ -208,7 +205,6 @@
 
             if (response.status === 201) {
                 const createdRoleId = response.data.id;
-<<<<<<< HEAD
                 const permData: string[] = [];
 
                 if (basicData.PermissionList) {
@@ -218,10 +214,6 @@
                 }
 
                 updatePermissionForRole(createdRoleId, permData).then(response => {
-=======
-                const permData = permissions;
-                updatePermissionForRole(createdRoleId, permData).then(() => {
->>>>>>> 4edc400d
                     dispatch(addAlert({
                         description: t(
                             "views:components.roles.notifications.createRole.success.description"
@@ -303,44 +295,6 @@
             }
         });
     }
-    /**
-         * Create role wizard handler.
-         * 
-         * @param values values which will be taken from the previous wizard step
-         */
-    const handleWizardSubmit = (values: any) => {
-        setCurrentWizardStep(currentStep + 1);
-        setWizardState(_.merge(wizardState, { values }));
-    }
-    /**
-     * Method to handle the create role wizard finish action.
-     * 
-     * @param permissions - permission list which was created by the user.
-     */
-    const handleRoleWizardFinish = (permissions: string[]) => {
-        addRole(wizardState, permissions)
-    };
-
-    // Create role wizard steps
-    const WIZARD_STEPS = [{
-        content: (
-            <RoleBasics
-                triggerSubmit={ submitGeneralSettings }
-                onSubmit={ (values) => handleWizardSubmit(values) }
-            />
-        ),
-        icon: ApplicationWizardStepIcons.general,
-        title: "Basic Details"
-    },{
-        content: (
-            <PermissionList
-                triggerSubmit={ finishSubmit }
-                onSubmit={ handleRoleWizardFinish }
-            />
-        ),
-        icon: ApplicationWizardStepIcons.general,
-        title: "Permission Selection"
-    }]
 
     /**
      * Function to change the current wizard step to next.
