/**
 * Copyright (c) 2020, WSO2 Inc. (http://www.wso2.org) All Rights Reserved.
 *
 * WSO2 Inc. licenses this file to you under the Apache License,
 * Version 2.0 (the "License"); you may not use this file except
 * in compliance with the License.
 * You may obtain a copy of the License at
 *
 *     http://www.apache.org/licenses/LICENSE-2.0
 *
 * Unless required by applicable law or agreed to in writing,
 * software distributed under the License is distributed on an
 * "AS IS" BASIS, WITHOUT WARRANTIES OR CONDITIONS OF ANY
 * KIND, either express or implied. See the License for the
 * specific language governing permissions and limitations
 * under the License.
 */

import { Heading, LinkButton } from "@wso2is/react-components";
import React, { FunctionComponent, ReactElement, useEffect, useState } from "react";
import { Icon, Segment } from "semantic-ui-react";
import { getRoleById } from "../../../api";
<<<<<<< HEAD
import { Icon, Segment } from "semantic-ui-react";
=======
import { RolesInterface } from "../../../models";
>>>>>>> dcfd51a2
import { PermissionList } from "../../roles";

/**
 * Proptypes for the role permission component.
 */
interface RolePermissionsInterface {
    [ "data-testid" ]?: string;
    roleId: string;
    handleNavigateBack: () => void;
}

/**
 *  Roles permission component.
 *
 * @param {RolePermissionsInterface} props - Props injected to the component.
 * @return {ReactElement}
 */
export const RolePermissions: FunctionComponent<RolePermissionsInterface> = (
    props: RolePermissionsInterface
): ReactElement => {

    const {
        roleId,
        handleNavigateBack
    } = props;

    const [ isRoleSet, setRoleCheck ] = useState(false);
    const [ role, setRole ] = useState<RolesInterface>();

    /**
     * The following useEffect is triggered when the passed
     * role id is changed.
     */
    useEffect(() => {
        if (!roleId) {
            return;
        }

        if (roleId) {
            getRoleById(roleId)
                .then((response) => {
                    setRoleCheck(false);
                    setRole(response.data);
                });
        }
    }, [ roleId ]);

    /**
     * The following useEffect is triggered when the role
     * object is reassigned.
     */
    useEffect(() => {
        if (!role) {
            return;
        }

        setRoleCheck(true);
    }, [ role ]);

    return (
        isRoleSet && (
            <>
                <Heading as="h5">
                    Permissions for { role.displayName }
                </Heading>
                <Segment data-testid={ props[ `data-testid`] }>
                    <div className="permissions-edit-container">
                        <PermissionList isEdit={ false } isRole roleObject={ role }/>
                    </div>
                </Segment>
                <LinkButton
                    data-testid={ `${ props[ `data-testid`] }_back_button` }
                    floated="left"
                    onClick={ handleNavigateBack }
                >
                    <Icon name="arrow left"/>
                    Back to list
                </LinkButton>
             </>
        )
    )
};<|MERGE_RESOLUTION|>--- conflicted
+++ resolved
@@ -20,11 +20,7 @@
 import React, { FunctionComponent, ReactElement, useEffect, useState } from "react";
 import { Icon, Segment } from "semantic-ui-react";
 import { getRoleById } from "../../../api";
-<<<<<<< HEAD
-import { Icon, Segment } from "semantic-ui-react";
-=======
 import { RolesInterface } from "../../../models";
->>>>>>> dcfd51a2
 import { PermissionList } from "../../roles";
 
 /**
