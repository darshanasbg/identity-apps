--- conflicted
+++ resolved
@@ -59,16 +59,12 @@
     const [ roleIds, setRoleIds ] = useState([]);
     const [ userId, setUserId ] = useState("");
     const [ passwordOption, setPasswordOption ] = useState("");
-<<<<<<< HEAD
-    const [email, setEmail] = useState("");
-
-    const [resetStateUserForm, resetUserForm] = useTrigger();
-    const [resetStateUserRoleForm, resetUserRoleForm] = useTrigger();
-=======
     const [ email, setEmail ] = useState("");
     const [ firstName, setFirstName ] = useState("");
     const [ lastName, setLastName ] = useState("");
->>>>>>> e48be1a3
+  
+    const [resetStateUserForm, resetUserForm] = useTrigger();
+    const [resetStateUserRoleForm, resetUserRoleForm] = useTrigger();
 
     const {
         getUserList,
