--- conflicted
+++ resolved
@@ -16,11 +16,7 @@
  * under the License.
  */
 
-<<<<<<< HEAD
 import { AuthProtocolMetaListItemInterface, OIDCMetadataInterface } from "./application-inbound";
-=======
-import { OIDCDataInterface } from "./application-inbound";
->>>>>>> e840932a
 
 /**
  *  Captures the basic details in the applications.
@@ -195,28 +191,6 @@
     rel: string;
 }
 
-<<<<<<< HEAD
-/**
- * Interface for the Application reducer state.
- */
-export interface ApplicationReducerStateInterface {
-    meta: ApplicationMetaInterface;
-}
-
-/**
- * Interface for the application meta for the redux store.
- */
-interface ApplicationMetaInterface {
-    inboundProtocols: AuthProtocolMetaListItemInterface[];
-    protocolMeta: AuthProtocolMetaInterface;
-}
-
-/**
- * Interface for the auth protocol metadata.
- */
-interface AuthProtocolMetaInterface {
-    [ key: string ]: OIDCMetadataInterface | any;
-=======
 export enum AuthenticationSequenceType {
     DEFAULT = "DEFAULT",
     USER_DEFINED = "USER_DEFINED"
@@ -242,7 +216,28 @@
     script?: string;
     subjectStepId?: number;
     attributeStepId?: number;
->>>>>>> e840932a
+}
+
+/**
+ * Interface for the Application reducer state.
+ */
+export interface ApplicationReducerStateInterface {
+    meta: ApplicationMetaInterface;
+}
+
+/**
+ * Interface for the application meta for the redux store.
+ */
+interface ApplicationMetaInterface {
+    inboundProtocols: AuthProtocolMetaListItemInterface[];
+    protocolMeta: AuthProtocolMetaInterface;
+}
+
+/**
+ * Interface for the auth protocol metadata.
+ */
+interface AuthProtocolMetaInterface {
+    [ key: string ]: OIDCMetadataInterface | any;
 }
 
 export const emptyApplication = (): ApplicationInterface => ({
