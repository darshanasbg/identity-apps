/**
 * Copyright (c) 2020, WSO2 Inc. (http://www.wso2.org) All Rights Reserved.
 *
 * WSO2 Inc. licenses this file to you under the Apache License,
 * Version 2.0 (the "License"); you may not use this file except
 * in compliance with the License.
 * You may obtain a copy of the License at
 *
 *     http://www.apache.org/licenses/LICENSE-2.0
 *
 * Unless required by applicable law or agreed to in writing,
 * software distributed under the License is distributed on an
 * "AS IS" BASIS, WITHOUT WARRANTIES OR CONDITIONS OF ANY
 * KIND, either express or implied. See the License for the
 * specific language governing permissions and limitations
 * under the License.
 */

import { IdentityAppsApiException } from "@wso2is/core/exceptions";
import { AxiosHttpClient } from "@wso2is/http";
import { AxiosError, AxiosResponse } from "axios";
import { GlobalConfig, ServiceResourcesEndpoint } from "../configs";
import { ApplicationManagementConstants } from "../constants";
import {
    ApplicationBasicInterface,
    ApplicationInterface,
    ApplicationListInterface,
    AuthProtocolMetaListItemInterface,
    Claim,
    ClaimDialect,
    ExternalClaim,
    HttpMethods,
    OIDCDataInterface,
    SupportedAuthProtocolMetaTypes,
    SupportedAuthProtocolTypes
} from "../models";

/**
 * Get an axios instance.
 *
 * @type {AxiosHttpClientInstance}.
 */
const httpClient = AxiosHttpClient.getInstance();

// TODO move the error msg to a constant file.

/**
 * Retrieve claims in local dialect.
 *
 * @return {Promise<any>} a promise containing the response.
 */
export const getLocalClaims = (): Promise<any> => {
    const requestConfig = {
        headers: {
            "Accept": "application/json",
            "Access-Control-Allow-Origin": GlobalConfig.clientHost,
            "Content-Type": "application/json"
        },
        method: HttpMethods.GET,
        url: ServiceResourcesEndpoint.claims + "/local/claims"
    };

    return httpClient.request(requestConfig)
        .then((response) => {
            if (response.status !== 200) {
                return Promise.reject(new Error("Failed to get local claims from: "));
            }
            return Promise.resolve(response.data as Claim);
        }).catch((error) => {
            return Promise.reject(error);
        });
};

/**
 * Retrieve claims dialects.
 *
 * @return {Promise<any>} a promise containing the response.
 */
export const getClaimDialect = (): Promise<any> => {
    const requestConfig = {
        headers: {
            "Accept": "application/json",
            "Access-Control-Allow-Origin": GlobalConfig.clientHost,
            "Content-Type": "application/json"
        },
        method: HttpMethods.GET,
        url: ServiceResourcesEndpoint.claims
    };

    return httpClient.request(requestConfig)
        .then((response) => {
            if (response.status !== 200) {
                return Promise.reject(new Error("Failed to get claim dialect from: "));
            }
            return Promise.resolve(response.data as ClaimDialect);
        }).catch((error) => {
            return Promise.reject(error);
        });
};

/**
 * Gets claims in other dialects.
 *
 * @param dialectID Selected dialectID.
 *
 * @return {Promise<any>} A promise containing the response.
 */
export const getExternalClaims = (dialectID: string): Promise<any> => {
    const requestConfig = {
        headers: {
            "Accept": "application/json",
            "Access-Control-Allow-Origin": GlobalConfig.clientHost,
            "Content-Type": "application/json"
        },
        method: HttpMethods.GET,
        url: ServiceResourcesEndpoint.claims + "/" + dialectID + "/claims"
    };

    return httpClient.request(requestConfig)
        .then((response) => {
            if (response.status !== 200) {
                return Promise.reject(new Error("Failed to get external claims: "));
            }
            return Promise.resolve(response.data as ExternalClaim);
        }).catch((error) => {
            return Promise.reject(error);
        });
};

/**
 * Gets the basic information about the application.
 *
 * @param id ID of the application.
 *
 * @return {Promise<any>} A promise containing the response.
 */
export const getApplicationDetails = (id: string): Promise<any> => {
    const requestConfig = {
        headers: {
            "Accept": "application/json",
            "Access-Control-Allow-Origin": GlobalConfig.clientHost,
            "Content-Type": "application/json"
        },
        method: HttpMethods.GET,
        url: ServiceResourcesEndpoint.applications + "/" + id
    };

    return httpClient.get(requestConfig.url, { headers: requestConfig.headers })
        .then((response) => {
            if (response.status !== 200) {
                return Promise.reject(new Error("Failed to get app from: "));
            }
            return Promise.resolve(response.data as ApplicationBasicInterface);
        }).catch((error) => {
            return Promise.reject(error);
        });
};

/**
 * Deletes an application when the relevant id is passed in.
 *
 * @param id ID of the application.
 * @return {Promise<any>} A promise containing the response.
 */
export const deleteApplication = (id: string): Promise<any> => {
    const requestConfig = {
        headers: {
            "Accept": "application/json",
            "Access-Control-Allow-Origin": GlobalConfig.clientHost,
            "Content-Type": "application/json"
        },
        method: HttpMethods.DELETE,
        url: ServiceResourcesEndpoint.applications + "/" + id
    };

    return httpClient.request(requestConfig)
        .then((response) => {
            if (response.status !== 204) {
                return Promise.reject(new Error("Failed to delete the application."));
            }
            return Promise.resolve(response);
        }).catch((error) => {
            return Promise.reject(error);
        });
};

/**
 * Updates the application with basic details.
 *
 * @param app Basic info about the application.
 *
 * @return {Promise<any>} A promise containing the response.
 */
export const updateApplicationDetails = (app: ApplicationInterface): Promise<any> => {

    const { id, ...rest } = app;

    const requestConfig = {
        data: rest,
        headers: {
            "Accept": "application/json",
            "Access-Control-Allow-Origin": GlobalConfig.clientHost,
            "Content-Type": "application/json"
        },
        method: HttpMethods.PATCH,
        url: ServiceResourcesEndpoint.applications + "/" + id
    };

    return httpClient.request(requestConfig)
        .then((response) => {
            if (response.status !== 200) {
                return Promise.reject(new Error("Failed to update application from: "));
            }
            return Promise.resolve(response.data as ApplicationBasicInterface);
        }).catch((error) => {
            return Promise.reject(error);
        });
};

/**
 * Gets the application list with limit and offset.
 *
 * @param limit Maximum Limit of the application List.
 * @param offset Offset for get to start.
 *
 * @return {Promise<any>} A promise containing the response.
 */
export const getApplicationList = (limit: number, offset: number): Promise<any> => {
    const requestConfig = {
        headers: {
            "Accept": "application/json",
            "Access-Control-Allow-Origin": GlobalConfig.clientHost,
            "Content-Type": "application/json"
        },
        method: HttpMethods.GET,
        url: ServiceResourcesEndpoint.applications + "?limit=" + limit + "&offset=" + offset
    };

    return httpClient.request(requestConfig)
        .then((response) => {
            if (response.status !== 200) {
                return Promise.reject(new Error("Failed to get application list from: "));
            }
            return Promise.resolve(response.data as ApplicationListInterface);
        }).catch((error) => {
            return Promise.reject(error);
        });
};

/**
 * Gets the available inbound protocols.
 *
 * @param customOnly If true only returns custom protocols.
 */
export const getAvailableInboundProtocols = (customOnly: boolean): Promise<any> => {
    const requestConfig = {
        headers: {
            "Accept": "application/json",
            "Access-Control-Allow-Origin": GlobalConfig.clientHost,
            "Content-Type": "application/json"
        },
        method: HttpMethods.GET,
        url: ServiceResourcesEndpoint.applications + "/meta/inbound-protocols?customOnly=" + customOnly
    };

    return httpClient.request(requestConfig)
        .then((response) => {
            if (response.status !== 200) {
                return Promise.reject(new Error("Failed to get Inbound protocols from: "));
            }
            return Promise.resolve(response.data as AuthProtocolMetaListItemInterface[]);
        }).catch((error) => {
            return Promise.reject(error);
        });
};

/**
 * Get all the metadata related to the passed in auth protocol.
 *
 * @param {SupportedAuthProtocolMetaTypes} protocol - The protocol to get the meta.
 * @return {Promise<T>} Promise of type T.
 * @throws {IdentityAppsApiException}
 */
export const getAuthProtocolMetadata = <T>(protocol: SupportedAuthProtocolMetaTypes): Promise<T> => {
    const requestConfig = {
        headers: {
            "Accept": "application/json",
            "Access-Control-Allow-Origin": GlobalConfig.clientHost,
            "Content-Type": "application/json"
        },
        method: HttpMethods.GET,
        url: `${ ServiceResourcesEndpoint.applications}/meta/inbound-protocols/${ protocol }`
    };

    return httpClient.request(requestConfig)
<<<<<<< HEAD
        .then((response: AxiosResponse) => {
            if (response.status !== 200) {
                throw new IdentityAppsApiException(
                    ApplicationManagementConstants.AUTH_PROTOCOL_METADATA_INVALID_STATUS_CODE_ERROR,
                    null,
                    response.status,
                    response.request,
                    response,
                    response.config);
=======
        .then((response) => {
            if (response.status === 404) {
                return Promise.reject(new Error("Inbound protocol not configured"));
            } else if (response.status !== 200) {
                return Promise.reject(new Error("Failed to get OIDC meta data from: "));
>>>>>>> e840932a
            }

            return Promise.resolve(response.data as T);
        }).catch((error: AxiosError) => {
            throw new IdentityAppsApiException(
                ApplicationManagementConstants.AUTH_PROTOCOL_METADATA_FETCH_ERROR,
                error.stack,
                error.code,
                error.request,
                error.response,
                error.config);
        });
};

/**
 * Gets the application's OIDC data.
 *
 * @param id Application ID
 */
export const getOIDCData = (id: string): Promise<any> => {
    const requestConfig = {
        headers: {
            "Accept": "application/json",
            "Access-Control-Allow-Origin": GlobalConfig.clientHost,
            "Content-Type": "application/json"
        },
        method: HttpMethods.GET,
        url: ServiceResourcesEndpoint.applications + "/" + id + "/inbound-protocols/oidc"
    };

    return httpClient.request(requestConfig)
        .then((response) => {
            if (response.status !== 200) {
                return Promise.reject(new Error("Failed to retrieve OIDC data from: "));
            }
            return Promise.resolve(response.data as OIDCDataInterface);
        }).catch((error) => {
            return Promise.reject(error);
        });
};

/**
 * Generic function to get the relevant inbound protocol config
 * when the path provided in the `self` attribute of the application
 * response is passed in.
 *
 * @param {string} endpoint - Resource endpoint.
 * @return {Promise<OIDCDataInterface>}
 */
export const getInboundProtocolConfig = (endpoint: string) => {

    const requestConfig = {
        headers: {
            "Accept": "application/json",
            "Access-Control-Allow-Origin": GlobalConfig.clientHost,
            "Content-Type": "application/json"
        },
        method: HttpMethods.GET,
        url: ServiceResourcesEndpoint.base + endpoint
    };

    return httpClient.request(requestConfig)
        .then((response) => {
            if (response.status !== 200) {
                return Promise.reject(new Error("Failed to retrieve the inbound protocol config."));
            }
            return Promise.resolve(response.data);
        }).catch((error) => {
            return Promise.reject(error);
        });
};

/**
 * Generic function to update the authentication protocol config of an application.
 *
 * @param {string} id - Application ID.
 * @param config - Protocol config.
 * @param {SupportedAuthProtocolTypes} protocol - The protocol to be updated.
 * @return {Promise<T>} Promise of type T.
 * @throws {IdentityAppsApiException}
 */
export const updateAuthProtocolConfig = <T>(id: string, config: any,
                                            protocol: SupportedAuthProtocolTypes): Promise<T> => {
    const requestConfig = {
        data: config,
        headers: {
            "Accept": "application/json",
            "Access-Control-Allow-Origin": GlobalConfig.clientHost,
            "Content-Type": "application/json"
        },
        method: HttpMethods.PUT,
        url: `${ ServiceResourcesEndpoint.applications}/${ id }/inbound-protocols/${ protocol }`
    };

    return httpClient.request(requestConfig)
        .then((response: AxiosResponse) => {
            if (response.status !== 200) {
<<<<<<< HEAD
                throw new IdentityAppsApiException(
                    ApplicationManagementConstants.AUTH_PROTOCOL_CONFIG_UPDATE_INVALID_STATUS_CODE_ERROR,
                    null,
                    response.status,
                    response.request,
                    response,
                    response.config);
=======
                return Promise.reject(new Error("Failed to update inbound configuration"));
>>>>>>> e840932a
            }

            return Promise.resolve(response.data as T);
        }).catch((error: AxiosError) => {
            throw new IdentityAppsApiException(
                ApplicationManagementConstants.AUTH_PROTOCOL_CONFIG_UPDATE_ERROR,
                error.stack,
                error.code,
                error.request,
                error.response,
                error.config);
        });
};

/**
 * Updates the application configuration.
 *
 * @param id Application ID
 * @param advancedConfigs Application's advanced configurations.
 */
export const updateAdvanceConfigurations = (id: string, advancedConfigs: object): Promise<any> => {
    const requestConfig = {
        data: advancedConfigs,
        headers: {
            "Accept": "application/json",
            "Access-Control-Allow-Origin": GlobalConfig.clientHost,
            "Content-Type": "application/json"
        },
        method: HttpMethods.PATCH,
        url: ServiceResourcesEndpoint.applications + "/" + id
    };

    return httpClient.request(requestConfig)
        .then((response) => {
            if (response.status !== 200) {
                return Promise.reject(new Error("Failed to update advance configuration"));
            }
            return Promise.resolve(response);
        }).catch((error) => {
            return Promise.reject(error);
        });
};

/**
 * Creates a new application.
 *
 * @param application Application settings data.
 */
export const createApplication = (application: object): Promise<any> => {
    const requestConfig = {
        data: application,
        headers: {
            "Accept": "application/json",
            "Access-Control-Allow-Origin": GlobalConfig.clientHost,
            "Content-Type": "application/json"
        },
        method: HttpMethods.POST,
        url: ServiceResourcesEndpoint.applications
    };

    return httpClient.request(requestConfig)
        .then((response) => {
            if ((response.status !== 201)) {
                return Promise.reject(new Error("Failed to create the application."));
            }
            return Promise.resolve(response);
        }).catch((error) => {
            return Promise.reject(error);
        });
};<|MERGE_RESOLUTION|>--- conflicted
+++ resolved
@@ -36,13 +36,15 @@
 } from "../models";
 
 /**
+ * TODO: move the error messages to a constant file.
+ */
+
+/**
  * Get an axios instance.
  *
  * @type {AxiosHttpClientInstance}.
  */
 const httpClient = AxiosHttpClient.getInstance();
-
-// TODO move the error msg to a constant file.
 
 /**
  * Retrieve claims in local dialect.
@@ -293,7 +295,6 @@
     };
 
     return httpClient.request(requestConfig)
-<<<<<<< HEAD
         .then((response: AxiosResponse) => {
             if (response.status !== 200) {
                 throw new IdentityAppsApiException(
@@ -303,13 +304,6 @@
                     response.request,
                     response,
                     response.config);
-=======
-        .then((response) => {
-            if (response.status === 404) {
-                return Promise.reject(new Error("Inbound protocol not configured"));
-            } else if (response.status !== 200) {
-                return Promise.reject(new Error("Failed to get OIDC meta data from: "));
->>>>>>> e840932a
             }
 
             return Promise.resolve(response.data as T);
@@ -383,6 +377,36 @@
 };
 
 /**
+ * Updates the OIDC configuration.
+ * TODO: Migrate to `updateAuthProtocolConfig` generic function.
+ *
+ * @param id Application ID
+ * @param OIDC OIDC configuration data.
+ */
+export const updateOIDCData = (id: string, OIDC: object): Promise<any> => {
+    const requestConfig = {
+        data: OIDC,
+        headers: {
+            "Accept": "application/json",
+            "Access-Control-Allow-Origin": GlobalConfig.clientHost,
+            "Content-Type": "application/json"
+        },
+        method: HttpMethods.PUT,
+        url: ServiceResourcesEndpoint.applications + "/" + id + "/inbound-protocols/oidc"
+    };
+
+    return httpClient.request(requestConfig)
+        .then((response) => {
+            if (response.status !== 200) {
+                return Promise.reject(new Error("Failed to update inbound configuration"));
+            }
+            return Promise.resolve(response);
+        }).catch((error) => {
+            return Promise.reject(error);
+        });
+};
+
+/**
  * Generic function to update the authentication protocol config of an application.
  *
  * @param {string} id - Application ID.
@@ -407,7 +431,6 @@
     return httpClient.request(requestConfig)
         .then((response: AxiosResponse) => {
             if (response.status !== 200) {
-<<<<<<< HEAD
                 throw new IdentityAppsApiException(
                     ApplicationManagementConstants.AUTH_PROTOCOL_CONFIG_UPDATE_INVALID_STATUS_CODE_ERROR,
                     null,
@@ -415,9 +438,6 @@
                     response.request,
                     response,
                     response.config);
-=======
-                return Promise.reject(new Error("Failed to update inbound configuration"));
->>>>>>> e840932a
             }
 
             return Promise.resolve(response.data as T);
