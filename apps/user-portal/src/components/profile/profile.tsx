--- conflicted
+++ resolved
@@ -16,22 +16,14 @@
  * under the License
  */
 
-<<<<<<< HEAD
-import React, { ChangeEvent, FunctionComponent, useContext, useEffect, useState } from "react";
-=======
-import React, { FunctionComponent, useEffect, useState } from "react";
->>>>>>> fa0b435f
+import React, { FunctionComponent, useContext, useEffect, useState } from "react";
 import { useTranslation } from "react-i18next";
 import { Grid, Icon, List, Popup, Responsive } from "semantic-ui-react";
 import { getProfileInfo, updateProfileInfo } from "../../api";
 import { AuthContext } from "../../contexts";
 import { resolveUserAvatar } from "../../helpers";
 import { createEmptyProfile, Notification } from "../../models";
-<<<<<<< HEAD
-import { EditSection, SettingsSection } from "../shared";
-=======
-import { EditSection, SettingsSection, UserImage, FormWrapper } from "../shared";
->>>>>>> fa0b435f
+import { EditSection, SettingsSection, FormWrapper } from "../shared";
 
 /**
  * Proptypes for the basic details component.
@@ -697,15 +689,9 @@
 
     return (
         <SettingsSection
-<<<<<<< HEAD
             description={ t("views:userProfile.subTitle") }
             header={ t("views:userProfile.title") }
             icon={ resolveUserAvatar(state, "tiny") }
-=======
-            description={t("views:userProfile.subTitle")}
-            header={t("views:userProfile.title")}
-            icon={<UserImage bordered avatar size="tiny" />}
->>>>>>> fa0b435f
         >
             <List divided verticalAlign="middle" className="main-content-inner">
                 <List.Item className="inner-list-item">
