--- conflicted
+++ resolved
@@ -110,68 +110,7 @@
     };
 
     /**
-<<<<<<< HEAD
      * This renders the QR code page
-=======
-     * Generates content based on the input step
-     * @param stepToDisplay The step number
-     */
-    const stepContent = (stepToDisplay: number): JSX.Element => {
-        switch (stepToDisplay) {
-            case 0:
-                return renderQRCode();
-            case 1:
-                return renderVerifyCode();
-            case 3:
-                return renderSuccess();
-        }
-    };
-
-    /**
-     * Generates illustration based on the input step
-     * @param stepToDisplay The step number
-     */
-    const stepIllustration = (stepToDisplay: number): JSX.Element => {
-        switch (stepToDisplay) {
-            case 0:
-                return <QRCodeScan.ReactComponent />;
-            case 1:
-                return <EnterCode.ReactComponent />;
-        }
-    };
-
-    /**
-     * Generates button text based on the input step
-     * @param stepToDisplay The step number
-     */
-    const stepButtonText = (stepToDisplay: number): string => {
-        switch (stepToDisplay) {
-            case 0:
-                return t("common:continue");
-            case 1:
-                return t("common:verify");
-            case 3:
-                return t("common:done");
-        }
-    };
-
-    /**
-     * Generates header text based on the input step
-     * @param stepToDisplay The step number
-     */
-    const stepHeader = (stepToDisplay: number): string => {
-        switch (stepToDisplay) {
-            case 0:
-                return t(translateKey + "modals.scan.heading");
-            case 1:
-                return t(translateKey + "modals.verify.heading");
-        }
-    };
-
-    /**
-     * Generates the right button-click event based on the input step number
-     * @param stepToStep The step number
->>>>>>> 4c9a4f98
      */
     const renderQRCode = (): JSX.Element => {
         return (
@@ -280,7 +219,6 @@
      * Generates content based on the input step
      * @param stepToDisplay The step number
      */
-<<<<<<< HEAD
     const stepContent = (stepToDisplay: number): JSX.Element => {
         switch (stepToDisplay) {
             case 0:
@@ -349,37 +287,6 @@
                 setOpenWizard(false);
                 break;
         }
-=======
-    const renderQRCode = (): JSX.Element => {
-        return (
-            <>
-                <Segment textAlign="center" basic>
-                    <QRCode value={qrCode} />
-                    <Divider hidden />
-                    <p className="link" onClick={refreshCode}>{t(translateKey + "modals.scan.generate")}</p>
-                </Segment>
-                {totpConfig?.apps?.length > 0
-                    ? (
-                        <Message info>
-                            <Message.Header>{t(translateKey + "modals.scan.messageHeading")}</Message.Header>
-                            <Message.Content>
-                                {t(translateKey + "modals.scan.messageBody") + " "}
-                                <List bulleted>
-                                    {totpConfig?.apps?.map((app, index) => (
-                                        <List.Item key={index} >
-                                            <a target="_blank" href={app.link}>
-                                                {app.name}
-                                            </a>
-                                        </List.Item>
-                                    ))}
-                                </List>
-                            </Message.Content>
-                        </Message>
-                    )
-                    : null}
-            </>
-        );
->>>>>>> 4c9a4f98
     };
 
     /**
