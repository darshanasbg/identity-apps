{
    "name": "@wso2is/recovery-portal",
    "version": "1.2.985",
    "description": "WSO2 Identity Server Recovery Portal",
    "author": "WSO2",
    "license": "Apache-2.0",
    "scripts": {
        "build": "node scripts/build.js"
    },
    "dependencies": {
<<<<<<< HEAD
        "@wso2is/theme": "*"
=======
        "@wso2is/theme": "^1.2.985"
>>>>>>> e7abfc28
    }
}<|MERGE_RESOLUTION|>--- conflicted
+++ resolved
@@ -8,10 +8,6 @@
         "build": "node scripts/build.js"
     },
     "dependencies": {
-<<<<<<< HEAD
         "@wso2is/theme": "*"
-=======
-        "@wso2is/theme": "^1.2.985"
->>>>>>> e7abfc28
     }
 }