--- conflicted
+++ resolved
@@ -156,7 +156,6 @@
 }
 
 /**
-<<<<<<< HEAD
  * Interface for roles V2 data.
  */
 export interface RolesV2Interface {
@@ -198,6 +197,9 @@
     Resources: RolesV2Interface[];
 }
 
+/**
+ *  Interface for associated roles patch operation.
+ */
 export interface AssociatedRolesPatchObjectInterface {
     allowedAudience: RoleAudienceTypes;
     roles: BasicRoleInterface[];
@@ -211,7 +213,9 @@
 export interface BasicRoleInterface {
     id: string;
     name?: string;
-=======
+}
+
+/**
  * Interface to capture the selected permissions.
  */
 export interface SelectedPermissionsInterface {
@@ -230,5 +234,4 @@
  */
 export interface ChipOptionsInterface {
     id?: string;
->>>>>>> 5895ab41
 }