/**
 * Copyright (c) 2023, WSO2 LLC. (https://www.wso2.com).
 *
 * WSO2 LLC. licenses this file to you under the Apache License,
 * Version 2.0 (the "License"); you may not use this file except
 * in compliance with the License.
 * You may obtain a copy of the License at
 *
 *     http://www.apache.org/licenses/LICENSE-2.0
 *
 * Unless required by applicable law or agreed to in writing,
 * software distributed under the License is distributed on an
 * "AS IS" BASIS, WITHOUT WARRANTIES OR CONDITIONS OF ANY
 * KIND, either express or implied. See the License for the
 * specific language governing permissions and limitations
 * under the License.
 */

import Autocomplete, {
    AutocompleteRenderGetTagProps,
    AutocompleteRenderInputParams
} from "@oxygen-ui/react/Autocomplete";
import Button from "@oxygen-ui/react/Button";
import Grid from "@oxygen-ui/react/Grid";
import TextField from "@oxygen-ui/react/TextField";
import {
    AlertInterface,
    AlertLevels,
    IdentifiableComponentInterface,
    RolePermissionInterface,
    RolesInterface
} from "@wso2is/core/models";
import { addAlert } from "@wso2is/core/store";
import { Field, Form } from "@wso2is/form";
import { EmphasizedSegment, Heading } from "@wso2is/react-components";
import debounce, { DebouncedFunc } from "lodash-es/debounce";
<<<<<<< HEAD
import isEmpty from "lodash-es/isEmpty";
import React, { FunctionComponent, ReactElement, SyntheticEvent, useCallback, useEffect, useState } from "react";
=======
import React, {
    FunctionComponent,
    ReactElement,
    ReactNode,
    SyntheticEvent,
    useCallback,
    useEffect,
    useState
} from "react";
>>>>>>> 2aa5f61f
import { useTranslation } from "react-i18next";
import { useDispatch } from "react-redux";
import { Dispatch } from "redux";
import { DropdownProps } from "semantic-ui-react";
import { RenderChip } from "./edit-role-common/render-chip";
import { RoleAPIResourcesListItem } from "./edit-role-common/role-api-resources-list-item";
import { getAPIResourceDetailsBulk, updateRoleDetails, useAPIResourceDetails, useAPIResourcesList } from "../../api";
import { RoleConstants } from "../../constants/role-constants";
import { PatchRoleDataInterface, PermissionUpdateInterface, SelectedPermissionsInterface } from "../../models";
import { APIResourceInterface, ScopeInterface } from "../../models/apiResources";

/**
 * Interface to capture permission edit props.
 */
interface RolePermissionDetailProps extends IdentifiableComponentInterface {
    /**
     * Role details
     */
    role: RolesInterface;
    /**
     * Handle role update callback.
     */
    onRoleUpdate: (activeTabIndex: number) => void;
    /**
     * Tab index
     */
    tabIndex: number;
    /**
     * Show if the user is read only.
     */
    isReadOnly?: boolean;
}

/**
 * Component to update permissions of the selected role.
 */
export const UpdatedRolePermissionDetails: FunctionComponent<RolePermissionDetailProps> = (props:
    RolePermissionDetailProps): ReactElement => {
    
    const {
        isReadOnly,
        role,
        onRoleUpdate,
        tabIndex,
        ["data-componentid"]: componentId
    } = props;

    const { t } = useTranslation();
    const dispatch: Dispatch = useDispatch();

    const [ isSubmitting, setIsSubmitting ] = useState<boolean>(false);
    const [ isAPIResourcesSearching, setAPIResourcesSearching ] = useState<boolean>(false);
    const [ apiResourceSearchQuery, setAPIResourceSearchQuery ] = useState<string>(undefined);
    const [ selectedAPIResourceId, setSelectedAPIResourceId ] = useState<string>(undefined);
    const [ apiResourcesListOptions, setAPIResourcesListOptions ] = useState<DropdownProps[]>([]);
    const [ selectedAPIResources, setSelectedAPIResources ] = useState<APIResourceInterface[]>([]);
    const [ selectedPermissions, setSelectedPermissions ] = useState<SelectedPermissionsInterface[]>([]);
    const [ initialSelectedPermissions, setInitialSelectedPermissions ] = useState<SelectedPermissionsInterface[]>([]);
    const [ initialAPIResourceIds, setInitialAPIResourceIds ] = useState<string[]>([]);

    const {
        data: apiResourcesList,
        isLoading: isAPIResourcesListFetchRequestLoading,
        error: apiResourcsListFetchRequestError,
        mutate: mutateAPIResourcesListFetchRequest
    } = useAPIResourcesList(apiResourceSearchQuery, !isReadOnly);

    const {
        data: selectedAPIResource,
        isLoading: isSelectedAPIResourceFetchRequestLoading,
        isValidating: isSelectedAPIResourceFetchRequestValidating,
        error: selectedAPIResourceFetchRequestError
    } = useAPIResourceDetails(selectedAPIResourceId);

    useEffect(() => {
        !isReadOnly 
            ? getExistingAPIResources()
            : null;
    }, [ role ]);

    /**
     * Show error if the API resource fetch request failed.
     */ 
    useEffect(() => {
        if ( selectedAPIResourceFetchRequestError ||  apiResourcsListFetchRequestError) {
            dispatch(
                addAlert({
                    description: t("console:manage.features.roles.addRoleWizard.forms.rolePermission." +
                        "notifications.fetchAPIResourceError.error.description"),
                    level: AlertLevels.ERROR,
                    message: t("console:manage.features.roles.addRoleWizard.forms.rolePermission." +
                        "notifications.fetchAPIResourceError.error.message")
                })
            );
        }
    }, [ selectedAPIResourceFetchRequestError, apiResourcsListFetchRequestError ]);

    useEffect(() => {
        const options: DropdownProps[] = [];

        apiResourcesList?.apiResources?.map((apiResource: APIResourceInterface) => {
            if (!selectedAPIResources.find((selectedAPIResource: APIResourceInterface) => 
                selectedAPIResource?.id === apiResource?.id)) {
                options.push({
                    key: apiResource?.id,
                    text: apiResource?.name,
                    value: apiResource?.id
                });
            }
        });

        setAPIResourcesListOptions(options);
    }, [ apiResourcesList, selectedAPIResources ]);

    /**
     * Add API resource to the selected API resources list.
     */
    useEffect(() => {
        if (selectedAPIResource 
            && !isSelectedAPIResourceFetchRequestLoading 
            && !isSelectedAPIResourceFetchRequestValidating) {
            
            if (!selectedAPIResources.find(
                (apiResource: APIResourceInterface) => selectedAPIResource?.id === apiResource?.id)) {
                setSelectedAPIResources([ selectedAPIResource, ...selectedAPIResources ]);
            }

            selectedAPIResourceId && setSelectedAPIResourceId(undefined);
        }
    }, [ selectedAPIResource ]);

    useEffect(() => {
        getAPIResourceById(initialAPIResourceIds);
    }, [ initialAPIResourceIds ]);
        
    const getAPIResourceById = async (initialAPIResourceIds: string[]): Promise<void> => {
        const apiResourceIds: string[] = initialAPIResourceIds;

        if (apiResourceIds.length === 0) {
            return;
        }

        getAPIResourceDetailsBulk(apiResourceIds)
            .then((response: APIResourceInterface[]) => {
                setSelectedAPIResources(response);
            })
            .catch(() => {
                handleAlerts({
                    description: t("console:manage.features.roles.notifications." +
                        "fetchAPIResource.error.description"),
                    level: AlertLevels.ERROR,
                    message: t("console:manage.features.roles.notifications.fetchAPIResource.error.message")
                });
            });
    };

    const getExistingAPIResources = (): void => {
        const currentPermissions: SelectedPermissionsInterface[] = [];
        const uniqueAPIResourceIds: string[] = [];

        role?.permissions?.forEach((permission: RolePermissionInterface | string) => {
            // Check if permission is of type RolePermissionInterface
            if (typeof permission !== "string") {
                const apiResourceId: string = permission["$ref"].split("/")[7];

                // Populate the selected permissions list.
                if (!currentPermissions.find((selectedPermission: SelectedPermissionsInterface) =>
                    selectedPermission.apiResourceId === apiResourceId)) {
                    // Found a new API resource id.                 
                    uniqueAPIResourceIds.push(apiResourceId);
                    
                    // Add it to the selected API resources list.
                    currentPermissions.push({
                        apiResourceId: apiResourceId,
                        scopes: [ {
                            displayName: permission.display,
                            id: permission.value,
                            name: permission.value
                        } ]
                    });
                } else {
                    // Found a matching API resource id
                    const index: number = currentPermissions.findIndex(
                        (selectedPermission: SelectedPermissionsInterface) => 
                            selectedPermission.apiResourceId === apiResourceId
                    );

                    // Add the scope to the existing API resource.
                    currentPermissions[index].scopes.push({
                        displayName: permission.display,
                        id: permission.value,
                        name: permission.value
                    });
                }
            }
        });
        
        setInitialAPIResourceIds(uniqueAPIResourceIds);
        setSelectedPermissions(currentPermissions);
        setInitialSelectedPermissions(currentPermissions);
    };

    /**
     * The following function handles the update of the role permissions.
     */
    const updateRolePermissions = (): void => {
        setIsSubmitting(true);
        const permissionArray: PermissionUpdateInterface[] = [];

        selectedPermissions.forEach((selectedPermission: SelectedPermissionsInterface) => {
            selectedPermission.scopes.map((scope: ScopeInterface) => {
                permissionArray.push({
                    value: scope.name
                });
            });
        });

        const roleData: PatchRoleDataInterface = {
            Operations: [ {
                "op": "replace",
                "value": {
                    "permissions": permissionArray
                }
            } ],
            schemas: [ "urn:ietf:params:scim:api:messages:2.0:PatchOp" ]
        };

        updateRoleDetails(role?.id, roleData)
            .then(() => {
                onRoleUpdate(tabIndex);
                handleAlerts({
                    description: t("console:manage.features.roles.notifications.updateRole.success.description"),
                    level: AlertLevels.SUCCESS,
                    message: t("console:manage.features.roles.notifications.updateRole.success.message")
                });
            }).catch(() => {
                handleAlerts({
                    description: t("console:manage.features.roles.notifications.updateRole.error.description"),
                    level: AlertLevels.ERROR,
                    message: t("console:manage.features.roles.notifications.updateRole.error.message")
                });
            }).finally(() => {
                setIsSubmitting(false);
            });
    };

    /**
     * Dispatches the alert object to the redux store.
     *
     * @param alert - Alert object.
     */
    const handleAlerts = (alert: AlertInterface): void => {
        dispatch(addAlert(alert));
    };

    /**
     * The following function handles the search query for the groups list.
     */
    const searchAPIResources: DebouncedFunc<(query: string) => void> = 
        useCallback(debounce((query: string) => {
            setAPIResourceSearchQuery(
                !isEmpty(query) 
                    ? `name co ${query}` 
                    : null
            );
            mutateAPIResourcesListFetchRequest().finally(() => {
                setAPIResourcesSearching(false);
            });
        }, RoleConstants.DEBOUNCE_TIMEOUT), []);

    /**
     * Handles the selection of an API resource.
     */
    const onAPIResourceSelected = (event: SyntheticEvent<HTMLElement>, data: DropdownProps): void => {
        event.preventDefault();
        setSelectedAPIResourceId(data.value.toString());
        setAPIResourceSearchQuery(undefined);
    };

    /**
     * Handles the change of the search query of application list.
     */
    const onSearchChangeAPIResources = (event: SyntheticEvent<HTMLElement>, data: DropdownProps): void => {
        setAPIResourcesSearching(true);
        searchAPIResources(data?.searchQuery?.toString().trim());
    };

    const onChangeScopes = (apiResource: APIResourceInterface, scopes: ScopeInterface[]): void => {
        const selectedScopes: SelectedPermissionsInterface[] = selectedPermissions.filter(
            (selectedPermission: SelectedPermissionsInterface) => 
                selectedPermission.apiResourceId !== apiResource.id
        );
        
        selectedScopes.push(
            {
                apiResourceId: apiResource.id,
                scopes: scopes
            }
        );

        setSelectedPermissions(selectedScopes);
    };

    /**
     * Handles the removal of an API resource.
     */
    const onRemoveAPIResource = (apiResourceId: string): void => {
        // Remove the API resource from the selected API resources list.
        setSelectedAPIResources(selectedAPIResources.filter((apiResource: APIResourceInterface) => {
            return apiResource.id !== apiResourceId;
        }));


        // Removing the scopes(permissions) of the removed API resource from the selected permissions list.
        setSelectedPermissions(selectedPermissions.filter((selectedPermission: SelectedPermissionsInterface) => {
            return selectedPermission.apiResourceId !== apiResourceId;
        }));
    };

    const editablePermissionList = (): ReactNode => (
        <Grid container direction="column" justifyContent="center" alignItems="flex-start" spacing={ 2 }>
            <Grid xs={ 8 }>
                <Form
                    id={ componentId } 
                    uncontrolledForm={ false } 
                    onSubmit={ undefined }
                >
                    <Field.Dropdown
                        ariaLabel="assignedApplication"
                        name="assignedApplication"
                        label={ t("console:manage.features.roles.addRoleWizard.forms.rolePermission." +
                            "apiResource.label") }
                        options={ apiResourcesListOptions }
                        search
                        data-componentid={ `${componentId}-typography-font-family-dropdown` }
                        placeholder={ t("console:manage.features.roles.addRoleWizard." +
                            "forms.rolePermission.apiResource.placeholder") }
                        noResultsMessage={
                            isAPIResourcesListFetchRequestLoading
                                ? t("common:searching")
                                : t("common:noResultsFound")
                        }
                        loading={ isAPIResourcesSearching }
                        onSearchChange={ onSearchChangeAPIResources }
                        onChange={ onAPIResourceSelected }
                    />
                </Form>
            </Grid>
            <Grid xs={ 12 }>
                {
                    selectedAPIResources?.length > 0 
                        ? (
                            <div className="role-permission-list field">
                                <label className="form-label">
                                    { t("console:manage.features.roles.addRoleWizard." +
                                        "forms.rolePermission.permissions.label") }
                                </label>
                                <EmphasizedSegment
                                    className="mt-2"
                                    data-componentid={ componentId }
                                    basic
                                    loading={ 
                                        selectedAPIResourceId &&
                                        (isSelectedAPIResourceFetchRequestLoading 
                                            || isSelectedAPIResourceFetchRequestValidating) 
                                    }
                                >
                                    {
                                        selectedAPIResources?.map((apiResource: APIResourceInterface) => {
                                            return (
                                                <RoleAPIResourcesListItem 
                                                    key={ apiResource?.id }
                                                    apiResource={ apiResource }
                                                    onChangeScopes={ onChangeScopes }
                                                    onRemoveAPIResource={ onRemoveAPIResource }
                                                    initialSelectedPermissions={ initialSelectedPermissions?.find(
                                                        (selectedPermission: SelectedPermissionsInterface) =>
                                                            selectedPermission.apiResourceId === apiResource?.id)
                                                        ?.scopes
                                                    }
                                                    selectedPermissions={ selectedPermissions?.find(
                                                        (selectedPermission: SelectedPermissionsInterface) =>
                                                            selectedPermission.apiResourceId === apiResource?.id)
                                                        ?.scopes
                                                    }
                                                /> 
                                            );
                                        })
                                    }
                                </EmphasizedSegment>
                            </div>
                        ) : null
                }
            </Grid>
        </Grid>
    );

    const readOnlyPermissionList = (): ReactNode => (
        <Autocomplete
            readOnly
            multiple
            options={ role?.permissions ?? [] }
            defaultValue={ role?.permissions ?? [] }
            getOptionLabel={ (scope: RolePermissionInterface) => scope.display }
            renderInput={ (params: AutocompleteRenderInputParams) => (
                <TextField
                    { ...params }
                    data-componentid={ `${componentId}-textfield` }
                />
            ) }
            renderTags={ (
                value: RolePermissionInterface[], 
                getTagProps: AutocompleteRenderGetTagProps
            ) => value.map((option: RolePermissionInterface, index: number) => (
                <RenderChip 
                    { ...getTagProps({ index }) }
                    key={ index }
                    className="pt-5 m-1"
                    primaryText={ option.display }
                    secondaryText={ option.value }
                    option={ option }
                    activeOption={ null }
                    setActiveOption={ () => null }
                    variant="solid"
                />
            )) }
        />
    );

    return (
        <EmphasizedSegment padded="very">
            <Grid xs={ 8 }>
                <Heading as="h4">
                    { t("console:manage.features.roles.edit.permissions.heading") }
                </Heading>
                {
                    isReadOnly ? (
                        <Heading as="h6" color="grey" subHeading className="mb-5">
                            { t("console:manage.features.roles.edit.permissions.readOnlySubHeading") }
                        </Heading>
                    ) : (
                        <Heading as="h6" color="grey" subHeading className="mb-5">
                            { t("console:manage.features.roles.edit.permissions.subHeading") }
                        </Heading>
                    )
                }
            </Grid>
            {
                isReadOnly ? readOnlyPermissionList() : editablePermissionList()
            }
            {
                !isReadOnly && (
                    <Button
                        color="primary"
                        variant="contained"
                        size="small"
                        className="mt-5"
                        loading={ isSubmitting }
                        disabled={ isReadOnly }
                        onClick={ () => {
                            updateRolePermissions();
                        } }
                        data-componentid={ `${ componentId }-update-button` }
                    >
<<<<<<< HEAD
                        <Field.Dropdown
                            search
                            selection
                            selectOnNavigation={ false }
                            ariaLabel="assignedApplication"
                            name="assignedApplication"
                            label={ t("console:manage.features.roles.addRoleWizard.forms.rolePermission." +
                                "apiResource.label") }
                            options={ apiResourcesListOptions }
                            data-componentid={ `${componentId}-typography-font-family-dropdown` }
                            placeholder={ t("console:manage.features.roles.addRoleWizard.forms.rolePermission." +
                                "apiResource.placeholder") }
                            noResultsMessage={
                                isAPIResourcesListFetchRequestLoading
                                    ? t("common:searching")
                                    : t("common:noResultsFound")
                            }
                            loading={ isAPIResourcesSearching }
                            onSearchChange={ onSearchChangeAPIResources }
                            onChange={ onAPIResourceSelected }
                        />
                    </Form>
                </Grid>
                <Grid xs={ 12 }>
                    {
                        selectedAPIResources?.length > 0 
                            ? (
                                <div className="role-permission-list field">
                                    <label className="form-label">
                                        { t("console:manage.features.roles.addRoleWizard.forms.rolePermission." +
                                            "permissions.label") }
                                    </label>
                                    <EmphasizedSegment
                                        className="mt-2"
                                        data-componentid={ componentId }
                                        basic
                                        loading={ 
                                            selectedAPIResourceId &&
                                            (isSelectedAPIResourceFetchRequestLoading 
                                                || isSelectedAPIResourceFetchRequestValidating) 
                                        }
                                    >
                                        {
                                            selectedAPIResources?.map((apiResource: APIResourceInterface) => {
                                                return (
                                                    <RoleAPIResourcesListItem 
                                                        key={ apiResource?.id }
                                                        apiResource={ apiResource }
                                                        onChangeScopes={ onChangeScopes }
                                                        onRemoveAPIResource={ onRemoveAPIResource }
                                                        initialSelectedPermissions={ initialSelectedPermissions?.find(
                                                            (selectedPermission: SelectedPermissionsInterface) =>
                                                                selectedPermission.apiResourceId === apiResource?.id)
                                                            ?.scopes
                                                        }
                                                        selectedPermissions={ selectedPermissions?.find(
                                                            (selectedPermission: SelectedPermissionsInterface) =>
                                                                selectedPermission.apiResourceId === apiResource?.id)
                                                            ?.scopes
                                                        }
                                                    /> 
                                                );
                                            })
                                        }
                                    </EmphasizedSegment>
                                </div>
                            ) : null
                    }
                </Grid>
            </Grid>
            <Button
                color="primary"
                variant="contained"
                size="small"
                className="mt-5"
                loading={ isSubmitting }
                disabled={ isReadOnly }
                onClick={ () => {
                    updateRolePermissions();
                } }
                data-componentid={ `${ componentId }-update-button` }
            >
                { t("common:update") }
            </Button>
=======
                        { t("common:update") }
                    </Button>
                )
            }
>>>>>>> 2aa5f61f
        </EmphasizedSegment>
    );
};

/**
 * Default props for role permissions tab component.
 */
UpdatedRolePermissionDetails.defaultProps = {
    "data-componentid": "edit-role-permissions"
};<|MERGE_RESOLUTION|>--- conflicted
+++ resolved
@@ -34,10 +34,7 @@
 import { Field, Form } from "@wso2is/form";
 import { EmphasizedSegment, Heading } from "@wso2is/react-components";
 import debounce, { DebouncedFunc } from "lodash-es/debounce";
-<<<<<<< HEAD
 import isEmpty from "lodash-es/isEmpty";
-import React, { FunctionComponent, ReactElement, SyntheticEvent, useCallback, useEffect, useState } from "react";
-=======
 import React, {
     FunctionComponent,
     ReactElement,
@@ -47,7 +44,6 @@
     useEffect,
     useState
 } from "react";
->>>>>>> 2aa5f61f
 import { useTranslation } from "react-i18next";
 import { useDispatch } from "react-redux";
 import { Dispatch } from "redux";
@@ -512,7 +508,6 @@
                         } }
                         data-componentid={ `${ componentId }-update-button` }
                     >
-<<<<<<< HEAD
                         <Field.Dropdown
                             search
                             selection
@@ -597,12 +592,6 @@
             >
                 { t("common:update") }
             </Button>
-=======
-                        { t("common:update") }
-                    </Button>
-                )
-            }
->>>>>>> 2aa5f61f
         </EmphasizedSegment>
     );
 };
