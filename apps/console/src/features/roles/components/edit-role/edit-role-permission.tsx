/**
 * Copyright (c) 2023, WSO2 LLC. (https://www.wso2.com).
 *
 * WSO2 LLC. licenses this file to you under the Apache License,
 * Version 2.0 (the "License"); you may not use this file except
 * in compliance with the License.
 * You may obtain a copy of the License at
 *
 *     http://www.apache.org/licenses/LICENSE-2.0
 *
 * Unless required by applicable law or agreed to in writing,
 * software distributed under the License is distributed on an
 * "AS IS" BASIS, WITHOUT WARRANTIES OR CONDITIONS OF ANY
 * KIND, either express or implied. See the License for the
 * specific language governing permissions and limitations
 * under the License.
 */

import Autocomplete, {
    AutocompleteRenderGetTagProps,
    AutocompleteRenderInputParams
} from "@oxygen-ui/react/Autocomplete";
import Button from "@oxygen-ui/react/Button";
import Grid from "@oxygen-ui/react/Grid";
import TextField from "@oxygen-ui/react/TextField";
import {
    AlertInterface,
    AlertLevels,
    IdentifiableComponentInterface,
    RolePermissionInterface,
    RolesInterface
} from "@wso2is/core/models";
import { addAlert } from "@wso2is/core/store";
import { EmphasizedSegment, Heading } from "@wso2is/react-components";
import debounce, { DebouncedFunc } from "lodash-es/debounce";
import isEmpty from "lodash-es/isEmpty";
import React, {
    ChangeEvent,
    FunctionComponent,
    ReactElement,
    ReactNode,
    SyntheticEvent,
    useCallback,
    useEffect,
    useState
} from "react";
import { useTranslation } from "react-i18next";
import { useDispatch } from "react-redux";
import { Dispatch } from "redux";
import { DropdownProps } from "semantic-ui-react";
import { RenderChip } from "./edit-role-common/render-chip";
import { RoleAPIResourcesListItem } from "./edit-role-common/role-api-resources-list-item";
import { useGetAuthorizedAPIList } from "../../../api-resources/api/useGetAuthorizedAPIList";
import { getAPIResourceDetailsBulk, updateRoleDetails, useAPIResourceDetails, useAPIResourcesList } from "../../api";
import { RoleAudienceTypes, RoleConstants } from "../../constants/role-constants";
import { PatchRoleDataInterface, PermissionUpdateInterface, SelectedPermissionsInterface } from "../../models";
import { APIResourceInterface, AuthorizedAPIListItemInterface, ScopeInterface } from "../../models/apiResources";

/**
 * Interface to capture permission edit props.
 */
interface RolePermissionDetailProps extends IdentifiableComponentInterface {
    /**
     * Role details
     */
    role: RolesInterface;
    /**
     * Handle role update callback.
     */
    onRoleUpdate: (activeTabIndex: number) => void;
    /**
     * Tab index
     */
    tabIndex: number;
    /**
     * Show if the user is read only.
     */
    isReadOnly?: boolean;
}

/**
 * Component to update permissions of the selected role.
 */
export const UpdatedRolePermissionDetails: FunctionComponent<RolePermissionDetailProps> = (props:
    RolePermissionDetailProps): ReactElement => {

    const {
        isReadOnly,
        role,
        onRoleUpdate,
        tabIndex,
        ["data-componentid"]: componentId
    } = props;

    const { t } = useTranslation();
    const dispatch: Dispatch = useDispatch();

    const [ isSubmitting, setIsSubmitting ] = useState<boolean>(false);
    const [ isAPIResourcesSearching, setAPIResourcesSearching ] = useState<boolean>(false);
    const [ apiResourceSearchQuery, setAPIResourceSearchQuery ] = useState<string>(undefined);
    const [ selectedAPIResourceId, setSelectedAPIResourceId ] = useState<string>(undefined);
    const [ apiResourcesListOptions, setAPIResourcesListOptions ] = useState<DropdownProps[]>([]);
    const [ selectedAPIResources, setSelectedAPIResources ] = useState<APIResourceInterface[]>([]);
    const [ selectedPermissions, setSelectedPermissions ] = useState<SelectedPermissionsInterface[]>([]);
    const [ initialSelectedPermissions, setInitialSelectedPermissions ] = useState<SelectedPermissionsInterface[]>([]);
    const [ initialAPIResourceIds, setInitialAPIResourceIds ] = useState<string[]>([]);

    const {
        data: apiResourcesList,
        isLoading: isAPIResourcesListFetchRequestLoading,
        error: apiResourcsListFetchRequestError,
        mutate: mutateAPIResourcesListFetchRequest
    } = useAPIResourcesList(apiResourceSearchQuery, !isReadOnly);

    const {
        data: selectedAPIResource,
        isLoading: isSelectedAPIResourceFetchRequestLoading,
        isValidating: isSelectedAPIResourceFetchRequestValidating,
        error: selectedAPIResourceFetchRequestError
    } = useAPIResourceDetails(selectedAPIResourceId);

    const {
        data: authorizedAPIListForApplication,
        isLoading: isAuthorizedAPIListForApplicationLoading,
        error: authorizedAPIListForApplicationError
    } = useGetAuthorizedAPIList(
        role.audience.type.toUpperCase() === RoleAudienceTypes.APPLICATION ? role.audience.value : null
    );

    useEffect(() => {
        !isReadOnly
            ? getExistingAPIResources()
            : null;
    }, [ role ]);

    /**
     * Show error if the API resource fetch request failed.
     */
    useEffect(() => {
        if (
            selectedAPIResourceFetchRequestError ||
            apiResourcsListFetchRequestError ||
            authorizedAPIListForApplicationError
        ) {
            dispatch(
                addAlert({
                    description: t("console:manage.features.roles.addRoleWizard.forms.rolePermission." +
                        "notifications.fetchAPIResourceError.error.description"),
                    level: AlertLevels.ERROR,
                    message: t("console:manage.features.roles.addRoleWizard.forms.rolePermission." +
                        "notifications.fetchAPIResourceError.error.message")
                })
            );
        }
    }, [ selectedAPIResourceFetchRequestError, apiResourcsListFetchRequestError ]);

    useEffect(() => {
        const options: DropdownProps[] = [];

<<<<<<< HEAD
        apiResourcesList?.apiResources?.map((apiResource: APIResourceInterface) => {
            if (!selectedAPIResources.find((selectedAPIResource: APIResourceInterface) => 
                selectedAPIResource?.id === apiResource?.id)) {
                options.push({
                    key: apiResource?.id,
                    text: apiResource?.name,
                    type: apiResource?.type,
                    value: apiResource?.id
                });
            }
        });
=======
        if (role.audience.type.toUpperCase() === RoleAudienceTypes.ORGANIZATION) {
            // API resources list options when role audience is "organization".
            apiResourcesList?.apiResources?.map((apiResource: APIResourceInterface) => {
                if (!selectedAPIResources.find((selectedAPIResource: APIResourceInterface) =>
                    selectedAPIResource?.id === apiResource?.id)) {
                    options.push({
                        key: apiResource.id,
                        text: apiResource.name,
                        value: apiResource.id
                    });
                }
            });
        } else {
            // API resources list options when role audience is "application".
            authorizedAPIListForApplication?.map((api: AuthorizedAPIListItemInterface) => {
                if (
                    !selectedAPIResources.find((selectedAPIResource: APIResourceInterface) =>
                        selectedAPIResource?.id === api?.id)) {
                    options.push({
                        key: api.id,
                        text: api.displayName,
                        value: api.id
                    });
                }
            });
        }
>>>>>>> 07ec3de3

        setAPIResourcesListOptions(options);
    }, [ authorizedAPIListForApplication, apiResourcesList, selectedAPIResources ]);

    /**
     * Add API resource to the selected API resources list.
     */
    useEffect(() => {
        if (selectedAPIResource
            && !isSelectedAPIResourceFetchRequestLoading
            && !isSelectedAPIResourceFetchRequestValidating) {

            if (!selectedAPIResources.find(
                (apiResource: APIResourceInterface) => selectedAPIResource?.id === apiResource?.id)) {
                setSelectedAPIResources([ selectedAPIResource, ...selectedAPIResources ]);
            }

            selectedAPIResourceId && setSelectedAPIResourceId(undefined);
        }
    }, [ selectedAPIResource ]);

    useEffect(() => {
        getAPIResourceById(initialAPIResourceIds);
    }, [ initialAPIResourceIds ]);

    const getAPIResourceById = async (initialAPIResourceIds: string[]): Promise<void> => {
        const apiResourceIds: string[] = initialAPIResourceIds;

        if (apiResourceIds.length === 0) {
            return;
        }

        getAPIResourceDetailsBulk(apiResourceIds)
            .then((response: APIResourceInterface[]) => {
                if (role.audience.type.toUpperCase() === RoleAudienceTypes.ORGANIZATION) {
                    setSelectedAPIResources(response);
                } else {
                    const selectedAPIResourcesList: APIResourceInterface[] = [];

                    response.map((apiResource: APIResourceInterface) => {
                        const selectedAPIResource: AuthorizedAPIListItemInterface =
                            authorizedAPIListForApplication.find(
                                (api: AuthorizedAPIListItemInterface) => api.id === apiResource.id
                            );

                        selectedAPIResourcesList.push({
                            id: selectedAPIResource.id,
                            name: selectedAPIResource.displayName,
                            scopes: selectedAPIResource.authorizedScopes
                        });
                    });
                    setSelectedAPIResources(selectedAPIResourcesList);
                }
            })
            .catch(() => {
                handleAlerts({
                    description: t("console:manage.features.roles.notifications." +
                        "fetchAPIResource.error.description"),
                    level: AlertLevels.ERROR,
                    message: t("console:manage.features.roles.notifications.fetchAPIResource.error.message")
                });
            });
    };

    const getExistingAPIResources = (): void => {
        const currentPermissions: SelectedPermissionsInterface[] = [];
        const uniqueAPIResourceIds: string[] = [];

        role?.permissions?.forEach((permission: RolePermissionInterface | string) => {
            // Check if permission is of type RolePermissionInterface
            if (typeof permission !== "string") {
                // Extract the API resource id from the permission object.
                const apiResourceId: string = permission["$ref"].split("/").reverse()[2];

                // Populate the selected permissions list.
                if (!currentPermissions.find((selectedPermission: SelectedPermissionsInterface) =>
                    selectedPermission.apiResourceId === apiResourceId)) {
                    // Found a new API resource id.
                    uniqueAPIResourceIds.push(apiResourceId);

                    // Add it to the selected API resources list.
                    currentPermissions.push({
                        apiResourceId: apiResourceId,
                        scopes: [ {
                            displayName: permission.display,
                            id: permission.value,
                            name: permission.value
                        } ]
                    });
                } else {
                    // Found a matching API resource id
                    const index: number = currentPermissions.findIndex(
                        (selectedPermission: SelectedPermissionsInterface) =>
                            selectedPermission.apiResourceId === apiResourceId
                    );

                    // Add the scope to the existing API resource.
                    currentPermissions[index].scopes.push({
                        displayName: permission.display,
                        id: permission.value,
                        name: permission.value
                    });
                }
            }
        });

        setInitialAPIResourceIds(uniqueAPIResourceIds);
        setSelectedPermissions(currentPermissions);
        setInitialSelectedPermissions(currentPermissions);
    };

    /**
     * The following function handles the update of the role permissions.
     */
    const updateRolePermissions = (): void => {
        setIsSubmitting(true);
        const permissionArray: PermissionUpdateInterface[] = [];

        selectedPermissions.forEach((selectedPermission: SelectedPermissionsInterface) => {
            selectedPermission.scopes.map((scope: ScopeInterface) => {
                permissionArray.push({
                    value: scope.name
                });
            });
        });

        const roleData: PatchRoleDataInterface = {
            Operations: [ {
                "op": "replace",
                "value": {
                    "permissions": permissionArray
                }
            } ],
            schemas: [ "urn:ietf:params:scim:api:messages:2.0:PatchOp" ]
        };

        updateRoleDetails(role?.id, roleData)
            .then(() => {
                onRoleUpdate(tabIndex);
                handleAlerts({
                    description: t("console:manage.features.roles.notifications.updateRole.success.description"),
                    level: AlertLevels.SUCCESS,
                    message: t("console:manage.features.roles.notifications.updateRole.success.message")
                });
            }).catch(() => {
                handleAlerts({
                    description: t("console:manage.features.roles.notifications.updateRole.error.description"),
                    level: AlertLevels.ERROR,
                    message: t("console:manage.features.roles.notifications.updateRole.error.message")
                });
            }).finally(() => {
                setIsSubmitting(false);
            });
    };

    /**
     * Dispatches the alert object to the redux store.
     *
     * @param alert - Alert object.
     */
    const handleAlerts = (alert: AlertInterface): void => {
        dispatch(addAlert(alert));
    };

    /**
     * The following function handles the search query for the groups list.
     */
    const searchAPIResources: DebouncedFunc<(query: string) => void> =
        useCallback(debounce((query: string) => {
            setAPIResourceSearchQuery(
                !isEmpty(query)
                    ? `name co ${query}`
                    : null
            );
            mutateAPIResourcesListFetchRequest().finally(() => {
                setAPIResourcesSearching(false);
            });
        }, RoleConstants.DEBOUNCE_TIMEOUT), []);

    /**
     * Handles the selection of an API resource.
     *
     * Only retrieve the API resource details when the role audience is "organization",
     * else add the API resource to the selected API resources list from the authorized API list.
     */
    const onAPIResourceSelected = (event: SyntheticEvent<HTMLElement>, data: DropdownProps): void => {
        event.preventDefault();
        if (role.audience.type.toUpperCase() === RoleAudienceTypes.ORGANIZATION) {
            setSelectedAPIResourceId(data.value.toString());
        } else {
            const selectedAPIResource: AuthorizedAPIListItemInterface = authorizedAPIListForApplication.find(
                (api: AuthorizedAPIListItemInterface) => api.id === data.value.toString()
            );

            setSelectedAPIResources([
                {
                    id: selectedAPIResource.id,
                    name: selectedAPIResource.displayName,
                    scopes: selectedAPIResource.authorizedScopes
                },
                ...selectedAPIResources
            ]);
        }
        setAPIResourceSearchQuery(undefined);
    };

    /**
     * Handles the change of the search query of application list.
     */
    const onSearchChangeAPIResources = (event: ChangeEvent<HTMLInputElement>): void => {
        setAPIResourcesSearching(true);
        searchAPIResources(event?.target?.value?.toString().trim());
    };

    const onChangeScopes = (apiResource: APIResourceInterface, scopes: ScopeInterface[]): void => {
        const selectedScopes: SelectedPermissionsInterface[] = selectedPermissions.filter(
            (selectedPermission: SelectedPermissionsInterface) =>
                selectedPermission.apiResourceId !== apiResource.id
        );

        selectedScopes.push(
            {
                apiResourceId: apiResource.id,
                scopes: scopes
            }
        );

        setSelectedPermissions(selectedScopes);
    };

    /**
     * Handles the removal of an API resource.
     */
    const onRemoveAPIResource = (apiResourceId: string): void => {
        // Remove the API resource from the selected API resources list.
        setSelectedAPIResources(selectedAPIResources.filter((apiResource: APIResourceInterface) => {
            return apiResource.id !== apiResourceId;
        }));


        // Removing the scopes(permissions) of the removed API resource from the selected permissions list.
        setSelectedPermissions(selectedPermissions.filter((selectedPermission: SelectedPermissionsInterface) => {
            return selectedPermission.apiResourceId !== apiResourceId;
        }));
    };

    const editablePermissionList = (): ReactNode => (
        <Grid container direction="column" justifyContent="center" alignItems="flex-start" spacing={ 2 }>
            <Grid xs={ 8 }>
<<<<<<< HEAD
                <Autocomplete
                    disableCloseOnSelect
                    fullWidth
                    aria-label="API resource selection"
                    componentsProps={ {
                        paper: {
                            elevation: 2
                        },
                        popper: {
                            modifiers: [
                                {
                                    enabled: false,
                                    name: "flip"
                                },
                                {
                                    enabled: false,
                                    name: "preventOverflow"
                                }
                            ]
=======
                <Form
                    id={ componentId }
                    uncontrolledForm={ false }
                    onSubmit={ undefined }
                >
                    <Field.Dropdown
                        search
                        selection
                        selectOnNavigation={ false }
                        ariaLabel="assignedApplication"
                        name="assignedApplication"
                        label={ t("console:manage.features.roles.addRoleWizard.forms.rolePermission." +
                            "apiResource.label") }
                        options={ apiResourcesListOptions }
                        data-componentid={ `${componentId}-typography-font-family-dropdown` }
                        placeholder={ t("console:manage.features.roles.addRoleWizard." +
                            "forms.rolePermission.apiResource.placeholder") }
                        noResultsMessage={
                            isAPIResourcesListFetchRequestLoading
                                ? t("common:searching")
                                : t("common:noResultsFound")
>>>>>>> 07ec3de3
                        }
                    } }
                    getOptionLabel={ (apiResourcesListOption: DropdownProps) => apiResourcesListOption.text }
                    groupBy={ (apiResourcesListOption: DropdownProps) => apiResourcesListOption.type }
                    isOptionEqualToValue={ 
                        (option: DropdownProps, value: DropdownProps) => 
                            option.value === value.value 
                    }
                    loading={ isAPIResourcesSearching }
                    onChange={ onAPIResourceSelected }
                    options={ !isAPIResourcesSearching ? apiResourcesListOptions
                        .sort((a: DropdownProps, b: DropdownProps) =>
                            -b?.type?.localeCompare(a?.type)) : [] }
                    noOptionsText={
                        isAPIResourcesListFetchRequestLoading
                            ? t("common:searching")
                            : t("common:noResultsFound")
                    }
                    renderInput={ (params: AutocompleteRenderInputParams) => (
                        <TextField
                            { ...params }
                            label={ t("console:manage.features.roles.addRoleWizard.forms.rolePermission." +
                                "apiResource.label") }
                            onChange={ onSearchChangeAPIResources }
                            placeholder={ t("console:manage.features.roles.addRoleWizard.forms.rolePermission." +
                                "apiResource.placeholder") }
                            size="small"
                        />
                    ) }
                />
            </Grid>
            <Grid xs={ 12 }>
                {
                    selectedAPIResources?.length > 0
                        ? (
                            <div className="role-permission-list field">
                                <label className="form-label">
                                    { t("console:manage.features.roles.addRoleWizard." +
                                        "forms.rolePermission.permissions.label") }
                                </label>
                                <EmphasizedSegment
                                    className="mt-2"
                                    data-componentid={ componentId }
                                    basic
                                    loading={
                                        selectedAPIResourceId &&
                                        (isSelectedAPIResourceFetchRequestLoading
                                            || isSelectedAPIResourceFetchRequestValidating
                                            || isAuthorizedAPIListForApplicationLoading)
                                    }
                                >
                                    {
                                        selectedAPIResources?.map((apiResource: APIResourceInterface) => {
                                            return (
                                                <RoleAPIResourcesListItem
                                                    key={ apiResource?.id }
                                                    apiResource={ apiResource }
                                                    onChangeScopes={ onChangeScopes }
                                                    onRemoveAPIResource={ onRemoveAPIResource }
                                                    initialSelectedPermissions={ initialSelectedPermissions?.find(
                                                        (selectedPermission: SelectedPermissionsInterface) =>
                                                            selectedPermission.apiResourceId === apiResource?.id)
                                                        ?.scopes
                                                    }
                                                    selectedPermissions={ selectedPermissions?.find(
                                                        (selectedPermission: SelectedPermissionsInterface) =>
                                                            selectedPermission.apiResourceId === apiResource?.id)
                                                        ?.scopes
                                                    }
                                                />
                                            );
                                        })
                                    }
                                </EmphasizedSegment>
                            </div>
                        ) : null
                }
            </Grid>
        </Grid>
    );

    const readOnlyPermissionList = (): ReactNode => (
        <Autocomplete
            readOnly
            multiple
            options={ role?.permissions ?? [] }
            defaultValue={ role?.permissions ?? [] }
            getOptionLabel={ (scope: RolePermissionInterface) => scope.display }
            renderInput={ (params: AutocompleteRenderInputParams) => (
                <TextField
                    { ...params }
                    data-componentid={ `${componentId}-textfield` }
                />
            ) }
            renderTags={ (
                value: RolePermissionInterface[],
                getTagProps: AutocompleteRenderGetTagProps
            ) => value.map((option: RolePermissionInterface, index: number) => (
                <RenderChip
                    { ...getTagProps({ index }) }
                    key={ index }
                    className="pt-5 m-1"
                    primaryText={ option.display }
                    secondaryText={ option.value }
                    option={ option }
                    activeOption={ null }
                    setActiveOption={ () => null }
                    variant="solid"
                />
            )) }
        />
    );

    return (
        <EmphasizedSegment padded="very">
            <Grid xs={ 8 }>
                <Heading as="h4">
                    { t("console:manage.features.roles.edit.permissions.heading") }
                </Heading>
                {
                    isReadOnly ? (
                        <Heading as="h6" color="grey" subHeading className="mb-5">
                            { t("console:manage.features.roles.edit.permissions.readOnlySubHeading") }
                        </Heading>
                    ) : (
                        <Heading as="h6" color="grey" subHeading className="mb-5">
                            { t("console:manage.features.roles.edit.permissions.subHeading") }
                        </Heading>
                    )
                }
            </Grid>
            {
                isReadOnly ? readOnlyPermissionList() : editablePermissionList()
            }
            {
                !isReadOnly && (
                    <Button
                        color="primary"
                        variant="contained"
                        size="small"
                        className="mt-5"
                        loading={ isSubmitting }
                        disabled={ isReadOnly }
                        onClick={ () => {
                            updateRolePermissions();
                        } }
                        data-componentid={ `${ componentId }-update-button` }
                    >
                        { t("common:update") }
                    </Button>
                )
            }
        </EmphasizedSegment>
    );
};

/**
 * Default props for role permissions tab component.
 */
UpdatedRolePermissionDetails.defaultProps = {
    "data-componentid": "edit-role-permissions"
};<|MERGE_RESOLUTION|>--- conflicted
+++ resolved
@@ -157,19 +157,6 @@
     useEffect(() => {
         const options: DropdownProps[] = [];
 
-<<<<<<< HEAD
-        apiResourcesList?.apiResources?.map((apiResource: APIResourceInterface) => {
-            if (!selectedAPIResources.find((selectedAPIResource: APIResourceInterface) => 
-                selectedAPIResource?.id === apiResource?.id)) {
-                options.push({
-                    key: apiResource?.id,
-                    text: apiResource?.name,
-                    type: apiResource?.type,
-                    value: apiResource?.id
-                });
-            }
-        });
-=======
         if (role.audience.type.toUpperCase() === RoleAudienceTypes.ORGANIZATION) {
             // API resources list options when role audience is "organization".
             apiResourcesList?.apiResources?.map((apiResource: APIResourceInterface) => {
@@ -178,6 +165,7 @@
                     options.push({
                         key: apiResource.id,
                         text: apiResource.name,
+                        type: apiResource.type,
                         value: apiResource.id
                     });
                 }
@@ -196,7 +184,6 @@
                 }
             });
         }
->>>>>>> 07ec3de3
 
         setAPIResourcesListOptions(options);
     }, [ authorizedAPIListForApplication, apiResourcesList, selectedAPIResources ]);
@@ -446,7 +433,6 @@
     const editablePermissionList = (): ReactNode => (
         <Grid container direction="column" justifyContent="center" alignItems="flex-start" spacing={ 2 }>
             <Grid xs={ 8 }>
-<<<<<<< HEAD
                 <Autocomplete
                     disableCloseOnSelect
                     fullWidth
@@ -466,29 +452,6 @@
                                     name: "preventOverflow"
                                 }
                             ]
-=======
-                <Form
-                    id={ componentId }
-                    uncontrolledForm={ false }
-                    onSubmit={ undefined }
-                >
-                    <Field.Dropdown
-                        search
-                        selection
-                        selectOnNavigation={ false }
-                        ariaLabel="assignedApplication"
-                        name="assignedApplication"
-                        label={ t("console:manage.features.roles.addRoleWizard.forms.rolePermission." +
-                            "apiResource.label") }
-                        options={ apiResourcesListOptions }
-                        data-componentid={ `${componentId}-typography-font-family-dropdown` }
-                        placeholder={ t("console:manage.features.roles.addRoleWizard." +
-                            "forms.rolePermission.apiResource.placeholder") }
-                        noResultsMessage={
-                            isAPIResourcesListFetchRequestLoading
-                                ? t("common:searching")
-                                : t("common:noResultsFound")
->>>>>>> 07ec3de3
                         }
                     } }
                     getOptionLabel={ (apiResourcesListOption: DropdownProps) => apiResourcesListOption.text }
