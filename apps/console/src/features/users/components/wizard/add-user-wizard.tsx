--- conflicted
+++ resolved
@@ -147,12 +147,8 @@
 
     const { t } = useTranslation();
     const dispatch: Dispatch = useDispatch();
-<<<<<<< HEAD
-    const { organizationType } = useGetOrganizationType();
     const [ alert, setAlert, alertComponent ] = useWizardAlert();
-=======
     const { organizationType } = useGetCurrentOrganizationType();
->>>>>>> 97bc476c
 
     const [ submitGeneralSettings, setSubmitGeneralSettings ] = useTrigger();
     const [ submitRoleList, setSubmitRoleList ] = useTrigger();
