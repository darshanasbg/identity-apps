--- conflicted
+++ resolved
@@ -291,142 +291,19 @@
     /**
      * Handles the group list fetch request error.
      */
-<<<<<<< HEAD
     useEffect(() => {
         if (!groupListFetchRequestError) {
             return;
         }
-=======
-    const getGroupListForDomain = (domain: string) => {
-        setBasicDetailsLoading(true);
-        getGroupList(domain, excludedAttributes)
-            .then((response: AxiosResponse) => {
-                if (response.data.totalResults == 0) {
-                    setGroupsList([]);
-                    setInitialGroupList([]);
-                    setFixedGroupsList([]);
-                } else {
-                    setGroupsList(response.data.Resources);
-                    setInitialGroupList(response.data.Resources);
-                    setFixedGroupsList(response.data.Resources);
-                }
-            }).catch((error: AxiosError) => {
-                setGroupsList([]);
-                setInitialGroupList([]);
-                setFixedGroupsList([]);
-
-                if (error?.response?.data?.description) {
-                    dispatch(addAlert({
-                        description: error?.response?.data?.description ?? error?.response?.data?.detail
-                        ??
-                        t("user:updateUser.groups.notifications" +
-                        ".fetchUserGroups.error.description"),
-                        level: AlertLevels.ERROR,
-                        message: error?.response?.data?.message
-                        ?? t("user:updateUser.groups.notifications" +
-                        ".fetchUserGroups.error.message")
-                    }));
-
-                    return;
-                }
-
-                dispatch(addAlert({
-                    description: t("user:updateUser.groups.notifications" +
-                    ".fetchUserGroups.genericError.description"),
-                    level: AlertLevels.ERROR,
-                    message: t("user:updateUser.groups.notifications" +
-                    ".fetchUserGroups.genericError.message")
-                }));
-            }).finally(() => setBasicDetailsLoading(false));
-    };
-
-    const getUserStoreList = (): void => {
-        setBasicDetailsLoading(true);
-        const userStoreArray: DropdownItemProps[] = [
-            {
-                key: -1,
-                text: t("users:userstores.userstoreOptions.primary"),
-                value: "PRIMARY"
-            }
-        ];
-
-        getUserStores(null)
-            .then((response: UserStoreDetails[]) => {
-                response?.forEach(async (item: UserStoreDetails, index: number) => {
-                    // Set read/write enabled userstores based on the type.
-                    if (await checkReadWriteUserStore(item)) {
-                        userStoreArray.push({
-                            key: index,
-                            text: item.name.toUpperCase(),
-                            value: item.name.toUpperCase()
-                        });
-                    }});
-
-                setUserStoreError(false);
-                setReadWriteUserStoresList(userStoreArray);
-            }).catch((error: IdentityAppsApiException) => {
-                if (error?.response?.data?.description) {
-                    dispatch(addAlert({
-                        description: error?.response?.data?.description ?? error?.response?.data?.detail
-                            ?? t("userstores:notifications.fetchUserstores.error.description"),
-                        level: AlertLevels.ERROR,
-                        message: error?.response?.data?.message
-                            ?? t("userstores:notifications.fetchUserstores.error.message")
-                    }));
-
-                    return;
-                }
-
-                dispatch(addAlert({
-                    description: t("userstores:notifications.fetchUserstores.genericError" +
-                        ".description"),
-                    level: AlertLevels.ERROR,
-                    message: t("userstores:notifications.fetchUserstores.genericError.message")
-                }));
-
-                setUserStoreError(true);
-
-                return;
-            })
-            .finally(() => {
-                setBasicDetailsLoading(false);
-            });
-    };
-
-    /**
-     * Check the given user store is Read/Write enabled
-     *
-     * @param userStore - Userstore
-     * @returns If the given userstore is read only or not
-     */
-    const checkReadWriteUserStore = (userStore: UserStoreDetails): Promise<boolean> => {
-        let isReadWriteUserStore: boolean = false;
-
-        return getAUserStore(userStore?.id).then((response: UserStoreDetails) => {
-            response?.properties?.some((property: UserStoreProperty) => {
-                if (property.name === UsersConstants.USER_STORE_PROPERTY_READ_ONLY) {
-                    isReadWriteUserStore = property.value === "false";
-
-                    return true;
-                }
-            });
->>>>>>> 9bcc44cf
 
         if (groupListFetchRequestError.response
             && groupListFetchRequestError.response.data
             && groupListFetchRequestError.response.data.description) {
             dispatch(addAlert({
-<<<<<<< HEAD
                 description: groupListFetchRequestError.response.data.description,
                 level: AlertLevels.ERROR,
                 message: t("console:manage.features.groups.notifications." +
                     "fetchGroups.error.message")
-=======
-                description: t("userstores:notifications.fetchUserstores.genericError." +
-                    "description"),
-                level: AlertLevels.ERROR,
-                message: t("userstores:notifications.fetchUserstores.genericError.message")
->>>>>>> 9bcc44cf
             }));
 
             return;
