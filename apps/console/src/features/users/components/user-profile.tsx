/**
 * Copyright (c) 2022, WSO2 LLC. (https://www.wso2.com). All Rights Reserved.
 *
 * WSO2 LLC. licenses this file to you under the Apache License,
 * Version 2.0 (the "License"); you may not use this file except
 * in compliance with the License.
 * You may obtain a copy of the License at
 *
 *     http://www.apache.org/licenses/LICENSE-2.0
 *
 * Unless required by applicable law or agreed to in writing,
 * software distributed under the License is distributed on an
 * "AS IS" BASIS, WITHOUT WARRANTIES OR CONDITIONS OF ANY
 * KIND, either express or implied. See the License for the
 * specific language governing permissions and limitations
 * under the License.
 */

import { ProfileConstants } from "@wso2is/core/constants";
import { IdentityAppsApiException } from "@wso2is/core/exceptions";
import { hasRequiredScopes, resolveUserEmails } from "@wso2is/core/helpers";
import {
    AlertInterface,
    AlertLevels,
    MultiValueAttributeInterface,
    ProfileInfoInterface,
    ProfileSchemaInterface,
    SBACInterface,
    TestableComponentInterface
} from "@wso2is/core/models";
import { addAlert } from "@wso2is/core/store";
import { CommonUtils, ProfileUtils } from "@wso2is/core/utils";
import { Field, Forms, Validation } from "@wso2is/forms";
import {
    ConfirmationModal,
    ContentLoader,
    DangerZone,
    DangerZoneGroup,
    EmphasizedSegment,
    useConfirmationModalAlert
} from "@wso2is/react-components";
import { AxiosError, AxiosResponse } from "axios";
import isEmpty from "lodash-es/isEmpty";
import moment from "moment";
import React, { FunctionComponent, ReactElement, ReactNode, useCallback, useEffect, useState } from "react";
import { useTranslation } from "react-i18next";
import { useDispatch, useSelector } from "react-redux";
import { Dispatch } from "redux";
import { Button, CheckboxProps, Divider, DropdownItemProps, Form, Grid, Icon, Input } from "semantic-ui-react";
import { ChangePasswordComponent } from "./user-change-password";
import { commonConfig,userConfig } from "../../../extensions";
import { AppConstants, AppState, FeatureConfigInterface, history } from "../../core";
import { OrganizationUtils } from "../../organizations/utils";
<<<<<<< HEAD
import { PatchRoleDataInterface, SearchRoleInterface, searchRoleList, updateRoleDetails } from "../../roles";
=======
import {
    OperationValueInterface,
    PatchRoleDataInterface,
    ScimOperationsInterface,
    SearchRoleInterface,
    searchRoleList,
    updateRoleDetails
} from "../../roles";
>>>>>>> 7a2cf296
import { ConnectorPropertyInterface, ServerConfigurationsConstants  } from "../../server-configurations";
import { getUserDetails, updateUserInfo } from "../api";
import { AdminAccountTypes, UserAccountTypes, UserManagementConstants } from "../constants";
import { AccountConfigSettingsInterface, SchemaAttributeValueInterface, SubValueInterface } from "../models";

/**
 * Prop types for the basic details component.
 */
interface UserProfilePropsInterface extends TestableComponentInterface, SBACInterface<FeatureConfigInterface> {
    /**
     * On alert fired callback.
     */
    onAlertFired: (alert: AlertInterface) => void;
    /**
     * User profile
     */
    user: ProfileInfoInterface;
    /**
     * Handle user update callback.
     */
    handleUserUpdate: (userId: string) => void;
    /**
     * Show if the user is read only.
     */
    isReadOnly?: boolean;
    /**
     * Is the user store readonly.
     */
    isReadOnlyUserStore?: boolean;
    /**
     * Allow if the user is deletable.
     */
    allowDeleteOnly?: boolean;
    /**
     * Password reset connector properties
     */
    connectorProperties: ConnectorPropertyInterface[];
    /**
     * Is read only user stores loading.
     */
    isReadOnlyUserStoresLoading?: boolean;
    /**
     * Tenant admin
     */
    tenantAdmin?: string;
    /**
     * User Disclaimer Message
     */
    editUserDisclaimerMessage?: ReactNode;
    /**
     * Admin user type
     */
    adminUserType?: string;
}

/**
 * Basic details component.
 *
 * @param props - Props injected to the basic details component.
 * @returns The react component for the user profile.
 */
export const UserProfile: FunctionComponent<UserProfilePropsInterface> = (
    props: UserProfilePropsInterface
): ReactElement => {

    const {
        onAlertFired,
        user,
        handleUserUpdate,
        isReadOnly,
        allowDeleteOnly,
        featureConfig,
        connectorProperties,
        isReadOnlyUserStoresLoading,
        isReadOnlyUserStore,
        tenantAdmin,
        editUserDisclaimerMessage,
        adminUserType,
        [ "data-testid" ]: testId
    } = props;

    const { t } = useTranslation();

    const dispatch: Dispatch = useDispatch();

    const profileSchemas: ProfileSchemaInterface[] = useSelector((state: AppState) => state.profile.profileSchemas);
    const allowedScopes: string = useSelector((state: AppState) => state?.auth?.allowedScopes);
    const authenticatedUser: string = useSelector((state: AppState) => state?.auth?.username);
    const isPrivilegedUser: boolean = useSelector((state: AppState) => state.auth.isPrivilegedUser);

    const [ profileInfo, setProfileInfo ] = useState(new Map<string, string>());
    const [ profileSchema, setProfileSchema ] = useState<ProfileSchemaInterface[]>();
    const [ showDeleteConfirmationModal, setShowDeleteConfirmationModal ] = useState<boolean>(false);
    const [ showAdminRevokeConfirmationModal, setShowAdminRevokeConfirmationModal ] = useState<boolean>(false);
    const [ deletingUser, setDeletingUser ] = useState<ProfileInfoInterface>(undefined);
    const [ editingAttribute, setEditingAttribute ] = useState(undefined);
    const [ showLockDisableConfirmationModal, setShowLockDisableConfirmationModal ] = useState<boolean>(false);
    const [ openChangePasswordModal, setOpenChangePasswordModal ] = useState<boolean>(false);
    const [ configSettings, setConfigSettings ] = useState<AccountConfigSettingsInterface>({
        accountDisable: "false",
        accountLock: "false",
        forcePasswordReset: "false"
    });
    const [ forcePasswordTriggered, setForcePasswordTriggered ] = useState<boolean>(false);
    const [ accountLocked, setAccountLock ] = useState<boolean>(false);
    const [ accountDisabled, setAccountDisable ] = useState<boolean>(false);
    const [ oneTimePassword, setOneTimePassword ] = useState<string>(undefined);
    const [ alert, setAlert, alertComponent ] = useConfirmationModalAlert();
    const [ countryList, setCountryList ] = useState<DropdownItemProps[]>([]);
    const [ isSubmitting, setIsSubmitting ] = useState<boolean>(false);
    const [ adminRoleId, setAdminRoleId ] = useState<string>("");

    const createdDate: string = user?.meta?.created;
    const modifiedDate: string = user?.meta?.lastModified;

    useEffect(() => {
        if (!OrganizationUtils.isCurrentOrganizationRoot()) {
            return;
        }

        if (connectorProperties && Array.isArray(connectorProperties) && connectorProperties?.length > 0) {

<<<<<<< HEAD
            let configurationStatuses: {
                accountDisable: string;
                accountLock: string;
                forcePasswordReset: string
            } = { ...configSettings } ;
=======
            let configurationStatuses: AccountConfigSettingsInterface = { ...configSettings } ;
>>>>>>> 7a2cf296

            for (const property of connectorProperties) {
                if (property.name === ServerConfigurationsConstants.ACCOUNT_DISABLING_ENABLE) {
                    configurationStatuses = {
                        ...configurationStatuses,
                        accountDisable: property.value
                    };
                } else if (property.name === ServerConfigurationsConstants.RECOVERY_LINK_PASSWORD_RESET
                    || property.name === ServerConfigurationsConstants.OTP_PASSWORD_RESET
                    || property.name === ServerConfigurationsConstants.OFFLINE_PASSWORD_RESET) {

                    if(property.value === "true") {
                        configurationStatuses = {
                            ...configurationStatuses,
                            forcePasswordReset: property.value
                        };
                    }
                } else if (property.name === ServerConfigurationsConstants.ACCOUNT_LOCK_ON_CREATION) {
                    configurationStatuses = {
                        ...configurationStatuses,
                        accountLock: property.value
                    };
                }
            }

            setConfigSettings(configurationStatuses);
        }
    }, [ connectorProperties ]);

    useEffect(() => {
        if (user?.id === undefined) {
            return;
        }

        const attributes: string = UserManagementConstants.SCIM2_ATTRIBUTES_DICTIONARY.get("ONETIME_PASSWORD");

        getUserDetails(user?.id, attributes)
            .then((response: ProfileInfoInterface) => {
                setOneTimePassword(response[ProfileConstants.SCIM2_ENT_USER_SCHEMA]?.oneTimePassword);
            });
    }, [ forcePasswordTriggered ]);

    useEffect(() => {
        if (user?.id === undefined) {
            return;
        }

        const attributes: string = UserManagementConstants.SCIM2_ATTRIBUTES_DICTIONARY.get("ACCOUNT_LOCKED") + "," +
            UserManagementConstants.SCIM2_ATTRIBUTES_DICTIONARY.get("ACCOUNT_DISABLED") + "," +
            UserManagementConstants.SCIM2_ATTRIBUTES_DICTIONARY.get("ONETIME_PASSWORD");

        getUserDetails(user?.id, attributes)
            .then((response: ProfileInfoInterface) => {
                setAccountLock(response[ProfileConstants.SCIM2_ENT_USER_SCHEMA]?.accountLocked ?? false);
                setAccountDisable(response[ProfileConstants.SCIM2_ENT_USER_SCHEMA]?.accountDisabled ?? false);
                setOneTimePassword(response[ProfileConstants.SCIM2_ENT_USER_SCHEMA]?.oneTimePassword);
            });
    }, [ user ]);

    /**
     * This will load the countries to the dropdown.
     */
    useEffect(() => {
        setCountryList(CommonUtils.getCountryList());
        if (adminUserType === AdminAccountTypes.INTERNAL) {
            // Admin role ID is only used by internal admins.
            getAdminRoleId();
        }
    }, []);

    /**
     * This will add role attribute to countries search input to prevent autofill suggestions.
     */
<<<<<<< HEAD
    const onCountryRefChange: (element: any) => void = useCallback((node: any) => {
        if (node !== null) {
=======
    const onCountryRefChange: any = useCallback((node: any) => {
        if (node !== null) { 
>>>>>>> 7a2cf296
            node.children[0].children[1].children[0].role = "presentation";
        }
    }, []);

    /**
     * The following function maps profile details to the SCIM schemas.
     *
     * @param proSchema - ProfileSchema
     * @param userInfo - BasicProfileInterface
     */
    const mapUserToSchema = (proSchema: ProfileSchemaInterface[], userInfo: ProfileInfoInterface): void => {
        if (!isEmpty(profileSchema) && !isEmpty(userInfo)) {
            const tempProfileInfo: Map<string, string> = new Map<string, string>();

            if (adminUserType === "internal") {
                proSchema.forEach((schema: ProfileSchemaInterface) => {
                    const schemaNames: string[] = schema.name.split(".");

                    if (schemaNames.length === 1) {
                        if (schemaNames[0] === "emails") {
                            const emailSchema: string = schemaNames[0];

<<<<<<< HEAD
                            if (ProfileUtils.isStringArray(userInfo[emailSchema])) {
                                const emails: string[] | MultiValueAttributeInterface[] = userInfo[emailSchema];
                                const primaryEmail: string | MultiValueAttributeInterface = emails.find((
                                    subAttribute: string | MultiValueAttributeInterface) =>
=======
                            if(ProfileUtils.isStringArray(userInfo[emailSchema])) {
                                const emails: any[] = userInfo[emailSchema];
                                const primaryEmail: string = emails.find((subAttribute: any) => 
>>>>>>> 7a2cf296
                                    typeof subAttribute === "string");

                                // Set the primary email value.
                                tempProfileInfo.set(schema.name, primaryEmail);
                            }
                        } else {
                            const schemaName:string = schemaNames[0];

                            if (schema.extended && userInfo[ProfileConstants.SCIM2_WSO2_USER_SCHEMA]) {
                                tempProfileInfo.set(
                                    schema.name, userInfo[ProfileConstants.SCIM2_WSO2_USER_SCHEMA][schemaName]
                                );

                                return;
                            }
                            tempProfileInfo.set(schema.name, userInfo[schemaName]);
                        }
                    } else {
                        if (schemaNames[0] === "name") {
                            const nameSchema: string = schemaNames[0];
                            const givenNameSchema: string = schemaNames[1];

                            givenNameSchema && userInfo[nameSchema] &&
                                userInfo[nameSchema][givenNameSchema] && (
                                tempProfileInfo.set(schema.name, userInfo[nameSchema][givenNameSchema])
                            );
                        } else {
                            const schemaName: string = schemaNames[0];
                            const schemaSecondaryProperty: string = schemaNames[1];

                            if (schema.extended && userInfo[ProfileConstants.SCIM2_WSO2_USER_SCHEMA]) {
                                schemaName && schemaSecondaryProperty &&
                                    userInfo[ProfileConstants
                                        .SCIM2_WSO2_USER_SCHEMA][schemaName] &&
                                    userInfo[ProfileConstants
                                        .SCIM2_WSO2_USER_SCHEMA][schemaName][schemaSecondaryProperty] && (
                                    tempProfileInfo.set(schema.name,
                                        userInfo[ProfileConstants
                                            .SCIM2_WSO2_USER_SCHEMA][schemaName][schemaSecondaryProperty])
                                );
                            } else {
<<<<<<< HEAD
                                const subValue: any = userInfo[schemaName] &&
                                    Array.isArray(userInfo[schemaName]) &&
                                    userInfo[schemaName]
                                        .find((subAttribute: { type: string; }) =>
=======
                                const subValue: SubValueInterface = userInfo[schemaName] &&
                                    Array.isArray(userInfo[schemaName]) &&
                                    userInfo[schemaName]
                                        .find((subAttribute: MultiValueAttributeInterface) => 
>>>>>>> 7a2cf296
                                            subAttribute.type === schemaSecondaryProperty);

                                if (schemaName === "addresses") {
                                    tempProfileInfo.set(
                                        schema.name,
                                        subValue ? subValue.formatted : ""
                                    );
                                } else {
                                    tempProfileInfo.set(
                                        schema.name,
                                        subValue ? subValue.value : ""
                                    );
                                }
                            }
                        }
                    }
                });
            } else {
                proSchema.forEach((schema: ProfileSchemaInterface) => {
                    const schemaNames: string[] = schema.name.split(".");

                    if (schemaNames.length === 1) {
                        if (schemaNames[0] === "emails") {
                            const emailSchema: string = schemaNames[0];

<<<<<<< HEAD
                            if (ProfileUtils.isStringArray(userInfo[emailSchema])) {
                                const emails: string[] | MultiValueAttributeInterface[] = userInfo[emailSchema];
                                const primaryEmail: string | MultiValueAttributeInterface = emails.find((
                                    subAttribute: string | MultiValueAttributeInterface) =>
                                    typeof subAttribute === "string");
=======
                            if(ProfileUtils.isStringArray(userInfo[emailSchema])) {
                                const emails: string[] | MultiValueAttributeInterface[] = userInfo[emailSchema];
                                const primaryEmail: string = emails.find(
                                    (subAttribute: string | MultiValueAttributeInterface ) => 
                                        typeof subAttribute === "string");
>>>>>>> 7a2cf296

                                // Set the primary email value.
                                tempProfileInfo.set(schema.name, primaryEmail);
                            }
                        } else {
                            const schemaName:string = schemaNames[0];

                            if (schema.extended && userInfo[ProfileConstants.SCIM2_ENT_USER_SCHEMA]) {
                                tempProfileInfo.set(
                                    schema.name, userInfo[ProfileConstants.SCIM2_ENT_USER_SCHEMA][schemaName]
                                );

                                return;
                            }
                            tempProfileInfo.set(schema.name, userInfo[schemaName]);
                        }
                    } else {
                        if (schemaNames[0] === "name") {
                            const nameSchema: string = schemaNames[0];
                            const givenNameSchema: string = schemaNames[1];

                            givenNameSchema && userInfo[nameSchema] &&
                                userInfo[nameSchema][givenNameSchema] && (
                                tempProfileInfo.set(schema.name, userInfo[nameSchema][givenNameSchema])
                            );
                        } else {
                            const schemaName: string = schemaNames[0];
                            const schemaSecondaryProperty: string = schemaNames[1];

                            if (schema.extended && userInfo[ProfileConstants.SCIM2_ENT_USER_SCHEMA]) {
                                schemaName && schemaSecondaryProperty &&
                                    userInfo[ProfileConstants.SCIM2_ENT_USER_SCHEMA][schemaName] &&
                                    userInfo[ProfileConstants
                                        .SCIM2_ENT_USER_SCHEMA][schemaName][schemaSecondaryProperty] && (
                                    tempProfileInfo.set(schema.name,
                                        userInfo[ProfileConstants
                                            .SCIM2_ENT_USER_SCHEMA][schemaName][schemaSecondaryProperty])
                                );
                            } else {
<<<<<<< HEAD
                                const subValue: any = userInfo[schemaName] &&
                                    Array.isArray(userInfo[schemaName]) &&
                                    userInfo[schemaName]
                                        .find((subAttribute: { type: string; }) =>
=======
                                const subValue: SubValueInterface = userInfo[schemaName] &&
                                    Array.isArray(userInfo[schemaName]) &&
                                    userInfo[schemaName]
                                        .find((subAttribute: MultiValueAttributeInterface) =>
>>>>>>> 7a2cf296
                                            subAttribute.type === schemaSecondaryProperty);

                                if (schemaName === "addresses") {
                                    tempProfileInfo.set(
                                        schema.name,
                                        subValue ? subValue.formatted : ""
                                    );
                                } else {
                                    tempProfileInfo.set(
                                        schema.name,
                                        subValue ? subValue.value : ""
                                    );
                                }
                            }
                        }
                    }
                });
            }

            setProfileInfo(tempProfileInfo);
        }
    };

    /**
     * Sort the elements of the profileSchema state accordingly by the displayOrder attribute in the ascending order.
     */
    useEffect(() => {
        const sortedSchemas: ProfileSchemaInterface[] = ProfileUtils.flattenSchemas([ ...profileSchemas ])
<<<<<<< HEAD
            .filter((item: ProfileSchemaInterface) => item.name !== ProfileConstants?.SCIM2_SCHEMA_DICTIONARY
                .get("META_VERSION")).sort((a: ProfileSchemaInterface, b: ProfileSchemaInterface) => {
=======
            .filter((item: ProfileSchemaInterface) => 
                item.name !== ProfileConstants?.SCIM2_SCHEMA_DICTIONARY.get("META_VERSION"))
            .sort((a: ProfileSchemaInterface, b: ProfileSchemaInterface) => {
>>>>>>> 7a2cf296
                if (!a.displayOrder) {
                    return -1;
                } else if (!b.displayOrder) {
                    return 1;
                } else {
                    return parseInt(a.displayOrder, 10) - parseInt(b.displayOrder, 10);
                }
            });

        setProfileSchema(sortedSchemas);
    }, [ profileSchemas ]);

    useEffect(() => {
        mapUserToSchema(profileSchema, user);
    }, [ profileSchema, user ]);

    /**
     * This function handles deletion of the user.
     *
     * @param deletingUser - user object to be deleted.
     */
    const handleUserDelete = (deletingUser: ProfileInfoInterface): void => {
        userConfig.deleteUser(deletingUser)
            .then(() => {
                onAlertFired({
                    description: t(
                        "console:manage.features.users.notifications.deleteUser.success.description"
                    ),
                    level: AlertLevels.SUCCESS,
                    message: t(
                        "console:manage.features.users.notifications.deleteUser.success.message"
                    )
                });

                if (adminUserType === AdminAccountTypes.EXTERNAL) {
                    history.push(AppConstants.getPaths().get("ADMINISTRATORS"));
                } else {
                    history.push(AppConstants.getPaths().get("USERS"));
                }
            })
<<<<<<< HEAD
            .catch((error: AxiosError) => {
=======
            .catch((error: IdentityAppsApiException) => {
>>>>>>> 7a2cf296
                if (error.response && error.response.data && error.response.data.description) {
                    setAlert({
                        description: error.response.data.description,
                        level: AlertLevels.ERROR,
                        message: t("console:manage.features.users.notifications.deleteUser.error.message")
                    });

                    return;
                }

                setAlert({
                    description: t("console:manage.features.users.notifications.deleteUser.genericError.description"),
                    level: AlertLevels.ERROR,
                    message: t("console:manage.features.users.notifications.deleteUser.genericError" +
                        ".message")
                });
            });
    };

    /**
     * This function returns the username or the default email of the current user (if the username is empty).
     *
     * @param user - user that the username will be extracted from.
     * @param shouldReturnDefaultEmailAsFallback - whether to return the default email address when the username is
     *                                             empty.
     */
<<<<<<< HEAD
    const resolveUsernameOrDefaultEmail = (user: ProfileInfoInterface,
        shouldReturnDefaultEmailAsFallback: boolean): string => {
        let username: string = user?.userName;

        if (username.length === 0 && shouldReturnDefaultEmailAsFallback) {
            return user.email;
        }
=======
    const resolveUsername = (user: ProfileInfoInterface): string => {
        let username: string = user?.userName;
>>>>>>> 7a2cf296

        if (username.split("/").length > 1) {
            username = username.split("/")[1];
        }

        return username;
    };

    /**
     * This function returns the ID of the administrator role.
     *
     */
    const getAdminRoleId = () => {
        const searchData: SearchRoleInterface = {
            filter: "displayName eq " + UserAccountTypes.ADMINISTRATOR,
            schemas: [ "urn:ietf:params:scim:api:messages:2.0:SearchRequest" ],
            startIndex: 0
        };

        searchRoleList(searchData)
<<<<<<< HEAD
            .then((response: AxiosResponse) => {
=======
            .then((response: AxiosResponse) => {                
>>>>>>> 7a2cf296
                if (response?.data?.Resources.length > 0) {
                    const adminId: string = response?.data?.Resources[0]?.id;

                    setAdminRoleId(adminId);
                }
<<<<<<< HEAD
            }).catch((error: AxiosError) => {
=======
            }).catch((error: IdentityAppsApiException) => {
>>>>>>> 7a2cf296
                if (error.response && error.response.data && error.response.data.description) {
                    dispatch(addAlert({
                        description: error.response.data.description,
                        level: AlertLevels.ERROR,
                        message: t("console:manage.features.users.notifications.getAdminRole.error.message")
                    }));

                    return;
                }
                dispatch(addAlert({
                    description: t("console:manage.features.users.notifications.getAdminRole." +
                        "genericError.description"),
                    level: AlertLevels.ERROR,
                    message: t("console:manage.features.users.notifications.getAdminRole.genericError" +
                        ".message")
                }));
            });
    };

    /**
     * This function handles deletion of the user.
     *
     * @param deletingUser - user object to be revoked their admin permissions.
     */
    const handleUserAdminRevoke = (deletingUser: ProfileInfoInterface): void => {
        // Payload for the update role request.
        const roleData: PatchRoleDataInterface = {
            Operations: [
                {
                    op: "remove",
                    path: `users[display eq ${deletingUser.userName}]`,
                    value: {}
                }
            ],
            schemas: [ "urn:ietf:params:scim:api:messages:2.0:PatchOp" ]
        };

        updateRoleDetails(adminRoleId, roleData)
            .then(() => {
                dispatch(addAlert({
                    description: t(
                        "console:manage.features.users.notifications.revokeAdmin.success.description"
                    ),
                    level: AlertLevels.SUCCESS,
                    message: t(
                        "console:manage.features.users.notifications.revokeAdmin.success.message"
                    )
                }));
                history.push(AppConstants.getPaths().get("ADMINISTRATORS"));
            })
<<<<<<< HEAD
            .catch((error: AxiosError) => {
=======
            .catch((error: IdentityAppsApiException) => {
>>>>>>> 7a2cf296
                if (error.response && error.response.data && error.response.data.description) {
                    dispatch(addAlert({
                        description: error.response.data.description,
                        level: AlertLevels.ERROR,
                        message: t("console:manage.features.users.notifications.revokeAdmin.error.message")
                    }));

                    return;
                }
                dispatch(addAlert({
                    description: t("console:manage.features.users.notifications.revokeAdmin." +
                        "genericError.description"),
                    level: AlertLevels.ERROR,
                    message: t("console:manage.features.users.notifications.revokeAdmin.genericError" +
                        ".message")
                }));
            });
    };

    /**
     * The following method handles the `onSubmit` event of forms.
     *
     * @param values - submit values.
     */
    const handleSubmit = (values: Map<string, string | string[]>): void => {

<<<<<<< HEAD
        const data: { schemas: string[]; Operations: unknown[] } = {
=======
        const data: PatchRoleDataInterface = {
>>>>>>> 7a2cf296
            Operations: [],
            schemas: [ "urn:ietf:params:scim:api:messages:2.0:PatchOp" ]
        };

<<<<<<< HEAD
        let operation: { op: string; value: unknown } = {
=======
        let operation: ScimOperationsInterface = {
>>>>>>> 7a2cf296
            op: "replace",
            value: {}
        };

        if (adminUserType === "internal") {
            profileSchema.forEach((schema: ProfileSchemaInterface) => {

                if (schema.mutability === ProfileConstants.READONLY_SCHEMA) {
                    return;
                }

<<<<<<< HEAD
                let opValue: unknown = {};
=======
                let opValue: OperationValueInterface = {};
>>>>>>> 7a2cf296

                const schemaNames: string[] = schema.name.split(".");

                if (schema.name !== "roles.default") {
                    if (values.get(schema.name) !== undefined && values.get(schema.name).toString() !== undefined) {

                        if (ProfileUtils.isMultiValuedSchemaAttribute(profileSchema, schemaNames[0]) ||
                            schemaNames[0] === "phoneNumbers") {

<<<<<<< HEAD
                            const attributeValues: any = [];
=======
                            const attributeValues: (string | string[] | SchemaAttributeValueInterface)[] = [];
>>>>>>> 7a2cf296
                            const attValues: Map<string, string | string []> = new Map();

                            if (schemaNames.length === 1 || schema.name === "phoneNumbers.mobile") {

                                // Extract the sub attributes from the form values.
                                for (const value of values.keys()) {
                                    const subAttribute: string[] = value.split(".");

                                    if (subAttribute[0] === schemaNames[0]) {
                                        attValues.set(value, values.get(value));
                                    }
                                }

                                for (const [ key, value ] of attValues) {
                                    const attribute: string[] = key.split(".");

                                    if (value && value !== "") {
                                        if (attribute.length === 1) {
                                            attributeValues.push(value);
                                        } else {
                                            attributeValues.push({
                                                type: attribute[1],
                                                value: value
                                            });
                                        }
                                    }
                                }

                                opValue = {
                                    [schemaNames[0]]: attributeValues
                                };
                            }
                        } else {
                            if (schemaNames.length === 1) {
                                if (schema.extended) {
                                    opValue = {
                                        [ProfileConstants.SCIM2_WSO2_USER_SCHEMA]: {
                                            [schemaNames[0]]: schema.type.toUpperCase() === "BOOLEAN" ?
                                                !!values.get(schema.name)?.includes(schema.name) :
                                                values.get(schemaNames[0])
                                        }
                                    };
                                } else {
                                    opValue = schemaNames[0] === UserManagementConstants.SCIM2_SCHEMA_DICTIONARY
                                        .get("EMAILS")
                                        ? { emails: [ values.get(schema.name) ] }
                                        : { [schemaNames[0]]: values.get(schemaNames[0]) };
                                }
                            } else {
                                if(schema.extended) {
                                    opValue = {
                                        [ProfileConstants.SCIM2_WSO2_USER_SCHEMA]: {
                                            [schemaNames[0]]: {
                                                [schemaNames[1]]: schema.type.toUpperCase() === "BOOLEAN" ?
                                                    !!values.get(schema.name)?.includes(schema.name) :
                                                    values.get(schema.name)
                                            }
                                        }
                                    };
                                } else if (schemaNames[0] === UserManagementConstants.SCIM2_SCHEMA_DICTIONARY
                                    .get("NAME")) {
                                    values.get(schema.name) && (
                                        opValue = {
                                            name: { [schemaNames[1]]: values.get(schema.name) }
                                        }
                                    );
                                } else {
                                    if (schemaNames[0] === "addresses") {
                                        opValue = {
                                            [schemaNames[0]]: [
                                                {
                                                    formatted: values.get(schema.name),
                                                    type: schemaNames[1]
                                                }
                                            ]
                                        };
                                    } else if (schemaNames[0] !== "emails" && schemaNames[0] !== "phoneNumbers") {
                                        opValue = {
                                            [schemaNames[0]]: [
                                                {
                                                    type: schemaNames[1],
                                                    value: schema.type.toUpperCase() === "BOOLEAN" ?
                                                        !!values.get(schema.name)?.includes(schema.name) :
                                                        values.get(schema.name)
                                                }
                                            ]
                                        };
                                    }
                                }
                            }
                        }
                    }
                }

                operation = {
                    op: "replace",
                    value: opValue
                };
                // This is required as the api doesn't support patching the address attributes at the
                // sub attribute level using 'replace' operation.
                if (schemaNames[0] === "addresses") {
                    operation.op = "add";
                }
                data.Operations.push(operation);
            });

        } else {
            profileSchema.forEach((schema: ProfileSchemaInterface) => {

                if (schema.mutability === ProfileConstants.READONLY_SCHEMA) {
                    return;
                }

<<<<<<< HEAD
                let opValue: unknown = {};
=======
                let opValue: OperationValueInterface = {};
>>>>>>> 7a2cf296

                const schemaNames: string[] = schema.name.split(".");

                if (schema.name !== "roles.default") {
                    if (values.get(schema.name) !== undefined && values.get(schema.name).toString() !== undefined) {

                        if (ProfileUtils.isMultiValuedSchemaAttribute(profileSchema, schemaNames[0]) ||
                            schemaNames[0] === "phoneNumbers") {

<<<<<<< HEAD
                            const attributeValues: any = [];
=======
                            const attributeValues: (string | string[] | SchemaAttributeValueInterface)[] = [];
>>>>>>> 7a2cf296
                            const attValues: Map<string, string | string []> = new Map();

                            if (schemaNames.length === 1 || schema.name === "phoneNumbers.mobile") {

                                // Extract the sub attributes from the form values.
                                for (const value of values.keys()) {
                                    const subAttribute: string[] = value.split(".");

                                    if (subAttribute[0] === schemaNames[0]) {
                                        attValues.set(value, values.get(value));
                                    }
                                }

                                for (const [ key, value ] of attValues) {
                                    const attribute: string[] = key.split(".");

                                    if (value && value !== "") {
                                        if (attribute.length === 1) {
                                            attributeValues.push(value);
                                        } else {
                                            attributeValues.push({
                                                type: attribute[1],
                                                value: value
                                            });
                                        }
                                    }
                                }

                                opValue = {
                                    [schemaNames[0]]: attributeValues
                                };
                            }
                        } else {
                            if (schemaNames.length === 1) {
                                if (schema.extended) {
                                    opValue = {
                                        [ProfileConstants.SCIM2_ENT_USER_SCHEMA]: {
                                            [schemaNames[0]]: schema.type.toUpperCase() === "BOOLEAN" ?
                                                !!values.get(schema.name)?.includes(schema.name) :
                                                values.get(schemaNames[0])
                                        }
                                    };
                                } else {
                                    opValue = schemaNames[0] === UserManagementConstants.SCIM2_SCHEMA_DICTIONARY
                                        .get("EMAILS")
                                        ? { emails: [ values.get(schema.name) ] }
                                        : { [schemaNames[0]]: values.get(schemaNames[0]) };
                                }
                            } else {
                                if(schema.extended) {
                                    opValue = {
                                        [ProfileConstants.SCIM2_ENT_USER_SCHEMA]: {
                                            [schemaNames[0]]: {
                                                [schemaNames[1]]: schema.type.toUpperCase() === "BOOLEAN" ?
                                                    !!values.get(schema.name)?.includes(schema.name) :
                                                    values.get(schema.name)
                                            }
                                        }
                                    };
                                } else if (schemaNames[0] === UserManagementConstants.SCIM2_SCHEMA_DICTIONARY
                                    .get("NAME")) {
                                    values.get(schema.name) && (
                                        opValue = {
                                            name: { [schemaNames[1]]: values.get(schema.name) }
                                        }
                                    );
                                } else {
                                    if (schemaNames[0] === "addresses") {
                                        opValue = {
                                            [schemaNames[0]]: [
                                                {
                                                    formatted: values.get(schema.name),
                                                    type: schemaNames[1]
                                                }
                                            ]
                                        };
                                    } else if (schemaNames[0] !== "emails" && schemaNames[0] !== "phoneNumbers") {
                                        opValue = {
                                            [schemaNames[0]]: [
                                                {
                                                    type: schemaNames[1],
                                                    value: schema.type.toUpperCase() === "BOOLEAN" ?
                                                        !!values.get(schema.name)?.includes(schema.name) :
                                                        values.get(schema.name)
                                                }
                                            ]
                                        };
                                    }
                                }
                            }
                        }
                    }
                }

                operation = {
                    op: "replace",
                    value: opValue
                };
                // This is required as the api doesn't support patching the address attributes at the
                // sub attribute level using 'replace' operation.
                if (schemaNames[0] === "addresses") {
                    operation.op = "add";
                }
                data.Operations.push(operation);
            });
        }

        setIsSubmitting(true);

        updateUserInfo(user.id, data)
            .then(() => {
                onAlertFired({
                    description: t(
                        "console:manage.features.user.profile.notifications.updateProfileInfo.success.description"
                    ),
                    level: AlertLevels.SUCCESS,
                    message: t(
                        "console:manage.features.user.profile.notifications.updateProfileInfo.success.message"
                    )
                });

                handleUserUpdate(user.id);
            })
            .catch((error: AxiosError) => {

                if (error?.response?.data?.detail || error?.response?.data?.description) {
                    dispatch(addAlert({
                        description: error?.response?.data?.detail || error?.response?.data?.description,
                        level: AlertLevels.ERROR,
                        message: t("console:manage.features.user.profile.notifications.updateProfileInfo." +
                            "error.message")
                    }));

                    return;
                }

                dispatch(addAlert({
                    description: t("console:manage.features.user.profile.notifications.updateProfileInfo." +
                        "genericError.description"),
                    level: AlertLevels.ERROR,
                    message: t("console:manage.features.user.profile.notifications.updateProfileInfo." +
                        "genericError.message")
                }));
            })
            .finally(() => {
                setIsSubmitting(false);
            });
    };

    /**
     * Handle danger zone toggle actions.
     *
     * @param toggleData - danger zone toggle data.
     */
    const handleDangerZoneToggles = (toggleData: CheckboxProps) => {
        setEditingAttribute({
            name: toggleData?.target?.id,
            value: toggleData?.target?.checked
        });

        if(toggleData?.target?.checked) {
            setShowLockDisableConfirmationModal(true);
        } else {
            handleDangerActions(toggleData?.target?.id, toggleData?.target?.checked);
        }
    };

    /**
     * The method handles the locking and disabling of user account.
     */
    const handleDangerActions = (attributeName: string, attributeValue: boolean): void => {
<<<<<<< HEAD
        let data: {
            schemas: string[];
            Operations: {
                op: string;
                value: { [p: number]: { [p: string]: boolean } }
            }[]
        } = {
=======
        let data: PatchRoleDataInterface = {
>>>>>>> 7a2cf296
            "Operations": [
                {
                    "op": "replace",
                    "value": {
                        [ProfileConstants.SCIM2_ENT_USER_SCHEMA]: {
                            [attributeName]: attributeValue
                        }
                    }
                }
            ],
            "schemas": [ "urn:ietf:params:scim:api:messages:2.0:PatchOp" ]
        };

        if (adminUserType === "internal") {
            data = {
                "Operations": [
                    {
                        "op": "replace",
                        "value": {
                            [ProfileConstants.SCIM2_WSO2_USER_SCHEMA]: {
                                [attributeName]: attributeValue
                            }
                        }
                    }
                ],
                "schemas": [ "urn:ietf:params:scim:api:messages:2.0:PatchOp" ]
            };
        }

        updateUserInfo(user.id, data)
            .then(() => {
                onAlertFired({
                    description:
                        attributeName === ProfileConstants.SCIM2_SCHEMA_DICTIONARY.get("ACCOUNT_LOCKED")
                            ? (
                                attributeValue
                                    ? t("console:manage.features.user.profile.notifications.lockUserAccount." +
                                        "success.description")
                                    : t("console:manage.features.user.profile.notifications.unlockUserAccount." +
                                        "success.description")
                            ) : (
                                attributeValue
                                    ? t("console:manage.features.user.profile.notifications.disableUserAccount." +
                                        "success.description")
                                    : t("console:manage.features.user.profile.notifications.enableUserAccount." +
                                        "success.description")
                            ),
                    level: AlertLevels.SUCCESS,
                    message:
                        attributeName === ProfileConstants.SCIM2_SCHEMA_DICTIONARY.get("ACCOUNT_LOCKED")
                            ? (
                                attributeValue
                                    ? t("console:manage.features.user.profile.notifications.lockUserAccount." +
                                        "success.message", { name: user.emails && user.emails !== undefined ?
                                        resolveUserEmails(user?.emails) : resolveUsernameOrDefaultEmail(user, true) })
                                    : t("console:manage.features.user.profile.notifications.unlockUserAccount." +
                                        "success.message", { name: user.emails && user.emails !== undefined ?
                                        resolveUserEmails(user?.emails) : resolveUsernameOrDefaultEmail(user, true) })
                            ) : (
                                attributeValue
                                    ? t("console:manage.features.user.profile.notifications.disableUserAccount." +
                                        "success.message", { name: user.emails && user.emails !== undefined ?
                                        resolveUserEmails(user?.emails) : resolveUsernameOrDefaultEmail(user, false) })
                                    : t("console:manage.features.user.profile.notifications.enableUserAccount." +
                                        "success.message", { name: user.emails && user.emails !== undefined ?
                                        resolveUserEmails(user?.emails) : resolveUsernameOrDefaultEmail(user, false) })
                            )
                });
                setShowLockDisableConfirmationModal(false);
                handleUserUpdate(user.id);
                setEditingAttribute(undefined);
            })
            .catch((error: IdentityAppsApiException) => {
                if (error.response && error.response.data && error.response.data.description) {
                    onAlertFired({
                        description: error.response.data.description,
                        level: AlertLevels.ERROR,
                        message:
                            attributeName === UserManagementConstants.SCIM2_ATTRIBUTES_DICTIONARY.get("ACCOUNT_LOCKED")
                                ? t("console:manage.features.user.profile.notifications.lockUserAccount.error." +
                                    "message")
                                : t("console:manage.features.user.profile.notifications.disableUserAccount.error." +
                                    "message")
                    });

                    return;
                }

                onAlertFired({
                    description:
                        editingAttribute?.name === UserManagementConstants.SCIM2_ATTRIBUTES_DICTIONARY
                            .get("ACCOUNT_LOCKED")
                            ? t("console:manage.features.user.profile.notifications.lockUserAccount.genericError." +
                                "description")
                            : t("console:manage.features.user.profile.notifications.disableUserAccount.genericError." +
                                "description"),
                    level: AlertLevels.ERROR,
                    message:
                        editingAttribute?.name === UserManagementConstants.SCIM2_ATTRIBUTES_DICTIONARY
                            .get("ACCOUNT_LOCKED")
                            ? t("console:manage.features.user.profile.notifications.lockUserAccount.genericError." +
                                "message")
                            : t("console:manage.features.user.profile.notifications.disableUserAccount.genericError." +
                                "message")
                });
            });
    };

    const resolveDangerActions = (): ReactElement => {
        if (!hasRequiredScopes(
            featureConfig?.users, featureConfig?.users?.scopes?.update, allowedScopes)) {
            return null;
        }

        return (
            <>
                {
<<<<<<< HEAD
                    (hasRequiredScopes(featureConfig?.users, featureConfig?.users?.scopes?.delete,
                        allowedScopes) && (!isReadOnly || allowDeleteOnly) &&
                        !(resolveUsernameOrDefaultEmail(user, false) === tenantAdmin ||
                            resolveUsernameOrDefaultEmail(user, false) === "admin") &&
                        !authenticatedUser.includes(resolveUsernameOrDefaultEmail(user, false))) && (
=======
                    (hasRequiredScopes(featureConfig?.users, featureConfig?.users?.scopes?.delete, allowedScopes)
                    && (!isReadOnly || allowDeleteOnly) 
                    && (adminUserType === AdminAccountTypes.INTERNAL
                        || (!(resolveUsername(user) === tenantAdmin || resolveUsername(user) === "admin") 
                        && !authenticatedUser.includes(resolveUsername(user))))) && (
>>>>>>> 7a2cf296
                        <DangerZoneGroup
                            sectionHeader={ t("console:manage.features.user.editUser.dangerZoneGroup.header") }
                        >
                            {
                                !allowDeleteOnly && configSettings?.accountDisable === "true" && (
                                    <DangerZone
                                        data-testid={ `${ testId }-danger-zone` }
                                        actionTitle={ t("console:manage.features.user.editUser.dangerZoneGroup." +
                                            "disableUserZone.actionTitle") }
                                        header={ t("console:manage.features.user.editUser.dangerZoneGroup." +
                                            "disableUserZone.header") }
                                        subheader={ t("console:manage.features.user.editUser.dangerZoneGroup." +
                                            "disableUserZone.subheader") }
                                        onActionClick={ undefined }
                                        toggle={ {
                                            checked: accountDisabled,
                                            id: "accountDisabled",
                                            onChange: handleDangerZoneToggles
                                        } }
                                    />
                                )
                            }
                            {
                                !allowDeleteOnly && configSettings?.accountLock === "true" && (
                                    <DangerZone
                                        data-testid={ `${ testId }-danger-zone` }
                                        actionTitle={ t("console:manage.features.user.editUser.dangerZoneGroup." +
                                            "lockUserZone.actionTitle") }
                                        header={
                                            t("console:manage.features.user.editUser.dangerZoneGroup.lockUserZone." +
                                                "header")
                                        }
                                        subheader={
                                            t("console:manage.features.user.editUser.dangerZoneGroup.lockUserZone." +
                                                "subheader")
                                        }
                                        onActionClick={ undefined }
                                        toggle={ {
                                            checked: accountLocked,
                                            id: "accountLocked",
                                            onChange: handleDangerZoneToggles
                                        } }
                                    />
                                )
                            }
                            {
                                !isPrivilegedUser && adminUserType === AdminAccountTypes.INTERNAL && (
                                    <DangerZone
                                        data-testid={ `${ testId }-revoke-admin-privilege-danger-zone` }
                                        actionTitle={ t("console:manage.features.user.editUser.dangerZoneGroup." +
                                        "deleteAdminPriviledgeZone.actionTitle") }
                                        header={ t("console:manage.features.user.editUser.dangerZoneGroup." +
                                        "deleteAdminPriviledgeZone.header") }
                                        subheader={ t("console:manage.features.user.editUser.dangerZoneGroup." +
                                        "deleteAdminPriviledgeZone.subheader") }
                                        onActionClick={ (): void => {
                                            setShowAdminRevokeConfirmationModal(true);
                                            setDeletingUser(user);
                                        } }
                                    />
                                )
                            }
                            <DangerZone
                                data-testid={ `${ testId }-danger-zone` }
                                actionTitle={ t("console:manage.features.user.editUser.dangerZoneGroup." +
                                    "deleteUserZone.actionTitle") }
                                header={ t("console:manage.features.user.editUser.dangerZoneGroup." +
                                    "deleteUserZone.header") }
                                subheader={ commonConfig.userEditSection.isGuestUser
                                    ? t("extensions:manage.guest.editUser.dangerZoneGroup.deleteUserZone.subheader")
                                    : t("console:manage.features.user.editUser.dangerZoneGroup.deleteUserZone." +
                                        "subheader")
                                }
                                onActionClick={ (): void => {
                                    setShowDeleteConfirmationModal(true);
                                    setDeletingUser(user);
                                } }
                                isButtonDisabled={ adminUserType === AdminAccountTypes.INTERNAL && isReadOnlyUserStore }
                                buttonDisableHint={ t("console:manage.features.user.editUser.dangerZoneGroup." +
                                    "deleteUserZone.buttonDisableHint") }
                            />
                        </DangerZoneGroup>
                    )
                }
            </>
        );
    };

    const resolveFormField = (schema: ProfileSchemaInterface, fieldName: string, key: number): ReactElement => {
        if (schema.type.toUpperCase() === "BOOLEAN") {
            return (
                <Field
                    data-testid={ `${ testId }-profile-form-${ schema.name }-input` }
                    name={ schema.name }
                    required={ schema.required }
                    requiredErrorMessage={ fieldName + " " + "is required" }
                    type="checkbox"
                    value={ profileInfo.get(schema.name) ? [ schema.name ] : [] }
                    children={ [
                        {
                            label: fieldName,
                            value: schema.name
                        }
                    ] }
                    readOnly={ isReadOnly || schema.mutability === ProfileConstants.READONLY_SCHEMA }
                    key={ key }
                />
            );
        } else if (schema.name === "country") {
            return (
                <Field
                    ref = { onCountryRefChange }
                    data-testid={ `${ testId }-profile-form-${ schema.name }-input` }
                    name={ schema.name }
                    label={ fieldName }
                    required={ schema.required }
                    requiredErrorMessage={ fieldName + " " + "is required" }
                    placeholder={ "Select your" + " " + fieldName }
                    type="dropdown"
                    value={ profileInfo.get(schema.name) }
                    children={ [ {
                        "data-testid": `${ testId }-profile-form-country-dropdown-empty` as string,
                        key: "empty-country" as string,
                        text: "Select your country" as string,
                        value: "" as string
                    } ].concat(
<<<<<<< HEAD
                        countryList
=======
                        countryList 
>>>>>>> 7a2cf296
                            ? countryList.map((list: DropdownItemProps) => {
                                return {
                                    "data-testid": `${ testId }-profile-form-country-dropdown-` +  list.value as string,
                                    flag: list.flag,
                                    key: list.key as string,
                                    text: list.text as string,
                                    value: list.value as string
                                };
                            })
                            : []
                    ) }
                    key={ key }
                    disabled={ false }
                    readOnly={ isReadOnly || schema.mutability === ProfileConstants.READONLY_SCHEMA }
                    clearable={ !schema.required }
                    search
                    selection
                    fluid
                />
            );
        } else {
            return (
                <Field
                    data-testid={ `${ testId }-profile-form-${ schema.name }-input` }
                    name={ schema.name }
                    label={ schema.name === "profileUrl" ? "Profile Image URL" :
                        (  (!commonConfig.userEditSection.showEmail && schema.name === "userName")
                            ? fieldName +" (Email)"
                            : fieldName
                        )
                    }
                    required={ schema.required }
                    requiredErrorMessage={ fieldName + " " + "is required" }
                    placeholder={ "Enter your" + " " + fieldName }
                    type="text"
                    value={ profileInfo.get(schema.name) }
                    key={ key }
                    disabled={ schema.name === "userName" }
                    readOnly={ isReadOnly || schema.mutability === ProfileConstants.READONLY_SCHEMA }
                    validation={ (value: string, validation: Validation) => {
                        if (!RegExp(schema.regEx).test(value)) {
                            validation.isValid = false;
                            validation.errorMessages
                                .push(t("console:manage.features.users.forms.validation.formatError", {
                                    field: fieldName
                                }));
                        }
                    } }
                    maxLength={
                        fieldName.toLowerCase().includes("uri") || fieldName.toLowerCase().includes("url") ? -1 : 30
                    }
                />
            );
        }
    };

    /**
     * If the profile schema is read only or the user is read only, the profile detail for a profile schema should
     * only be displayed in the form only if there is a value for the schema. This function validates whether the
     * filed should be displayed considering these factors.
     *
     * @param schema - The profile schema to be validated.
     * @returns whether the field for the input schema should be displayed.
     */
    const isFieldDisplayable = (schema: ProfileSchemaInterface): boolean => {
        return (!isEmpty(profileInfo.get(schema.name)) ||
            (!isReadOnly && (schema.mutability !== ProfileConstants.READONLY_SCHEMA)));
    };

    /**
     * This function generates the user profile details form based on the input Profile Schema
     *
     * @param schema - The profile schema to be used to generate the form.
     * @param key - The key for form field the profile schema.
     * @returns the form field for the profile schema.
     */
    const generateProfileEditForm = (schema: ProfileSchemaInterface, key: number): JSX.Element => {
        const fieldName: string = t("console:manage.features.user.profile.fields." +
            schema.name.replace(".", "_"), { defaultValue: schema.displayName }
        );

        const domainName: string[] = profileInfo?.get(schema.name)?.toString().split("/");

        return (
            <Grid.Row columns={ 1 } key={ key }>
                <Grid.Column mobile={ 12 } tablet={ 12 } computer={ 6 }>
                    {
                        schema.name === "userName" && domainName.length > 1 ? (
                            <>
                                {
                                    adminUserType === "internal" ? (
                                        <Form.Field>
                                            <label>
                                                { !commonConfig.userEditSection.showEmail
                                                    ? fieldName + " (Email)"
                                                    : fieldName
                                                }
                                            </label>
                                            <Input
                                                data-testid={ `${ testId }-profile-form-${ schema.name }-input` }
                                                name={ schema.name }
                                                required={ schema.required }
                                                requiredErrorMessage={ fieldName + " " + "is required" }
                                                placeholder={ "Enter your" + " " + fieldName }
                                                type="text"
                                                value={ domainName[1] }
                                                key={ key }
                                                readOnly
                                                maxLength={ 30 }
                                            />
                                        </Form.Field>
                                    ) : (
                                        <Form.Field>
                                            <label>
                                                { !commonConfig.userEditSection.showEmail
                                                    ? fieldName + " (Email)"
                                                    : fieldName
                                                }
                                            </label>
                                            <Input
                                                data-testid={ `${ testId }-profile-form-${ schema.name }-input` }
                                                name={ schema.name }
                                                label={ domainName[0] + " / " }
                                                required={ schema.required }
                                                requiredErrorMessage={ fieldName + " " + "is required" }
                                                placeholder={ "Enter your" + " " + fieldName }
                                                type="text"
                                                value={ domainName[1] }
                                                key={ key }
                                                readOnly={ isReadOnly ||
                                                    schema.mutability === ProfileConstants.READONLY_SCHEMA }
                                                maxLength={ 30 }
                                            />
                                        </Form.Field>
                                    )
                                }
                            </>
                        ) : (
                            resolveFormField(schema, fieldName, key)
                        )
                    }
                </Grid.Column>
            </Grid.Row>
        );
    };

    return (
        !isReadOnlyUserStoresLoading
            ? (<>
                {
                    <Grid>
                        <Grid.Row>
                            <Grid.Column>
                                {
                                    (hasRequiredScopes(featureConfig?.users,
                                        featureConfig?.users?.scopes?.update, allowedScopes) &&
                                        !isReadOnly && resolveUsernameOrDefaultEmail(user, false) !== "admin" &&
                                        adminUserType === "None") && (
                                        <Button
                                            basic
                                            color="orange"
                                            onClick={ () => setOpenChangePasswordModal(true) }
                                            floated="right"
                                        >
                                            <Icon name="redo" />
                                            { t("console:manage.features.user.modals.changePasswordModal.button") }
                                        </Button>
                                    )
                                }
                            </Grid.Column>
                        </Grid.Row>
                    </Grid>
                }
                {
                    !isEmpty(profileInfo) && (
                        <EmphasizedSegment padded="very">
                            {
                                (isReadOnly && !isEmpty(tenantAdmin)) && editUserDisclaimerMessage
                            }
                            <Forms
                                data-testid={ `${ testId }-form` }
<<<<<<< HEAD
                                onSubmit={ (values:  Map<string, string | string[]>) => handleSubmit(values) }
=======
                                onSubmit={ (values: Map<string, string | string[]>) => handleSubmit(values) }
>>>>>>> 7a2cf296
                            >
                                <Grid>
                                    {
                                        user.id && (
                                            <Grid.Row columns={ 1 }>
                                                <Grid.Column mobile={ 12 } tablet={ 12 } computer={ 6 }>
                                                    <Form.Field>
                                                        <label>
                                                            { t("console:manage.features.user.profile.fields.userId") }
                                                        </label>
                                                        <Input
                                                            name="userID"
                                                            type="text"
                                                            value={ user.id }
                                                            readOnly={ true }
                                                        />
                                                    </Form.Field>
                                                </Grid.Column>
                                            </Grid.Row>
                                        )
                                    }
                                    {
                                        profileSchema
                                        && profileSchema.map((schema: ProfileSchemaInterface, index: number) => {
                                            if (!(schema.name === ProfileConstants?.
                                                SCIM2_SCHEMA_DICTIONARY.get("ROLES_DEFAULT")
                                                || schema.name === ProfileConstants?.
                                                    SCIM2_SCHEMA_DICTIONARY.get("ACTIVE")
                                                || schema.name === ProfileConstants?.
                                                    SCIM2_SCHEMA_DICTIONARY.get("GROUPS")
                                                || schema.name === ProfileConstants?.
                                                    SCIM2_SCHEMA_DICTIONARY.get("PROFILE_URL")
                                                || schema.name === ProfileConstants?.
                                                    SCIM2_SCHEMA_DICTIONARY.get("ACCOUNT_LOCKED")
                                                || schema.name === ProfileConstants?.
                                                    SCIM2_SCHEMA_DICTIONARY.get("ACCOUNT_DISABLED")
                                                || schema.name === ProfileConstants?.
                                                    SCIM2_SCHEMA_DICTIONARY.get("ONETIME_PASSWORD")
                                                || (!commonConfig.userEditSection.showEmail &&
                                                    schema.name === ProfileConstants?.
                                                        SCIM2_SCHEMA_DICTIONARY.get("EMAILS")))
                                                && isFieldDisplayable(schema)) {
                                                return (
                                                    generateProfileEditForm(schema, index)
                                                );
                                            }
                                        })
                                    }
                                    {
                                        oneTimePassword && (
                                            <Grid.Row columns={ 1 }>
                                                <Grid.Column mobile={ 12 } tablet={ 12 } computer={ 6 }>
                                                    <Field
                                                        data-testid={ `${ testId }-profile-form-one-time-pw }
                                                        -input` }
                                                        name="oneTimePassword"
                                                        label={ t("console:manage.features.user.profile.fields." +
                                                            "oneTimePassword") }
                                                        required={ false }
                                                        requiredErrorMessage=""
                                                        type="text"
                                                        hidden={ oneTimePassword === undefined }
                                                        value={ oneTimePassword && oneTimePassword }
                                                        readOnly={ true }
                                                    />
                                                </Grid.Column>
                                            </Grid.Row>
                                        )
                                    }
                                    {
                                        createdDate && (
                                            <Grid.Row columns={ 1 }>
                                                <Grid.Column mobile={ 12 } tablet={ 12 } computer={ 6 }>
                                                    <Form.Field>
                                                        <label>
                                                            { t("console:manage.features.user.profile.fields." +
                                                                "createdDate") }
                                                        </label>
                                                        <Input
                                                            name="createdDate"
                                                            type="text"
                                                            value={ createdDate ?
                                                                moment(createdDate).format("YYYY-MM-DD") : "" }
                                                            readOnly={ true }
                                                        />
                                                    </Form.Field>
                                                </Grid.Column>
                                            </Grid.Row>
                                        )
                                    }
                                    {
                                        modifiedDate && (
                                            <Grid.Row columns={ 1 }>
                                                <Grid.Column mobile={ 12 } tablet={ 12 } computer={ 6 }>
                                                    <Form.Field>
                                                        <label>
                                                            { t("console:manage.features.user.profile.fields." +
                                                                    "modifiedDate") }
                                                        </label>
                                                        <Input
                                                            name="modifiedDate"
                                                            type="text"
                                                            value={ modifiedDate ?
                                                                moment(modifiedDate).format("YYYY-MM-DD") : "" }
                                                            readOnly={ true }
                                                        />
                                                    </Form.Field>
                                                </Grid.Column>
                                            </Grid.Row>
                                        )
                                    }
                                    <Grid.Row columns={ 1 }>
                                        <Grid.Column mobile={ 16 } tablet={ 16 } computer={ 8 }>
                                            {
                                                !isReadOnly && (
                                                    <Button
                                                        data-testid={ `${ testId }-form-update-button` }
                                                        primary
                                                        type="submit"
                                                        size="small"
                                                        className="form-button"
                                                        loading={ isSubmitting }
                                                        disabled={ isSubmitting }
                                                    >
                                                        Update
                                                    </Button>
                                                )
                                            }
                                        </Grid.Column>
                                    </Grid.Row>
                                </Grid>
                            </Forms>
                        </EmphasizedSegment>
                    )
                }
                <Divider hidden />
                { resolveDangerActions() }
                {
                    deletingUser && (
                        <ConfirmationModal
                            data-testid={ `${testId}-confirmation-modal` }
                            onClose={ (): void => setShowDeleteConfirmationModal(false) }
                            type="negative"
                            open={ showDeleteConfirmationModal }
                            assertionHint={ t("console:manage.features.user.deleteUser.confirmationModal." +
                                "assertionHint") }
                            assertionType="checkbox"
                            primaryAction={ t("common:confirm") }
                            secondaryAction={ t("common:cancel") }
                            onSecondaryActionClick={ (): void => {
                                setShowDeleteConfirmationModal(false);
                                setAlert(null);
                            } }
                            onPrimaryActionClick={ (): void => handleUserDelete(deletingUser) }
                            closeOnDimmerClick={ false }
                        >
                            <ConfirmationModal.Header data-testid={ `${testId}-confirmation-modal-header` }>
                                { t("console:manage.features.user.deleteUser.confirmationModal.header") }
                            </ConfirmationModal.Header>
                            <ConfirmationModal.Message
                                data-testid={ `${testId}-confirmation-modal-message` }
                                attached
                                negative
                            >
                                { commonConfig.userEditSection.isGuestUser
                                    ? t("extensions:manage.guest.deleteUser.confirmationModal.message")
                                    : t("console:manage.features.user.deleteUser.confirmationModal.message")
                                }
                            </ConfirmationModal.Message>
                            <ConfirmationModal.Content>
                                <div className="modal-alert-wrapper"> { alert && alertComponent }</div>
                                { commonConfig.userEditSection.isGuestUser
                                    ? t("extensions:manage.guest.deleteUser.confirmationModal.content")
                                    : t("console:manage.features.user.deleteUser.confirmationModal.content")
                                }
                            </ConfirmationModal.Content>
                        </ConfirmationModal>
                    )
                }
                {
                    deletingUser && (
                        <ConfirmationModal
                            data-testid={ `${testId}-admin-privilege-revoke-confirmation-modal` }
                            onClose={ (): void => setShowAdminRevokeConfirmationModal(false) }
                            type="negative"
                            open={ showAdminRevokeConfirmationModal }
                            assertionHint={ t("console:manage.features.user.revokeAdmin.confirmationModal." +
                                "assertionHint") }
                            assertionType="checkbox"
                            primaryAction={ t("common:confirm") }
                            secondaryAction={ t("common:cancel") }
                            onSecondaryActionClick={ (): void => {
                                setShowAdminRevokeConfirmationModal(false);
                                setAlert(null);
                            } }
                            onPrimaryActionClick={ (): void => handleUserAdminRevoke(deletingUser) }
                            closeOnDimmerClick={ false }
                        >
                            <ConfirmationModal.Header
                                data-testid={ `${testId}-admin-privilege-revoke-confirmation-modal-header` }
                            >
                                { t("console:manage.features.user.revokeAdmin.confirmationModal.header") }
                            </ConfirmationModal.Header>
                            <ConfirmationModal.Content>
                                <div className="modal-alert-wrapper"> { alert && alertComponent }</div>
                                { t("console:manage.features.user.revokeAdmin.confirmationModal.content") }
                            </ConfirmationModal.Content>
                        </ConfirmationModal>
                    )
                }
                {
                    editingAttribute && (
                        <ConfirmationModal
                            data-testid={ `${testId}-confirmation-modal` }
                            onClose={ (): void => {
                                setShowLockDisableConfirmationModal(false);
                                setEditingAttribute(undefined);
                            } }
                            type="warning"
                            open={ showLockDisableConfirmationModal }
                            assertion={ resolveUsernameOrDefaultEmail(user, false) }
                            assertionHint={ editingAttribute.name === ProfileConstants
                                .SCIM2_SCHEMA_DICTIONARY.get("ACCOUNT_LOCKED")
                                ? t("console:manage.features.user.lockUser.confirmationModal.assertionHint")
                                : t("console:manage.features.user.disableUser.confirmationModal.assertionHint") }
                            assertionType="checkbox"
                            primaryAction={ t("common:confirm") }
                            secondaryAction={ t("common:cancel") }
                            onSecondaryActionClick={ (): void => {
                                setEditingAttribute(undefined);
                                setShowLockDisableConfirmationModal(false);
                            } }
                            onPrimaryActionClick={ () =>
                                handleDangerActions(editingAttribute.name, editingAttribute.value)
                            }
                            closeOnDimmerClick={ false }
                        >
                            <ConfirmationModal.Header data-testid={ `${testId}-confirmation-modal-header` }>
                                { editingAttribute.name === ProfileConstants
                                    .SCIM2_SCHEMA_DICTIONARY.get("ACCOUNT_LOCKED")
                                    ? t("console:manage.features.user.lockUser.confirmationModal.header")
                                    : t("console:manage.features.user.disableUser.confirmationModal.header")
                                }
                            </ConfirmationModal.Header>
                            <ConfirmationModal.Message
                                data-testid={ `${testId}-disable-confirmation-modal-message` }
                                attached
                                warning
                            >
                                { editingAttribute.name === ProfileConstants
                                    .SCIM2_SCHEMA_DICTIONARY.get("ACCOUNT_LOCKED")
                                    ? t("console:manage.features.user.lockUser.confirmationModal.message")
                                    : t("console:manage.features.user.disableUser.confirmationModal.message")
                                }
                            </ConfirmationModal.Message>
                            <ConfirmationModal.Content>
                                { editingAttribute.name === ProfileConstants
                                    .SCIM2_SCHEMA_DICTIONARY.get("ACCOUNT_LOCKED")
                                    ? t("console:manage.features.user.lockUser.confirmationModal.content")
                                    : t("console:manage.features.user.disableUser.confirmationModal.content")
                                }
                            </ConfirmationModal.Content>
                        </ConfirmationModal>
                    )
                }
                <ChangePasswordComponent
                    handleForcePasswordResetTrigger={ () => setForcePasswordTriggered(true) }
                    connectorProperties={ connectorProperties }
                    handleCloseChangePasswordModal={ () => setOpenChangePasswordModal(false) }
                    openChangePasswordModal={ openChangePasswordModal }
                    onAlertFired={ onAlertFired }
                    user={ user }
                    handleUserUpdate={ handleUserUpdate }
                />
            </>)
            : <ContentLoader dimmer/>
    );
};

/**
 * User profile component default props.
 */
UserProfile.defaultProps = {
    adminUserType: "None",
    "data-testid": "user-mgt-user-profile",
    isReadOnlyUserStore: false
};<|MERGE_RESOLUTION|>--- conflicted
+++ resolved
@@ -51,9 +51,6 @@
 import { commonConfig,userConfig } from "../../../extensions";
 import { AppConstants, AppState, FeatureConfigInterface, history } from "../../core";
 import { OrganizationUtils } from "../../organizations/utils";
-<<<<<<< HEAD
-import { PatchRoleDataInterface, SearchRoleInterface, searchRoleList, updateRoleDetails } from "../../roles";
-=======
 import {
     OperationValueInterface,
     PatchRoleDataInterface,
@@ -62,7 +59,6 @@
     searchRoleList,
     updateRoleDetails
 } from "../../roles";
->>>>>>> 7a2cf296
 import { ConnectorPropertyInterface, ServerConfigurationsConstants  } from "../../server-configurations";
 import { getUserDetails, updateUserInfo } from "../api";
 import { AdminAccountTypes, UserAccountTypes, UserManagementConstants } from "../constants";
@@ -185,15 +181,7 @@
 
         if (connectorProperties && Array.isArray(connectorProperties) && connectorProperties?.length > 0) {
 
-<<<<<<< HEAD
-            let configurationStatuses: {
-                accountDisable: string;
-                accountLock: string;
-                forcePasswordReset: string
-            } = { ...configSettings } ;
-=======
             let configurationStatuses: AccountConfigSettingsInterface = { ...configSettings } ;
->>>>>>> 7a2cf296
 
             for (const property of connectorProperties) {
                 if (property.name === ServerConfigurationsConstants.ACCOUNT_DISABLING_ENABLE) {
@@ -267,13 +255,8 @@
     /**
      * This will add role attribute to countries search input to prevent autofill suggestions.
      */
-<<<<<<< HEAD
-    const onCountryRefChange: (element: any) => void = useCallback((node: any) => {
+    const onCountryRefChange: any = useCallback((node: any) => {
         if (node !== null) {
-=======
-    const onCountryRefChange: any = useCallback((node: any) => {
-        if (node !== null) { 
->>>>>>> 7a2cf296
             node.children[0].children[1].children[0].role = "presentation";
         }
     }, []);
@@ -296,16 +279,9 @@
                         if (schemaNames[0] === "emails") {
                             const emailSchema: string = schemaNames[0];
 
-<<<<<<< HEAD
-                            if (ProfileUtils.isStringArray(userInfo[emailSchema])) {
-                                const emails: string[] | MultiValueAttributeInterface[] = userInfo[emailSchema];
-                                const primaryEmail: string | MultiValueAttributeInterface = emails.find((
-                                    subAttribute: string | MultiValueAttributeInterface) =>
-=======
                             if(ProfileUtils.isStringArray(userInfo[emailSchema])) {
                                 const emails: any[] = userInfo[emailSchema];
-                                const primaryEmail: string = emails.find((subAttribute: any) => 
->>>>>>> 7a2cf296
+                                const primaryEmail: string = emails.find((subAttribute: any) =>
                                     typeof subAttribute === "string");
 
                                 // Set the primary email value.
@@ -347,17 +323,10 @@
                                             .SCIM2_WSO2_USER_SCHEMA][schemaName][schemaSecondaryProperty])
                                 );
                             } else {
-<<<<<<< HEAD
-                                const subValue: any = userInfo[schemaName] &&
-                                    Array.isArray(userInfo[schemaName]) &&
-                                    userInfo[schemaName]
-                                        .find((subAttribute: { type: string; }) =>
-=======
                                 const subValue: SubValueInterface = userInfo[schemaName] &&
                                     Array.isArray(userInfo[schemaName]) &&
                                     userInfo[schemaName]
-                                        .find((subAttribute: MultiValueAttributeInterface) => 
->>>>>>> 7a2cf296
+                                        .find((subAttribute: MultiValueAttributeInterface) =>
                                             subAttribute.type === schemaSecondaryProperty);
 
                                 if (schemaName === "addresses") {
@@ -383,19 +352,11 @@
                         if (schemaNames[0] === "emails") {
                             const emailSchema: string = schemaNames[0];
 
-<<<<<<< HEAD
-                            if (ProfileUtils.isStringArray(userInfo[emailSchema])) {
-                                const emails: string[] | MultiValueAttributeInterface[] = userInfo[emailSchema];
-                                const primaryEmail: string | MultiValueAttributeInterface = emails.find((
-                                    subAttribute: string | MultiValueAttributeInterface) =>
-                                    typeof subAttribute === "string");
-=======
                             if(ProfileUtils.isStringArray(userInfo[emailSchema])) {
                                 const emails: string[] | MultiValueAttributeInterface[] = userInfo[emailSchema];
                                 const primaryEmail: string = emails.find(
-                                    (subAttribute: string | MultiValueAttributeInterface ) => 
+                                    (subAttribute: string | MultiValueAttributeInterface ) =>
                                         typeof subAttribute === "string");
->>>>>>> 7a2cf296
 
                                 // Set the primary email value.
                                 tempProfileInfo.set(schema.name, primaryEmail);
@@ -435,17 +396,10 @@
                                             .SCIM2_ENT_USER_SCHEMA][schemaName][schemaSecondaryProperty])
                                 );
                             } else {
-<<<<<<< HEAD
-                                const subValue: any = userInfo[schemaName] &&
-                                    Array.isArray(userInfo[schemaName]) &&
-                                    userInfo[schemaName]
-                                        .find((subAttribute: { type: string; }) =>
-=======
                                 const subValue: SubValueInterface = userInfo[schemaName] &&
                                     Array.isArray(userInfo[schemaName]) &&
                                     userInfo[schemaName]
                                         .find((subAttribute: MultiValueAttributeInterface) =>
->>>>>>> 7a2cf296
                                             subAttribute.type === schemaSecondaryProperty);
 
                                 if (schemaName === "addresses") {
@@ -474,14 +428,9 @@
      */
     useEffect(() => {
         const sortedSchemas: ProfileSchemaInterface[] = ProfileUtils.flattenSchemas([ ...profileSchemas ])
-<<<<<<< HEAD
-            .filter((item: ProfileSchemaInterface) => item.name !== ProfileConstants?.SCIM2_SCHEMA_DICTIONARY
-                .get("META_VERSION")).sort((a: ProfileSchemaInterface, b: ProfileSchemaInterface) => {
-=======
-            .filter((item: ProfileSchemaInterface) => 
+            .filter((item: ProfileSchemaInterface) =>
                 item.name !== ProfileConstants?.SCIM2_SCHEMA_DICTIONARY.get("META_VERSION"))
             .sort((a: ProfileSchemaInterface, b: ProfileSchemaInterface) => {
->>>>>>> 7a2cf296
                 if (!a.displayOrder) {
                     return -1;
                 } else if (!b.displayOrder) {
@@ -522,11 +471,7 @@
                     history.push(AppConstants.getPaths().get("USERS"));
                 }
             })
-<<<<<<< HEAD
-            .catch((error: AxiosError) => {
-=======
             .catch((error: IdentityAppsApiException) => {
->>>>>>> 7a2cf296
                 if (error.response && error.response.data && error.response.data.description) {
                     setAlert({
                         description: error.response.data.description,
@@ -553,7 +498,6 @@
      * @param shouldReturnDefaultEmailAsFallback - whether to return the default email address when the username is
      *                                             empty.
      */
-<<<<<<< HEAD
     const resolveUsernameOrDefaultEmail = (user: ProfileInfoInterface,
         shouldReturnDefaultEmailAsFallback: boolean): string => {
         let username: string = user?.userName;
@@ -561,10 +505,6 @@
         if (username.length === 0 && shouldReturnDefaultEmailAsFallback) {
             return user.email;
         }
-=======
-    const resolveUsername = (user: ProfileInfoInterface): string => {
-        let username: string = user?.userName;
->>>>>>> 7a2cf296
 
         if (username.split("/").length > 1) {
             username = username.split("/")[1];
@@ -585,21 +525,13 @@
         };
 
         searchRoleList(searchData)
-<<<<<<< HEAD
             .then((response: AxiosResponse) => {
-=======
-            .then((response: AxiosResponse) => {                
->>>>>>> 7a2cf296
                 if (response?.data?.Resources.length > 0) {
                     const adminId: string = response?.data?.Resources[0]?.id;
 
                     setAdminRoleId(adminId);
                 }
-<<<<<<< HEAD
-            }).catch((error: AxiosError) => {
-=======
             }).catch((error: IdentityAppsApiException) => {
->>>>>>> 7a2cf296
                 if (error.response && error.response.data && error.response.data.description) {
                     dispatch(addAlert({
                         description: error.response.data.description,
@@ -650,11 +582,7 @@
                 }));
                 history.push(AppConstants.getPaths().get("ADMINISTRATORS"));
             })
-<<<<<<< HEAD
-            .catch((error: AxiosError) => {
-=======
             .catch((error: IdentityAppsApiException) => {
->>>>>>> 7a2cf296
                 if (error.response && error.response.data && error.response.data.description) {
                     dispatch(addAlert({
                         description: error.response.data.description,
@@ -681,20 +609,12 @@
      */
     const handleSubmit = (values: Map<string, string | string[]>): void => {
 
-<<<<<<< HEAD
-        const data: { schemas: string[]; Operations: unknown[] } = {
-=======
         const data: PatchRoleDataInterface = {
->>>>>>> 7a2cf296
             Operations: [],
             schemas: [ "urn:ietf:params:scim:api:messages:2.0:PatchOp" ]
         };
 
-<<<<<<< HEAD
-        let operation: { op: string; value: unknown } = {
-=======
         let operation: ScimOperationsInterface = {
->>>>>>> 7a2cf296
             op: "replace",
             value: {}
         };
@@ -706,11 +626,7 @@
                     return;
                 }
 
-<<<<<<< HEAD
-                let opValue: unknown = {};
-=======
                 let opValue: OperationValueInterface = {};
->>>>>>> 7a2cf296
 
                 const schemaNames: string[] = schema.name.split(".");
 
@@ -720,11 +636,7 @@
                         if (ProfileUtils.isMultiValuedSchemaAttribute(profileSchema, schemaNames[0]) ||
                             schemaNames[0] === "phoneNumbers") {
 
-<<<<<<< HEAD
-                            const attributeValues: any = [];
-=======
                             const attributeValues: (string | string[] | SchemaAttributeValueInterface)[] = [];
->>>>>>> 7a2cf296
                             const attValues: Map<string, string | string []> = new Map();
 
                             if (schemaNames.length === 1 || schema.name === "phoneNumbers.mobile") {
@@ -838,11 +750,7 @@
                     return;
                 }
 
-<<<<<<< HEAD
-                let opValue: unknown = {};
-=======
                 let opValue: OperationValueInterface = {};
->>>>>>> 7a2cf296
 
                 const schemaNames: string[] = schema.name.split(".");
 
@@ -852,11 +760,7 @@
                         if (ProfileUtils.isMultiValuedSchemaAttribute(profileSchema, schemaNames[0]) ||
                             schemaNames[0] === "phoneNumbers") {
 
-<<<<<<< HEAD
-                            const attributeValues: any = [];
-=======
                             const attributeValues: (string | string[] | SchemaAttributeValueInterface)[] = [];
->>>>>>> 7a2cf296
                             const attValues: Map<string, string | string []> = new Map();
 
                             if (schemaNames.length === 1 || schema.name === "phoneNumbers.mobile") {
@@ -1028,17 +932,7 @@
      * The method handles the locking and disabling of user account.
      */
     const handleDangerActions = (attributeName: string, attributeValue: boolean): void => {
-<<<<<<< HEAD
-        let data: {
-            schemas: string[];
-            Operations: {
-                op: string;
-                value: { [p: number]: { [p: string]: boolean } }
-            }[]
-        } = {
-=======
         let data: PatchRoleDataInterface = {
->>>>>>> 7a2cf296
             "Operations": [
                 {
                     "op": "replace",
@@ -1156,19 +1050,11 @@
         return (
             <>
                 {
-<<<<<<< HEAD
-                    (hasRequiredScopes(featureConfig?.users, featureConfig?.users?.scopes?.delete,
-                        allowedScopes) && (!isReadOnly || allowDeleteOnly) &&
-                        !(resolveUsernameOrDefaultEmail(user, false) === tenantAdmin ||
-                            resolveUsernameOrDefaultEmail(user, false) === "admin") &&
-                        !authenticatedUser.includes(resolveUsernameOrDefaultEmail(user, false))) && (
-=======
                     (hasRequiredScopes(featureConfig?.users, featureConfig?.users?.scopes?.delete, allowedScopes)
-                    && (!isReadOnly || allowDeleteOnly) 
+                    && (!isReadOnly || allowDeleteOnly)
                     && (adminUserType === AdminAccountTypes.INTERNAL
-                        || (!(resolveUsername(user) === tenantAdmin || resolveUsername(user) === "admin") 
-                        && !authenticatedUser.includes(resolveUsername(user))))) && (
->>>>>>> 7a2cf296
+                        || (!(resolveUsername(user, false) === tenantAdmin || resolveUsername(user, false) === "admin")
+                        && !authenticatedUser.includes(resolveUsername(user, false))))) && (
                         <DangerZoneGroup
                             sectionHeader={ t("console:manage.features.user.editUser.dangerZoneGroup.header") }
                         >
@@ -1295,11 +1181,7 @@
                         text: "Select your country" as string,
                         value: "" as string
                     } ].concat(
-<<<<<<< HEAD
                         countryList
-=======
-                        countryList 
->>>>>>> 7a2cf296
                             ? countryList.map((list: DropdownItemProps) => {
                                 return {
                                     "data-testid": `${ testId }-profile-form-country-dropdown-` +  list.value as string,
@@ -1481,11 +1363,7 @@
                             }
                             <Forms
                                 data-testid={ `${ testId }-form` }
-<<<<<<< HEAD
-                                onSubmit={ (values:  Map<string, string | string[]>) => handleSubmit(values) }
-=======
                                 onSubmit={ (values: Map<string, string | string[]>) => handleSubmit(values) }
->>>>>>> 7a2cf296
                             >
                                 <Grid>
                                     {
