/**
<<<<<<< HEAD
 * Copyright (c) 2020, WSO2 LLC. (https://www.wso2.com).
=======
 * Copyright (c) 2020-2023, WSO2 LLC. (https://www.wso2.com).
>>>>>>> fe033f03
 *
 * WSO2 LLC. licenses this file to you under the Apache License,
 * Version 2.0 (the "License"); you may not use this file except
 * in compliance with the License.
 * You may obtain a copy of the License at
 *
 *     http://www.apache.org/licenses/LICENSE-2.0
 *
 * Unless required by applicable law or agreed to in writing,
 * software distributed under the License is distributed on an
 * "AS IS" BASIS, WITHOUT WARRANTIES OR CONDITIONS OF ANY
 * KIND, either express or implied. See the License for the
 * specific language governing permissions and limitations
 * under the License.
 */

export class ServerConfigurationsConstants {

    /**
	 * Private constructor to avoid object instantiation from outside the class.
	 *
	 */
    /* eslint-disable @typescript-eslint/no-empty-function */
    private constructor() { }

    /**
	 * UUID of the identity governance account management policies category.
	 *
	 */
	public static readonly IDENTITY_GOVERNANCE_ACCOUNT_MANAGEMENT_POLICIES_ID: string =
    "QWNjb3VudCBNYW5hZ2VtZW50IFBvbGljaWVz";

	/**
	 * Regex matcher to identify if the connector is deprecated.
	 *
	 */
	public static readonly DEPRECATION_MATCHER: string = "[Deprecated]";

	/**
	 * UUID of the identity governance self sign up connector.
	 *
	 */
	public static readonly SELF_SIGN_UP_CONNECTOR_ID: string = "c2VsZi1zaWduLXVw";

	/**
	 * UUID of the identity governance light user registration connector.
	 *
	 */
	public static readonly LITE_USER_REGISTRATION_CONNECTOR_ID: string = "bGl0ZS11c2VyLXNpZ24tdXA";

	/**
	 * UUID of the identity governance account recovery connector.
	 *
	 */
	public static readonly ACCOUNT_RECOVERY_CONNECTOR_ID: string = "YWNjb3VudC1yZWNvdmVyeQ";

	/**
	 * UUID of the identity governance password reset connector.
	 *
	 */
	public static readonly PASSWORD_RESET_CONNECTOR_ID: string = "YWRtaW4tZm9yY2VkLXBhc3N3b3JkLXJlc2V0";

	/**
	 * UUID of the identity governance consent information connector.
	 *
	 */
	public static readonly CONSENT_INFO_CONNECTOR_ID: string = "cGlpLWNvbnRyb2xsZXI";

	/**
	 * UUID of the identity governance analytics engine connector.
	 *
	 */
	public static readonly ANALYTICS_ENGINE_CONNECTOR_ID: string = "ZWxhc3RpYy1hbmFseXRpY3MtZW5naW5l";

	/**
	 * UUID of the identity governance user claim update connector.
	 *
	 */
	public static readonly USER_CLAIM_UPDATE_CONNECTOR_ID: string = "dXNlci1jbGFpbS11cGRhdGU";

	/**
	 * UUID of the identity governance login policies category.
	 *
	 */

	public static readonly IDENTITY_GOVERNANCE_LOGIN_POLICIES_ID: string = "TG9naW4gUG9saWNpZXM";

	/**
	 * UUID of the identity governance account locking connector.
	 *
	 */
	public static readonly ACCOUNT_LOCKING_CONNECTOR_ID: string = "YWNjb3VudC5sb2NrLmhhbmRsZXI";

	/**
	 * UUID of the identity governance account disabling connector.
	 *
	 */
	public static readonly ACCOUNT_DISABLING_CONNECTOR_ID: string = "YWNjb3VudC5kaXNhYmxlLmhhbmRsZXI";

	/**
	 * UUID of the identity governance captcha for sso login connector.
	 *
	 */
	public static readonly CAPTCHA_FOR_SSO_LOGIN_CONNECTOR_ID: string = "c3NvLmxvZ2luLnJlY2FwdGNoYQ";

	/**
	 * UUID of the identity governance idle account suspend connector.
	 *
	 */
	public static readonly IDLE_ACCOUNT_SUSPEND_CONNECTOR_ID: string = "c3VzcGVuc2lvbi5ub3RpZmljYXRpb24";

	/**
	 * UUID of the identity governance account disable connector.
	 *
	 */
	public static readonly ACCOUNT_DISABLE_CONNECTOR_ID: string = "YWNjb3VudC5kaXNhYmxlLmhhbmRsZXI";

	/**
	 * UUID of the identity governance login policies category.
	 *
	 */
	public static readonly IDENTITY_GOVERNANCE_PASSWORD_POLICIES_ID: string = "UGFzc3dvcmQgUG9saWNpZXM";

	/**
	 * UUID of the identity governance captcha for sso login connector.
	 *
	 */
	public static readonly PASSWORD_HISTORY_CONNECTOR_ID: string = "cGFzc3dvcmRIaXN0b3J5";

	/**
	 * UUID of the identity governance password expiry connector.
	 */
	public static readonly PASSWORD_EXPIRY_CONNECTOR_ID: string = "cGFzc3dvcmRFeHBpcnlWMg";

	/**
	 * UUID of the identity governance captcha for sso login connector.
	 *
	 */
	public static readonly PASSWORD_POLICY_CONNECTOR_ID: string = "cGFzc3dvcmRQb2xpY3k";

    /**
     * Multi Attribute Login Claim List pattern regex.
     *
     */
    public static readonly MULTI_ATTRIBUTE_CLAIM_LIST_REGEX_PATTERN: RegExp =
        new RegExp("^(?:[a-zA-Z0-9:./]+,)+[a-zA-Z0-9:./]+$");

	/**
	 * UUID of the user on boarding connector.
	 */
	public static readonly USER_ONBOARDING_CONNECTOR_ID: string = "VXNlciBPbmJvYXJkaW5n";

	/**
	 * UUID of the email verification category.
	 */
	public static readonly USER_EMAIL_VERIFICATION_CONNECTOR_ID: string = "dXNlci1lbWFpbC12ZXJpZmljYXRpb24";

	/**
	 * UUID of the Other Sttings governance connector category.
	 */
	public static readonly OTHER_SETTINGS_CONNECTOR_CATEGORY_ID: string = "T3RoZXIgU2V0dGluZ3M";

	/**
	 * UUID of the Login Attempt Security governance connector category.
	 */
	public static readonly LOGIN_ATTEMPT_SECURITY_CONNECTOR_CATEGORY_ID: string = "TG9naW4gQXR0ZW1wdHMgU2VjdXJpdHk";

	/**
	 * UUID of the Account Management governance connector category.
	 */
	public static readonly ACCOUNT_MANAGEMENT_CONNECTOR_CATEGORY_ID: string = "QWNjb3VudCBNYW5hZ2VtZW50";

	/**
	 * UUID of the Multi-Factor Authenticators governance connector category.
	 */
	public static readonly MFA_CONNECTOR_CATEGORY_ID: string = "TXVsdGkgRmFjdG9yIEF1dGhlbnRpY2F0b3Jz";

    /**
     * UUID of the WSO2 Analytics Engine governance connector category.
     */
    public static readonly WSO2_ANALYTICS_ENGINE_CONNECTOR_CATEGORY_ID: string = "YW5hbHl0aWNzLWVuZ2luZQ";

    /**
     * User email verification API Keyword constants.
     */
    public static readonly EMAIL_VERIFICATION_ENABLED: string = "EmailVerification.Enable";

	/**
	 * Self registration API Keyword constants.
	 */
	public static readonly SELF_REGISTRATION_ENABLE: string = "SelfRegistration.Enable";
	public static readonly ACCOUNT_LOCK_ON_CREATION: string = "SelfRegistration.LockOnCreation";
	public static readonly SELF_SIGN_UP_NOTIFICATIONS_INTERNALLY_MANAGED: string =
		"SelfRegistration.Notification.InternallyManage";

	public static readonly ACCOUNT_CONFIRMATION: string = "SelfRegistration.SendConfirmationOnCreation";
	public static readonly RE_CAPTCHA: string = "SelfRegistration.ReCaptcha";
	public static readonly VERIFICATION_CODE_EXPIRY_TIME: string = "SelfRegistration.VerificationCode.ExpiryTime";
	public static readonly SMS_OTP_EXPIRY_TIME: string = "SelfRegistration.VerificationCode.SMSOTP.ExpiryTime";
	public static readonly CALLBACK_REGEX: string = "SelfRegistration.CallbackRegex";

	/**
	 * Account recovery API Keyword constants.
	 */
	public static readonly USERNAME_RECOVERY_ENABLE: string = "Recovery.Notification.Username.Enable";
	public static readonly USERNAME_RECOVERY_RE_CAPTCHA: string = "Recovery.ReCaptcha.Username.Enable";
	public static readonly PASSWORD_RECOVERY_NOTIFICATION_BASED_ENABLE: string =
		"Recovery.Notification.Password.Enable";

	public static readonly PASSWORD_RECOVERY_NOTIFICATION_BASED_RE_CAPTCHA: string =
		"Recovery.ReCaptcha.Password.Enable";

	public static readonly PASSWORD_RECOVERY_QUESTION_BASED_ENABLE: string = "Recovery.Question.Password.Enable";
	public static readonly PASSWORD_RECOVERY_QUESTION_BASED_MIN_ANSWERS: string =
		"Recovery.Question.Password.MinAnswers";

	public static readonly PASSWORD_RECOVERY_QUESTION_BASED_RE_CAPTCHA_ENABLE: string =
		"Recovery.Question.Password.ReCaptcha.Enable";

	public static readonly RE_CAPTCHA_MAX_FAILED_ATTEMPTS: string =
		"Recovery.Question.Password.ReCaptcha.MaxFailedAttempts";

	public static readonly ACCOUNT_RECOVERY_NOTIFICATIONS_INTERNALLY_MANAGED: string =
		"Recovery.Notification.InternallyManage";

	public static readonly NOTIFY_RECOVERY_START: string = "Recovery.Question.Password.NotifyStart";
	public static readonly NOTIFY_SUCCESS: string = "Recovery.NotifySuccess";
	public static readonly RECOVERY_LINK_EXPIRY_TIME: string = "Recovery.ExpiryTime";
	public static readonly RECOVERY_SMS_EXPIRY_TIME: string = "Recovery.Notification.Password.ExpiryTime.smsOtp";
	public static readonly RECOVERY_CALLBACK_REGEX: string = "Recovery.CallbackRegex";
	public static readonly PASSWORD_RECOVERY_QUESTION_FORCED_ENABLE: string =
		"Recovery.Question.Password.Forced.Enable";

	/**
	 * Login policies - account locking API Keyword constants.
	 */
	public static readonly ACCOUNT_LOCK_ENABLE: string = "account.lock.handler.lock.on.max.failed.attempts.enable";
	public static readonly ANALYTICS_ENGINE_ENABLE: string = "adaptive_authentication.analytics.basicAuth.enabled";

	public static readonly MAX_FAILED_LOGIN_ATTEMPTS_TO_ACCOUNT_LOCK: string =
		"account.lock.handler.On.Failure.Max.Attempts";

	public static readonly ACCOUNT_LOCK_TIME: string = "account.lock.handler.Time";
	public static readonly ACCOUNT_LOCK_TIME_INCREMENT_FACTOR: string = "account.lock.handler.login.fail.timeout.ratio";
	public static readonly ACCOUNT_LOCK_INTERNAL_NOTIFICATION_MANAGEMENT: string =
		"account.lock.handler.notification.manageInternally";

	public static readonly NOTIFY_USER_ON_ACCOUNT_LOCK_INCREMENT: string =
		"account.lock.handler.notification.notifyOnLockIncrement";

	/**
	 * Login policies - account disabling API Keyword constants.
	 */
	public static readonly ACCOUNT_DISABLING_ENABLE: string = "account.disable.handler.enable";
	public static readonly ACCOUNT_DISABLE_INTERNAL_NOTIFICATION_MANAGEMENT: string =
		"account.disable.handler.notification.manageInternally";

	/**
	 * Login policies - captcha for sso login API Keyword constants.
	 */
	public static readonly RE_CAPTCHA_ALWAYS_ENABLE: string = "sso.login.recaptcha.enable.always";
	public static readonly RE_CAPTCHA_AFTER_MAX_FAILED_ATTEMPTS_ENABLE: string =
		"sso.login.recaptcha.enable";

	public static readonly MAX_FAILED_LOGIN_ATTEMPTS_TO_RE_CAPTCHA: string =
		"sso.login.recaptcha.on.max.failed.attempts";

	/**
	 * Login policies - API Keyword constants.
	 */
    public static readonly PASSWORD_EXPIRY_ENABLE: string = "passwordExpiry.enablePasswordExpiry";
    public static readonly PASSWORD_EXPIRY_TIME: string = "passwordExpiry.passwordExpiryInDays";
	public static readonly PASSWORD_HISTORY_ENABLE: string = "passwordHistory.enable";
	public static readonly PASSWORD_HISTORY_COUNT: string = "passwordHistory.count";
	public static readonly PASSWORD_POLICY_ENABLE: string = "passwordPolicy.enable";
	public static readonly PASSWORD_POLICY_MIN_LENGTH: string = "passwordPolicy.min.length";
	public static readonly PASSWORD_POLICY_MAX_LENGTH: string = "passwordPolicy.max.length";
	public static readonly PASSWORD_POLICY_PATTERN: string = "passwordPolicy.pattern";
	public static readonly PASSWORD_POLICY_ERROR_MESSAGE: string = "passwordPolicy.errorMsg";

	/**
	 * Real Configurations constants.
	 */
	public static readonly HOME_REALM_IDENTIFIER: string = "homeRealmIdentifiers";
	public static readonly IDLE_SESSION_TIMEOUT_PERIOD: string = "idleSessionTimeoutPeriod";
	public static readonly REMEMBER_ME_PERIOD: string = "rememberMePeriod";

	// API Errors.
	public static readonly CONFIGS_FETCH_REQUEST_INVALID_STATUS_CODE_ERROR: string = "Received an invalid status " +
		"code while retrieving the configurations.";

	public static readonly CONFIGS_FETCH_REQUEST_ERROR: string = "An error occurred while retrieving the " +
		"configurations.";

	public static readonly CONFIGS_UPDATE_REQUEST_INVALID_STATUS_CODE_ERROR: string = "Received an invalid status " +
		"code while updating the configurations.";

	public static readonly CONFIGS_UPDATE_REQUEST_ERROR: string = "An error occurred while updating the " +
		"configurations.";

    public static readonly ADMIN_ADVISORY_BANNER_CONFIGS_UPDATE_REQUEST_ERROR: string = "An error occurred " +
		"while updating the admin advisory banner configurations.";

	public static readonly ADMIN_ADVISORY_BANNER_CONFIGS_INVALID_INPUT_ERROR: string = "An invalid input value " +
		"in the request.";

	// Idle account suspend names.
	public static readonly ALLOWED_IDLE_TIME_SPAN_IN_DAYS: string = "suspension.notification.account.disable.delay";
	public static readonly ALERT_SENDING_TIME_PERIODS_IN_DAYS: string = "suspension.notification.delays";

	/**
   * Account Management Connector Constants.
   */
	public static readonly ACCOUNT_MANAGEMENT_CATEGORY_ID: string = "QWNjb3VudCBNYW5hZ2VtZW50";
	public static readonly ADMIN_FORCE_PASSWORD_RESET_CONNECTOR_ID: string = "YWRtaW4tZm9yY2VkLXBhc3N3b3JkLXJlc2V0";
	public static readonly RECOVERY_LINK_PASSWORD_RESET: string = "Recovery.AdminPasswordReset.RecoveryLink";
	public static readonly OTP_PASSWORD_RESET: string = "Recovery.AdminPasswordReset.OTP";
	public static readonly OFFLINE_PASSWORD_RESET: string = "Recovery.AdminPasswordReset.Offline";
	public static readonly ADMIN_FORCED_PASSWORD_RESET_EXPIRY_TIME: string = "Recovery.AdminPasswordReset.ExpiryTime";

    public static readonly MULTI_ATTRIBUTE_CLAIM_LIST: string = "account-multiattributelogin-handler-allowedattributes";

	/**
	 * Analytics Engine Connector Constants.
	 */
	public static readonly ANALYTICS_HOST: string = "adaptive_authentication.elastic.receiver";
	public static readonly ANALYTICS_BASIC_AUTH_ENABLE: string = "adaptive_authentication.elastic.basicAuth.enabled";
	public static readonly ANALYTICS_BASIC_AUTH_USERNAME: string = "adaptive_authentication.elastic.basicAuth.username";
	public static readonly ANALYTICS_BASIC_AUTH_PASSWORD: string = 
		"__secret__adaptive_authentication.elastic.basicAuth.password";

	public static readonly ANALYTICS_HTTP_CONNECTION_TIMEOUT: string =
		"adaptive_authentication.elastic.HTTPConnectionTimeout";

	public static readonly ANALYTICS_HTTP_READ_TIMEOUT: string = "adaptive_authentication.elastic.HTTPReadTimeout";
	public static readonly ANALYTICS_HTTP_CONNECTION_REQUEST_TIMEOUT: string =
		"adaptive_authentication.elastic.HTTPConnectionRequestTimeout";

	public static readonly ANALYTICS_HOSTNAME_VERIFICATION: string = "adaptive_authentication.elastic.hostnameVerfier";

	/**
	 * Extensions Constants.
	 */
<<<<<<< HEAD
	public static readonly ALL: string = "all";
=======
	public  static  readonly ALL: string = "all";
	
	/**
	 * Multi Attribute Login Constants.
	 */
	public static readonly MULTI_ATTRIBUTE_LOGIN_CONNECTOR_ID: string = "bXVsdGlhdHRyaWJ1dGUubG9naW4uaGFuZGxlcg";
>>>>>>> fe033f03
}<|MERGE_RESOLUTION|>--- conflicted
+++ resolved
@@ -1,9 +1,5 @@
 /**
-<<<<<<< HEAD
- * Copyright (c) 2020, WSO2 LLC. (https://www.wso2.com).
-=======
  * Copyright (c) 2020-2023, WSO2 LLC. (https://www.wso2.com).
->>>>>>> fe033f03
  *
  * WSO2 LLC. licenses this file to you under the Apache License,
  * Version 2.0 (the "License"); you may not use this file except
@@ -347,14 +343,10 @@
 	/**
 	 * Extensions Constants.
 	 */
-<<<<<<< HEAD
 	public static readonly ALL: string = "all";
-=======
-	public  static  readonly ALL: string = "all";
 	
 	/**
 	 * Multi Attribute Login Constants.
 	 */
 	public static readonly MULTI_ATTRIBUTE_LOGIN_CONNECTOR_ID: string = "bXVsdGlhdHRyaWJ1dGUubG9naW4uaGFuZGxlcg";
->>>>>>> fe033f03
 }