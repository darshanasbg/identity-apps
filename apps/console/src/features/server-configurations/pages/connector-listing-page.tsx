--- conflicted
+++ resolved
@@ -255,7 +255,6 @@
         );
     };
 
-<<<<<<< HEAD
     const handleConnectorCategoryAction = (connectorCategory: GovernanceConnectorCategoryInterface) => {        
         if (serverConfigurationConfig.customConnectors.includes(connectorCategory?.id)) {
             history.push(connectorCategory?.route);
@@ -264,12 +263,6 @@
                 .replace(":id", connectorCategory?.id)
             );
         }
-=======
-    const handleConnectorCategoryAction = (connectorCategoryId: string): void => {
-        history.push(AppConstants.getPaths().get("GOVERNANCE_CONNECTORS")
-            .replace(":id", connectorCategoryId)
-        );
->>>>>>> 8ed863e1
     };
 
     /**
