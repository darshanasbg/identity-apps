--- conflicted
+++ resolved
@@ -41,8 +41,7 @@
     getRemoteRepoConfigList,
     updateRemoteRepoConfig 
 } from "../api";
-import { 
-    InterfaceEditDetails, 
+import {
     InterfaceRemoteConfigDetails, 
     InterfaceRemoteConfigForm, 
     InterfaceRemoteRepoConfig, 
@@ -192,40 +191,11 @@
         });
     };
 
-<<<<<<< HEAD
-    const handleOnConfigUpdate = (id: string, values: InterfaceEditDetails): void => {
-        updateRemoteRepoConfig(id, values).then(() => {
-=======
-    /**
-     * Function which will handle config trigger.
-     * @param config Config ID which needs to be triggered
-     */
-    const handleOnTrigger = (config: InterfaceRemoteRepoConfig): void => {
-        triggerConfigDeployment(config.id).then(() => {
->>>>>>> e6a97d6f
-            handleAlerts({
-                description: t(
-                    "devPortal:components.remoteConfig.notifications.deleteConfig.success.description"
-                ),
-                level: AlertLevels.SUCCESS,
-                message: t(
-                    "devPortal:components.remoteConfig.notifications.deleteConfig.success.message"
-                )
-            });
-        })
-    }
-
     const getRemoteFecthForm = () => {
         return (
             <Forms
                 onSubmit={ (values) => { 
-                    if (remoteRepoConfigDetail) {
-                        handleOnConfigUpdate(
-                            remoteRepoConfigDetail.id, getFormValues(values)
-                        );
-                    } else {
-                        handleFormSubmit(getFormValues(values));
-                    }
+                    handleFormSubmit(getFormValues(values));
                 } }
             >
                 <Grid padded>
@@ -449,7 +419,6 @@
 
     return (
         <PageLayout
-<<<<<<< HEAD
             title="Remote Configurations"
             description="Configure github repository to work seamlessly with the identity server."
         >
@@ -544,37 +513,6 @@
                         { t("devPortal:components:remoteConfig.list.confirmations.deleteConfig.content") }
                     </ConfirmationModal.Content>
                 </ConfirmationModal>
-=======
-                title="Remote Repository Deployment Configuration"
-                description="Configure a remote repository to work seamlessly with the identity server."
-            >
-                <ListLayout
-                    currentListSize={ listItemLimit }
-                    listItemLimit={ listItemLimit }
-                onPageChange={ () => {
-                        //onPageChange Handler
-                     } }
-                    showPagination={ false }
-                    showTopActionPanel={ false }
-                    totalPages={ Math.ceil(remoteRepoConfig?.length / listItemLimit) }
-                    totalListSize={ remoteRepoConfig?.length }
-                >
-                    <RemoteRepoList
-                        showCreateWizard={ setShowWizard }
-                        handleConfigDelete={ handleOnDelete }
-                        repoObjectList={ remoteRepoConfig }
-                        handleOnTrigger={ handleOnTrigger }
-                    />
-                </ListLayout>
-                {
-                showWizard && (
-                    <CreateRemoteRepoConfig
-                        data-testid="role-mgt-create-role-wizard"
-                        closeWizard={ () => setShowWizard(false) }
-                        updateList={ () => setListUpdated(true) }
-                    />
-                )
->>>>>>> e6a97d6f
             }
         </PageLayout>
     )
