--- conflicted
+++ resolved
@@ -192,11 +192,9 @@
                 I18nConstants.COMMON_NAMESPACE,
                 I18nConstants.CONSOLE_PORTAL_NAMESPACE,
                 I18nConstants.EXTENSIONS_NAMESPACE,
-<<<<<<< HEAD
                 I18nConstants.INVITE_NAMESPACE,
                 I18nConstants.PARENT_ORG_INVITATIONS_NAMESPACE,
-                I18nConstants.OIDC_SCOPES_NAMESPACE
-=======
+                I18nConstants.OIDC_SCOPES_NAMESPACE,
                 I18nConstants.ONBOARDED_NAMESPACE,
                 I18nConstants.ORGANIZATION_DISCOVERY_NAMESPACE,
                 I18nConstants.ORGANIZATIONS_NAMESPACE,
@@ -219,7 +217,6 @@
                 I18nConstants.EMAIL_TEMPLATES_NAMESPACE,
                 I18nConstants.AUTHENTICATION_PROVIDER_NAMESPACE,
                 I18nConstants.CERTIFICATES_NAMESPACE
->>>>>>> a2ce5697
             ],
             preload: []
         };
