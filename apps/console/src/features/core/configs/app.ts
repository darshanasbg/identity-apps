--- conflicted
+++ resolved
@@ -192,11 +192,9 @@
                 I18nConstants.COMMON_NAMESPACE,
                 I18nConstants.CONSOLE_PORTAL_NAMESPACE,
                 I18nConstants.EXTENSIONS_NAMESPACE,
-<<<<<<< HEAD
                 I18nConstants.TRANSFER_LIST_NAMESPACE,
                 I18nConstants.USER_NAMESPACE,
-                I18nConstants.USERS_NAMESPACE
-=======
+                I18nConstants.USERS_NAMESPACE,
                 I18nConstants.PAGES_NAMESPACE,
                 I18nConstants.IDVP_NAMESPACE,
                 I18nConstants.INVITE_NAMESPACE,
@@ -226,7 +224,6 @@
                 I18nConstants.CERTIFICATES_NAMESPACE,
                 I18nConstants.GOVERNANCE_CONNECTORS_NAMESPACE,
                 I18nConstants.GROUPS_NAMESPACE
->>>>>>> d45cdec8
             ],
             preload: []
         };
