--- conflicted
+++ resolved
@@ -192,15 +192,13 @@
                 I18nConstants.COMMON_NAMESPACE,
                 I18nConstants.CONSOLE_PORTAL_NAMESPACE,
                 I18nConstants.EXTENSIONS_NAMESPACE,
-<<<<<<< HEAD
-                I18nConstants.GOVERNANCE_CONNECTORS_NAMESPACE,
-                I18nConstants.GROUPS_NAMESPACE
-=======
                 I18nConstants.EMAIL_TEMPLATE_TYPES_NAMESPACE,
                 I18nConstants.EMAIL_TEMPLATES_NAMESPACE,
                 I18nConstants.AUTHENTICATION_PROVIDER_NAMESPACE,
                 I18nConstants.CERTIFICATES_NAMESPACE
->>>>>>> 8aeb97bd
+                I18nConstants.EXTENSIONS_NAMESPACE,
+                I18nConstants.GOVERNANCE_CONNECTORS_NAMESPACE,
+                I18nConstants.GROUPS_NAMESPACE
             ],
             preload: []
         };
