--- conflicted
+++ resolved
@@ -192,10 +192,8 @@
                 I18nConstants.COMMON_NAMESPACE,
                 I18nConstants.CONSOLE_PORTAL_NAMESPACE,
                 I18nConstants.EXTENSIONS_NAMESPACE,
-<<<<<<< HEAD
                 I18nConstants.CLAIMS_NAMESPACE,
-                I18nConstants.EMAIL_LOCALE_NAMESPACE
-=======
+                I18nConstants.EMAIL_LOCALE_NAMESPACE,
                 I18nConstants.HELP_PANEL_NAMESPACE,
                 I18nConstants.SUBORGANIZATIONS_NAMESPACE,
                 I18nConstants.CONSOLE_SETTINGS_NAMESPACE,
@@ -204,7 +202,6 @@
                 I18nConstants.EMAIL_TEMPLATES_NAMESPACE,
                 I18nConstants.AUTHENTICATION_PROVIDER_NAMESPACE,
                 I18nConstants.CERTIFICATES_NAMESPACE
->>>>>>> a05ed9d1
             ],
             preload: []
         };
