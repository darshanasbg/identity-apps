--- conflicted
+++ resolved
@@ -46,30 +46,21 @@
     public static readonly EXTENSIONS_NAMESPACE: string = I18nModuleConstants.EXTENSIONS_NAMESPACE;
 
     /**
-<<<<<<< HEAD
      * transferList namespace.
-     * @constant
-     * @type {string}
-     * @default
      */
     public static readonly TRANSFER_LIST_NAMESPACE: string = I18nModuleConstants.TRANSFER_LIST_NAMESPACE;
 
     /**
      * User namespace.
-     * @constant
-     * @type {string}
-     * @default
      */
     public static readonly USER_NAMESPACE: string = I18nModuleConstants.USER_NAMESPACE;
 
     /**
      * Users namespace.
-     * @constant
-     * @type {string}
-     * @default
      */
     public static readonly USERS_NAMESPACE: string = I18nModuleConstants.USERS_NAMESPACE;
-=======
+  
+    /**
      * governanceConnectors namespace.
      */
     public static readonly GOVERNANCE_CONNECTORS_NAMESPACE: string = I18nModuleConstants.GOVERNANCE_CONNECTORS_NAMESPACE;
@@ -214,7 +205,6 @@
      */
     public static readonly AUTHENTICATION_PROVIDER_NAMESPACE: string =
       I18nModuleConstants.AUTHENTICATION_PROVIDER_NAMESPACE;
->>>>>>> d45cdec8
 
     /**
      * Locations of the I18n namespaces.
@@ -223,11 +213,9 @@
         [ I18nConstants.COMMON_NAMESPACE, "portals" ],
         [ I18nConstants.CONSOLE_PORTAL_NAMESPACE, "portals" ],
         [ I18nConstants.EXTENSIONS_NAMESPACE, "portals" ],
-<<<<<<< HEAD
         [ I18nConstants.TRANSFER_LIST_NAMESPACE, "portals" ],
         [ I18nConstants.USER_NAMESPACE, "portals" ],
-        [ I18nConstants.USERS_NAMESPACE, "portals" ]
-=======
+        [ I18nConstants.USERS_NAMESPACE, "portals" ],
         [ I18nConstants.PAGES_NAMESPACE, "portals" ],
         [ I18nConstants.IDVP_NAMESPACE, "portals" ],
         [ I18nConstants.INVITE_NAMESPACE, "portals" ],
@@ -257,7 +245,6 @@
         [ I18nConstants.AUTHENTICATION_PROVIDER_NAMESPACE, "portals" ],
         [ I18nConstants.GOVERNANCE_CONNECTORS_NAMESPACE, "portals" ],
         [ I18nConstants.GROUPS_NAMESPACE, "portals" ]
->>>>>>> d45cdec8
     ]);
 
     /**
