/**
 * Copyright (c) 2020-2024, WSO2 LLC. (https://www.wso2.com).
 *
 * WSO2 LLC. licenses this file to you under the Apache License,
 * Version 2.0 (the "License"); you may not use this file except
 * in compliance with the License.
 * You may obtain a copy of the License at
 *
 *     http://www.apache.org/licenses/LICENSE-2.0
 *
 * Unless required by applicable law or agreed to in writing,
 * software distributed under the License is distributed on an
 * "AS IS" BASIS, WITHOUT WARRANTIES OR CONDITIONS OF ANY
 * KIND, either express or implied. See the License for the
 * specific language governing permissions and limitations
 * under the License.
 */

import { I18nModuleConstants } from "@wso2is/i18n";

/**
 * Class containing portal specific i18n constants.
 */
export class I18nConstants {

    /**
     * Private constructor to avoid object instantiation from outside
     * the class.
     */
    /* eslint-disable @typescript-eslint/no-empty-function */
    private constructor() { }

    /**
     * Common namespace.
     */
    public static readonly COMMON_NAMESPACE: string = I18nModuleConstants.COMMON_NAMESPACE;

    /**
     * Console portal namespace.
     */
    public static readonly CONSOLE_PORTAL_NAMESPACE: string = I18nModuleConstants.CONSOLE_PORTAL_NAMESPACE;

    /**
     * Extensions namespace.
     */
    public static readonly EXTENSIONS_NAMESPACE: string = I18nModuleConstants.EXTENSIONS_NAMESPACE;

    /**
<<<<<<< HEAD
     * governanceConnectors namespace.
     */
    public static readonly GOVERNANCE_CONNECTORS_NAMESPACE: string = I18nModuleConstants.GOVERNANCE_CONNECTORS_NAMESPACE;

    /**
     * Groups namespace.
     */
    public static readonly GROUPS_NAMESPACE: string = I18nModuleConstants.GROUPS_NAMESPACE;

    /**
     * emailTemplateTypes namespace.
=======
     * pages namespace.
     */ 
    public static readonly PAGES_NAMESPACE: string = I18nModuleConstants.PAGES_NAMESPACE;
  
    /**
     * IDVP namespace.
     */
    public static readonly IDVP_NAMESPACE: string = I18nModuleConstants.IDVP_NAMESPACE;
  
    /**
     * Invite namespace.
     */
    public static readonly INVITE_NAMESPACE: string = I18nModuleConstants.INVITE_NAMESPACE;
    
    /**
     * Parent org invitations namespace.
     */
    public static readonly PARENT_ORG_INVITATIONS_NAMESPACE: string = I18nModuleConstants.PARENT_ORG_INVITATIONS_NAMESPACE;

    /**
     * OIDC scopes namespace.
     */
    public static readonly OIDC_SCOPES_NAMESPACE: string = I18nModuleConstants.OIDC_SCOPES_NAMESPACE;
  
    /**
     * Onboarded namespace.
     */
    public static readonly ONBOARDED_NAMESPACE: string = I18nModuleConstants.ONBOARDED_NAMESPACE;

    /**
     * Organization discovery namespace.
     */
    public static readonly ORGANIZATION_DISCOVERY_NAMESPACE: string = I18nModuleConstants.ORGANIZATION_DISCOVERY_NAMESPACE;

    /**
     * Organizations namespace.
     */
    public static readonly ORGANIZATIONS_NAMESPACE: string = I18nModuleConstants.ORGANIZATIONS_NAMESPACE;
  
    /**
     * Authentication Flow namespace.
     */
    public static readonly AUTHENTICATION_FLOW_NAMESPACE: string = I18nModuleConstants.AUTHENTICATION_FLOW_NAMESPACE;
  
    /**
     * remoteFetch namespace.
     */
    public static readonly REMOTE_FETCH_NAMESPACE: string = I18nModuleConstants.REMOTE_FETCH_NAMESPACE;

    /**
     * Roles namespace.
     */
    public static readonly ROLES_NAMESPACE: string = I18nModuleConstants.ROLES_NAMESPACE;

    /**
     * Server configurations namespace.
     */
    public static readonly SERVER_CONFIGS_NAMESPACE: string = I18nModuleConstants.SERVER_CONFIGS_NAMESPACE;
  
    /**
     * SAML 2.0 Configuration namespace.
>>>>>>> 581afbac
     */
    public static readonly SAML2_CONFIG_NAMESPACE: string = I18nModuleConstants.SAML2_CONFIG_NAMESPACE;

    /**
     * Session management namespace.
     */
    public static readonly SESSION_MANAGEMENT_NAMESPACE: string = I18nModuleConstants.SESSION_MANAGEMENT_NAMESPACE;

    /**
     * WS-Federation Configuration namespace.
     */
    public static readonly WS_FEDERATION_CONFIG_NAMESPACE: string = I18nModuleConstants.WS_FEDERATION_CONFIG_NAMESPACE;
  
    /**
     * insights namespace.
     */
    public static readonly INSIGHTS_NAMESPACE: string = I18nModuleConstants.INSIGHTS_NAMESPACE;

    /**
     * SMS Providers namespace.
     */
    public static readonly SMS_PROVIDERS_NAMESPACE: string = I18nModuleConstants.SMS_PROVIDERS_NAMESPACE;
  
    /**
     * Claims namespace.
     */
    public static readonly CLAIMS_NAMESPACE: string = I18nModuleConstants.CLAIMS_NAMESPACE;

    /**
     * Email locale namespace.
     */
    public static readonly EMAIL_LOCALE_NAMESPACE: string = I18nModuleConstants.EMAIL_LOCALE_NAMESPACE;
  
    /**
     * Help Panel namespace.
     */
    public static readonly HELP_PANEL_NAMESPACE: string = I18nModuleConstants.HELP_PANEL_NAMESPACE;
  
    /**
     * suborganizations namespace.
     */
    public static readonly SUBORGANIZATIONS_NAMESPACE: string = I18nModuleConstants.SUBORGANIZATIONS_NAMESPACE;
  
    /**
     * console settings namespace.
     */
    public static readonly CONSOLE_SETTINGS_NAMESPACE: string = I18nModuleConstants.CONSOLE_SETTINGS_NAMESPACE;
  
    /**
     * Secrets namespace.
     */
    public static readonly SECRETS_NAMESPACE: string = I18nModuleConstants.SECRETS_NAMESPACE;
  
    /**
     * Branding namespace.
     */
    public static readonly BRANDING_NAMESPACE: string = I18nModuleConstants.BRANDING_NAMESPACE;
  
    /**
     * emailTemplates namespace.
     */
    public static readonly EMAIL_TEMPLATES_NAMESPACE: string = I18nModuleConstants.EMAIL_TEMPLATES_NAMESPACE;

    /**
     * Certificates namespace.
     */
    public static readonly CERTIFICATES_NAMESPACE: string = I18nModuleConstants.CERTIFICATES_NAMESPACE;
  
    /**
     * authenticationProvider namespace.
     */
    public static readonly AUTHENTICATION_PROVIDER_NAMESPACE: string =
      I18nModuleConstants.AUTHENTICATION_PROVIDER_NAMESPACE;

    /**
     * Locations of the I18n namespaces.
     */
    public static readonly BUNDLE_NAMESPACE_DIRECTORIES: Map<string, string> = new Map<string, string>([
        [ I18nConstants.COMMON_NAMESPACE, "portals" ],
        [ I18nConstants.CONSOLE_PORTAL_NAMESPACE, "portals" ],
        [ I18nConstants.EXTENSIONS_NAMESPACE, "portals" ],
        [ I18nConstants.PAGES_NAMESPACE, "portals" ],
        [ I18nConstants.IDVP_NAMESPACE, "portals" ],
        [ I18nConstants.INVITE_NAMESPACE, "portals" ],
        [ I18nConstants.PARENT_ORG_INVITATIONS_NAMESPACE, "portals" ],
        [ I18nConstants.OIDC_SCOPES_NAMESPACE, "portals" ],
        [ I18nConstants.ONBOARDED_NAMESPACE, "portals" ],
        [ I18nConstants.ORGANIZATION_DISCOVERY_NAMESPACE, "portals" ],
        [ I18nConstants.ORGANIZATIONS_NAMESPACE, "portals" ],
        [ I18nConstants.AUTHENTICATION_FLOW_NAMESPACE, "portals" ],
        [ I18nConstants.REMOTE_FETCH_NAMESPACE, "portals" ],
        [ I18nConstants.ROLES_NAMESPACE, "portals" ],
        [ I18nConstants.SERVER_CONFIGS_NAMESPACE, "portals" ],
        [ I18nConstants.SAML2_CONFIG_NAMESPACE, "portals" ],
        [ I18nConstants.SESSION_MANAGEMENT_NAMESPACE, "portals" ],
        [ I18nConstants.WS_FEDERATION_CONFIG_NAMESPACE, "portals" ],
        [ I18nConstants.INSIGHTS_NAMESPACE, "portals" ],
        [ I18nConstants.SMS_PROVIDERS_NAMESPACE, "portals" ],
        [ I18nConstants.CLAIMS_NAMESPACE, "portals" ],
        [ I18nConstants.EMAIL_LOCALE_NAMESPACE, "portals" ],
        [ I18nConstants.HELP_PANEL_NAMESPACE, "portals" ],
        [ I18nConstants.SUBORGANIZATIONS_NAMESPACE, "portals" ],
        [ I18nConstants.CONSOLE_SETTINGS_NAMESPACE, "portals" ],
        [ I18nConstants.SECRETS_NAMESPACE, "portals" ],
        [ I18nConstants.BRANDING_NAMESPACE, "portals" ],
        [ I18nConstants.EMAIL_TEMPLATES_NAMESPACE, "portals" ],
        [ I18nConstants.CERTIFICATES_NAMESPACE, "portals" ],
        [ I18nConstants.AUTHENTICATION_PROVIDER_NAMESPACE, "portals" ],
        [ I18nConstants.GOVERNANCE_CONNECTORS_NAMESPACE, "portals" ],
        [ I18nConstants.GROUPS_NAMESPACE, "portals" ]
    ]);

    /**
     * I18n init options override flag. The default options in the module will be overridden if set to true.
     */
    public static readonly INIT_OPTIONS_OVERRIDE: boolean = false;

    /**
     * If the language detector plugin should be enabled or not.
     */
    public static readonly LANG_AUTO_DETECT_ENABLED: boolean = true;

    /**
     * If the xhr backend plugin should be enabled or not.
     */
    public static readonly XHR_BACKEND_PLUGIN_ENABLED: boolean = true;

    /**
     * Default fallback language.
     */
    public static readonly DEFAULT_FALLBACK_LANGUAGE: string = I18nModuleConstants.DEFAULT_FALLBACK_LANGUAGE;
}<|MERGE_RESOLUTION|>--- conflicted
+++ resolved
@@ -46,7 +46,6 @@
     public static readonly EXTENSIONS_NAMESPACE: string = I18nModuleConstants.EXTENSIONS_NAMESPACE;
 
     /**
-<<<<<<< HEAD
      * governanceConnectors namespace.
      */
     public static readonly GOVERNANCE_CONNECTORS_NAMESPACE: string = I18nModuleConstants.GOVERNANCE_CONNECTORS_NAMESPACE;
@@ -57,8 +56,6 @@
     public static readonly GROUPS_NAMESPACE: string = I18nModuleConstants.GROUPS_NAMESPACE;
 
     /**
-     * emailTemplateTypes namespace.
-=======
      * pages namespace.
      */ 
     public static readonly PAGES_NAMESPACE: string = I18nModuleConstants.PAGES_NAMESPACE;
@@ -120,7 +117,6 @@
   
     /**
      * SAML 2.0 Configuration namespace.
->>>>>>> 581afbac
      */
     public static readonly SAML2_CONFIG_NAMESPACE: string = I18nModuleConstants.SAML2_CONFIG_NAMESPACE;
 
