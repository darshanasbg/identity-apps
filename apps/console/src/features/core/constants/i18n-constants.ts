--- conflicted
+++ resolved
@@ -46,30 +46,21 @@
     public static readonly EXTENSIONS_NAMESPACE: string = I18nModuleConstants.EXTENSIONS_NAMESPACE;
 
     /**
-<<<<<<< HEAD
-     * invite namespace.
-     * @constant
-     * @type {string}
-     * @default
+     * Invite namespace.
      */
     public static readonly INVITE_NAMESPACE: string = I18nModuleConstants.INVITE_NAMESPACE;
     
     /**
      * Parent org invitations namespace.
-     * @constant
-     * @type {string}
-     * @default
      */
     public static readonly PARENT_ORG_INVITATIONS_NAMESPACE: string = I18nModuleConstants.PARENT_ORG_INVITATIONS_NAMESPACE;
 
     /**
      * OIDC scopes namespace.
-     * @constant
-     * @type {string}
-     * @default
      */
     public static readonly OIDC_SCOPES_NAMESPACE: string = I18nModuleConstants.OIDC_SCOPES_NAMESPACE;
-=======
+  
+    /**
      * Onboarded namespace.
      */
     public static readonly ONBOARDED_NAMESPACE: string = I18nModuleConstants.ONBOARDED_NAMESPACE;
@@ -179,7 +170,6 @@
      */
     public static readonly AUTHENTICATION_PROVIDER_NAMESPACE: string =
       I18nModuleConstants.AUTHENTICATION_PROVIDER_NAMESPACE;
->>>>>>> a2ce5697
 
     /**
      * Locations of the I18n namespaces.
@@ -188,11 +178,9 @@
         [ I18nConstants.COMMON_NAMESPACE, "portals" ],
         [ I18nConstants.CONSOLE_PORTAL_NAMESPACE, "portals" ],
         [ I18nConstants.EXTENSIONS_NAMESPACE, "portals" ],
-<<<<<<< HEAD
         [ I18nConstants.INVITE_NAMESPACE, "portals" ],
         [ I18nConstants.PARENT_ORG_INVITATIONS_NAMESPACE, "portals" ],
-        [ I18nConstants.OIDC_SCOPES_NAMESPACE, "portals" ]
-=======
+        [ I18nConstants.OIDC_SCOPES_NAMESPACE, "portals" ],
         [ I18nConstants.ONBOARDED_NAMESPACE, "portals" ],
         [ I18nConstants.ORGANIZATION_DISCOVERY_NAMESPACE, "portals" ],
         [ I18nConstants.ORGANIZATIONS_NAMESPACE, "portals" ],
@@ -215,7 +203,6 @@
         [ I18nConstants.EMAIL_TEMPLATES_NAMESPACE, "portals" ],
         [ I18nConstants.CERTIFICATES_NAMESPACE, "portals" ],
         [ I18nConstants.AUTHENTICATION_PROVIDER_NAMESPACE, "portals" ]
->>>>>>> a2ce5697
     ]);
 
     /**
