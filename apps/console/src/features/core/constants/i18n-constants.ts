--- conflicted
+++ resolved
@@ -46,14 +46,11 @@
     public static readonly EXTENSIONS_NAMESPACE: string = I18nModuleConstants.EXTENSIONS_NAMESPACE;
 
     /**
-<<<<<<< HEAD
      * pages namespace.
-     * @constant
-     * @type {string}
-     * @default
      */ 
     public static readonly PAGES_NAMESPACE: string = I18nModuleConstants.PAGES_NAMESPACE;
-=======
+  
+    /**
      * IDVP namespace.
      */
     public static readonly IDVP_NAMESPACE: string = I18nModuleConstants.IDVP_NAMESPACE;
@@ -183,7 +180,6 @@
      */
     public static readonly AUTHENTICATION_PROVIDER_NAMESPACE: string =
       I18nModuleConstants.AUTHENTICATION_PROVIDER_NAMESPACE;
->>>>>>> f1642739
 
     /**
      * Locations of the I18n namespaces.
@@ -192,9 +188,7 @@
         [ I18nConstants.COMMON_NAMESPACE, "portals" ],
         [ I18nConstants.CONSOLE_PORTAL_NAMESPACE, "portals" ],
         [ I18nConstants.EXTENSIONS_NAMESPACE, "portals" ],
-<<<<<<< HEAD
-        [ I18nConstants.PAGES_NAMESPACE, "portals" ]
-=======
+        [ I18nConstants.PAGES_NAMESPACE, "portals" ],
         [ I18nConstants.IDVP_NAMESPACE, "portals" ],
         [ I18nConstants.INVITE_NAMESPACE, "portals" ],
         [ I18nConstants.PARENT_ORG_INVITATIONS_NAMESPACE, "portals" ],
@@ -221,7 +215,6 @@
         [ I18nConstants.EMAIL_TEMPLATES_NAMESPACE, "portals" ],
         [ I18nConstants.CERTIFICATES_NAMESPACE, "portals" ],
         [ I18nConstants.AUTHENTICATION_PROVIDER_NAMESPACE, "portals" ]
->>>>>>> f1642739
     ]);
 
     /**
