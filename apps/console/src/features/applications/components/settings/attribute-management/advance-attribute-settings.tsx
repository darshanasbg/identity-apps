--- conflicted
+++ resolved
@@ -19,12 +19,8 @@
 import { TestableComponentInterface } from "@wso2is/core/models";
 import { URLUtils } from "@wso2is/core/utils";
 import { Field, Form } from "@wso2is/form";
-<<<<<<< HEAD
 import { Code, Heading, Hint, Text } from "@wso2is/react-components";
-=======
-import { Code, Heading, Hint, Message, Text } from "@wso2is/react-components";
 import useUIConfig from "modules/common/src/hooks/use-ui-configs";
->>>>>>> 62f86b5c
 import React, { FormEvent, FunctionComponent, ReactElement, useEffect, useState } from "react";
 import { Trans, useTranslation } from "react-i18next";
 import { Divider } from "semantic-ui-react";
