/**
 * Copyright (c) 2023, WSO2 LLC. (https://www.wso2.com).
 *
 * WSO2 LLC. licenses this file to you under the Apache License,
 * Version 2.0 (the "License"); you may not use this file except
 * in compliance with the License.
 * You may obtain a copy of the License at
 *
 *     http://www.apache.org/licenses/LICENSE-2.0
 *
 * Unless required by applicable law or agreed to in writing,
 * software distributed under the License is distributed on an
 * "AS IS" BASIS, WITHOUT WARRANTIES OR CONDITIONS OF ANY
 * KIND, either express or implied. See the License for the
 * specific language governing permissions and limitations
 * under the License.
 */
import { IdentityAppsApiException } from "@wso2is/core/exceptions";
import { AlertLevels, TestableComponentInterface } from "@wso2is/core/models";
import { addAlert } from "@wso2is/core/store";
import { URLUtils } from "@wso2is/core/utils";
import { CheckboxChild, Field, FormValue, Forms, RadioChild, Validation, useTrigger } from "@wso2is/forms";
import {
    Code,
    ConfirmationModal,
    ContentLoader,
    CopyInputField,
    GenericIcon,
    Heading,
    Hint,
    Message,
    Popup,
    StickyBar,
    Text,
    URLInput
} from "@wso2is/react-components";
import { FormValidation } from "@wso2is/validation";
import { AxiosResponse } from "axios";
import get from "lodash-es/get";
import intersection from "lodash-es/intersection";
import isEmpty from "lodash-es/isEmpty";
import union from "lodash-es/union";
import React, {
    Fragment,
    FunctionComponent,
    MouseEvent,
    MutableRefObject,
    ReactElement,
    useEffect,
    useRef,
    useState
} from "react";
import { Trans, useTranslation } from "react-i18next";
import { useDispatch, useSelector } from "react-redux";
import { Dispatch } from "redux";
import { Button, Container, Divider, DropdownProps, Form, Grid, Label, List, Table } from "semantic-ui-react";
import { applicationConfig } from "../../../../extensions";
import { AppState, ConfigReducerStateInterface } from "../../../core";
import { getSharedOrganizations } from "../../../organizations/api";
import { OrganizationType } from "../../../organizations/constants";
import { OrganizationInterface, OrganizationResponseInterface } from "../../../organizations/models";
import { getGeneralIcons } from "../../configs/ui";
import { ApplicationManagementConstants } from "../../constants";
import CustomApplicationTemplate
    from "../../data/application-templates/templates/custom-application/custom-application.json";
import M2MApplicationTemplate
    from "../../data/application-templates/templates/m2m-application/m2m-application.json";
import MobileTemplate
    from "../../data/application-templates/templates/mobile-application/mobile-application.json";
import OIDCWebApplicationTemplate
    from "../../data/application-templates/templates/oidc-web-application/oidc-web-application.json";
import SinglePageApplicationTemplate
    from "../../data/application-templates/templates/single-page-application/single-page-application.json";
import {
    ApplicationInterface,
    ApplicationTemplateIdTypes,
    ApplicationTemplateListItemInterface,
    CertificateInterface,
    CertificateTypeInterface,
    GrantTypeInterface,
    GrantTypeMetaDataInterface,
    MetadataPropertyInterface,
    OAuth2PKCEConfigurationInterface,
    OIDCDataInterface,
    OIDCMetadataInterface,
    State,
    SupportedAccessTokenBindingTypes,
    SupportedAuthProtocolTypes,
    additionalSpProperty
} from "../../models";
import { ApplicationManagementUtils } from "../../utils/application-management-utils";
import { ApplicationCertificateWrapper } from "../settings/certificate";

/**
 * Proptypes for the inbound OIDC form component.
 */
interface InboundOIDCFormPropsInterface extends TestableComponentInterface {
    onUpdate: (id: string) => void;
    application: ApplicationInterface;
    /**
     * Current certificate configurations.
     */
    certificate: CertificateInterface;
    metadata?: OIDCMetadataInterface;
    initialValues?: OIDCDataInterface;
    onSubmit?: (values: any) => void;
    onApplicationRegenerate?: () => void;
    onApplicationRevoke?: () => void;
    /**
     * Make the form read only.
     */
    readOnly?: boolean;
    /**
     * CORS allowed origin list for the tenant.
     */
    allowedOriginList?: string[];
    /**
     * Tenant domain
     */
    tenantDomain?: string;
    /**
     * Application template.
     */
    template?: ApplicationTemplateListItemInterface;
    /**
     * Handles loading UI.
     */
    isLoading?: boolean;
    setIsLoading?: (isLoading: boolean) => void;
    containerRef?: MutableRefObject<HTMLElement>;
}

/**
 * Interface for grant icons.
 */
interface GrantIconInterface {
    label: string | ReactElement;
    value: string;
    hint?: any;
    disabled?: boolean;
}

/**
 * Inbound OIDC protocol configurations form.
 *
 * @param props - Props injected to the component.
 *
 * @returns InboundOIDCForm component.
 */
export const InboundOIDCForm: FunctionComponent<InboundOIDCFormPropsInterface> = (
    props: InboundOIDCFormPropsInterface
): ReactElement => {

    const {
        onUpdate,
        application,
        certificate,
        metadata,
        initialValues,
        onSubmit,
        onApplicationRegenerate,
        onApplicationRevoke,
        readOnly,
        allowedOriginList,
        tenantDomain,
        template,
        isLoading,
        setIsLoading,
        containerRef,
        [ "data-testid" ]: testId
    } = props;

    const [subjectDN, setTLSClientAuthSubjectDN] = useState(initialValues?.clientAuthentication ?
            initialValues.clientAuthentication.tlsClientAuthSubjectDn : null);
    const { t } = useTranslation();

    const dispatch: Dispatch = useDispatch();

    const isClientSecretHashEnabled: boolean = useSelector((state: AppState) =>
        state.config.ui.isClientSecretHashEnabled);
    const orgType: OrganizationType = useSelector((state: AppState) =>
        state?.organization?.organizationType);
    const currentOrganization: OrganizationResponseInterface = useSelector((state: AppState) => 
        state.organization.organization);

    const [ isEncryptionEnabled, setEncryptionEnable ] = useState(false);
    const [ callBackUrls, setCallBackUrls ] = useState("");
    const [ audienceUrls, setAudienceUrls ] = useState("");
    const [ showURLError, setShowURLError ] = useState(false);
    const [ showAudienceError, setShowAudienceError ] = useState(false);
    const [ showOriginError, setShowOriginError ] = useState(false);
    const [ showPKCEField, setPKCEField ] = useState<boolean>(undefined);
    const [ showCallbackURLField, setShowCallbackURLField ] = useState<boolean>(undefined);
    const [ hideRefreshTokenGrantType, setHideRefreshTokenGrantType ] = useState<boolean>(false);
    const [ selectedGrantTypes, setSelectedGrantTypes ] = useState<string[]>(undefined);
    const [ isGrantChanged, setGrantChanged ] = useState<boolean>(false);
    const [ showRegenerateConfirmationModal, setShowRegenerateConfirmationModal ] = useState<boolean>(false);
    const [ showRevokeConfirmationModal, setShowRevokeConfirmationModal ] = useState<boolean>(false);
    const [ showReactiveConfirmationModal, setShowReactiveConfirmationModal ] = useState<boolean>(false);
    const [ showLowExpiryTimesConfirmationModal, setShowLowExpiryTimesConfirmationModal ] = useState<boolean>(false);
    const [ lowExpiryTimesConfirmationModal, setLowExpiryTimesConfirmationModal ] = useState<ReactElement>(null);
    const [ allowedOrigins, setAllowedOrigins ] = useState("");
    const [
        isTokenBindingTypeSelected,
        setIsTokenBindingTypeSelected
    ] = useState<boolean>(false);
    const [ callbackURLsErrorLabel, setCallbackURLsErrorLabel ] = useState<ReactElement>(null);
    const [ allowedOriginsErrorLabel, setAllowedOriginsErrorLabel ] = useState<ReactElement>(null);
    const [ , setPEMSelected ] = useState<boolean>(false);
    const [ , setPEMValue ] = useState<string>(undefined);
    const [
        isRefreshTokenWithoutAllowedGrantType,
        setRefreshTokenWithoutAlllowdGrantType
    ] = useState<boolean>(false);
    const config: ConfigReducerStateInterface = useSelector((state: AppState) => state.config);

    const clientSecret: MutableRefObject<HTMLElement> = useRef<HTMLElement>();
    const grant: MutableRefObject<HTMLElement> = useRef<HTMLElement>();
    const url: MutableRefObject<HTMLDivElement> = useRef<HTMLDivElement>();
    const allowedOrigin: MutableRefObject<HTMLDivElement> = useRef<HTMLDivElement>();
    const supportPublicClients: MutableRefObject<HTMLElement> = useRef<HTMLElement>();
    const pkce: MutableRefObject<HTMLElement> = useRef<HTMLElement>();
    const bindingType: MutableRefObject<HTMLElement> = useRef<HTMLElement>();
    const type: MutableRefObject<HTMLElement> = useRef<HTMLElement>();
    const validateTokenBinding: MutableRefObject<HTMLElement> = useRef<HTMLElement>();
    const revokeAccessToken: MutableRefObject<HTMLElement> = useRef<HTMLElement>();
    const userAccessTokenExpiryInSeconds: MutableRefObject<HTMLElement> = useRef<HTMLElement>();
    const applicationAccessTokenExpiryInSeconds: MutableRefObject<HTMLElement> = useRef<HTMLElement>();
    const refreshToken: MutableRefObject<HTMLElement> = useRef<HTMLElement>();
    const expiryInSeconds: MutableRefObject<HTMLElement> = useRef<HTMLElement>();
    const audience: MutableRefObject<HTMLElement> = useRef<HTMLElement>();
    const encryption: MutableRefObject<HTMLElement> = useRef<HTMLElement>();
    const algorithm: MutableRefObject<HTMLElement> = useRef<HTMLElement>();
    const method: MutableRefObject<HTMLElement> = useRef<HTMLElement>();
    const idTokenSignedResponseAlg: MutableRefObject<HTMLElement> = useRef<HTMLElement>();
    const idExpiryInSeconds: MutableRefObject<HTMLElement> = useRef<HTMLElement>();
    const backChannelLogoutUrl: MutableRefObject<HTMLElement> = useRef<HTMLElement>();
    const frontChannelLogoutUrl: MutableRefObject<HTMLElement> = useRef<HTMLElement>();
    const enableRequestObjectSignatureValidation: MutableRefObject<HTMLElement> = useRef<HTMLElement>();
    const scopeValidator: MutableRefObject<HTMLElement> = useRef<HTMLElement>();
    const formRef: MutableRefObject<HTMLFormElement> = useRef<HTMLFormElement>();
    const updateRef: MutableRefObject<HTMLElement> = useRef<HTMLElement>();
    const tokenEndpointAuthMethod: MutableRefObject<HTMLElement> = useRef<HTMLElement>();
    const tokenEndpointAuthSigningAlg: MutableRefObject<HTMLElement> = useRef<HTMLElement>();
    const tlsClientAuthSubjectDn: MutableRefObject<HTMLElement> = useRef<HTMLElement>();
    const requirePushedAuthorizationRequests: MutableRefObject<HTMLElement> = useRef<HTMLElement>();
    const requestObjectSigningAlg: MutableRefObject<HTMLElement> = useRef<HTMLElement>();
    const requestObjectEncryptionAlgorithm: MutableRefObject<HTMLElement> = useRef<HTMLElement>();
    const requestObjectEncryptionMethod: MutableRefObject<HTMLElement> = useRef<HTMLElement>();

    const [ isSPAApplication, setSPAApplication ] = useState<boolean>(false);
    const [ isOIDCWebApplication, setOIDCWebApplication ] = useState<boolean>(false);
    const [ isMobileApplication, setMobileApplication ] = useState<boolean>(false);
    const [ isM2MApplication, setM2MApplication ] = useState<boolean>(false);
    const [ isFormStale, setIsFormStale ] = useState<boolean>(false);

    const [ finalCertValue, setFinalCertValue ] = useState<string>(undefined);
    const [ selectedCertType, setSelectedCertType ] = useState<CertificateTypeInterface>(CertificateTypeInterface.NONE);
    const [ isCertAvailableForEncrypt, setCertAvailableForEncrypt ] = useState(false);

    const [ isAppShared, setIsAppShared ] = useState<boolean>(false); 
    const [ sharedOrganizationsList, setSharedOrganizationsList ] = useState<Array<OrganizationInterface>>(undefined);

    const [ triggerCertSubmit, setTriggerCertSubmit ] = useTrigger();

    /**
     * Reset the encryption field initial values if its
     * disabled by the user.
     */
    const resolveInitialIDTokenEncryptionValues = (): void => {
        if (initialValues?.idToken?.encryption?.enabled === false) {
            initialValues.idToken.encryption = {
                algorithm: "",
                enabled: false,
                method: ""
            };
        }
    };

    resolveInitialIDTokenEncryptionValues();

    /**
     * We use this hook to maintain the toggle state of the PKCE checkbox in the
     * OIDC form.
     *
     * @remarks
     * Purpose is to enable "Support 'Plain' PKCE Algorithm" checkbox
     * field if and only if "Enabled" is checked. Otherwise the 'Plain'
     * will be disabled and stay in the unchecked state.
     */
    const [ enablePKCE, setEnablePKCE ] = useState<boolean>(false);

    /**
     * The {@link PKCE_KEY}, {@link ENABLE_PKCE_CHECKBOX_VALUE} and
     * {@link SUPPORT_PKCE_PLAIN_ALGORITHM_VALUE} values are sensitive.
     * If you inspect the relevant field you will see that those value should
     * be the same when we are passing it down to the component.
     */
    const PKCE_KEY: string = "PKCE";
    const ENABLE_PKCE_CHECKBOX_VALUE: string = "mandatory";
    const SUPPORT_PKCE_PLAIN_ALGORITHM_VALUE: string = "supportPlainTransformAlgorithm";

    /**
     * The listener handler for the enable PKCE toggle form field. This function
     * check if the "mandatory" value is present in the values array under "PKCE"
     * field and toggles the {@link enablePKCE} boolean on/off.
     *
     * @param tempForm - a mutable map of form values
     */
    const pkceValuesChangeListener = (tempForm: Map<string, FormValue>): void => {
        /**
         * A predicate that checks whether the given value is
         * matching ENABLE_PKCE_CHECKBOX_VALUE
         * @param val - checkbox value
         */
        const withPredicate = (val: string): boolean => val === ENABLE_PKCE_CHECKBOX_VALUE;

        if (tempForm.has(PKCE_KEY)) {
            const value: string[] = tempForm.get(PKCE_KEY) as string[];

            if (value.find(withPredicate)) {
                setEnablePKCE(true);
            } else {
                /**
                 * If the "PKCE Enable" checkbox is unchecked then we can't
                 * let the "Support PKCE Plain" checkbox field be enabled or
                 * keep in checked state. So, this step what we do is simply
                 * just set the selected values array to an empty string array.
                 */
                tempForm.set(PKCE_KEY, [] as string[]);
                setEnablePKCE(false);
            }
        }
    };

    useEffect(() => {
        if (sharedOrganizationsList) {
            return;
        }

        getSharedOrganizations(
            currentOrganization.id,
            application.id
        ).then((response: AxiosResponse) => {
            setSharedOrganizationsList(response.data.organizations);
        }).catch((error: IdentityAppsApiException) => {
            if (error.response.data.description) {
                dispatch(
                    addAlert({
                        description: error.response.data.description,
                        level: AlertLevels.ERROR,
                        message: t("console:develop.features.applications.edit.sections.shareApplication" +
                                ".getSharedOrganizations.genericError.message")
                    })
                );
    
                return;
            }
    
            dispatch(
                addAlert({
                    description: t("console:develop.features.applications.edit.sections.shareApplication" +
                            ".getSharedOrganizations.genericError.description"),
                    level: AlertLevels.ERROR,
                    message: t("console:develop.features.applications.edit.sections.shareApplication" +
                            ".getSharedOrganizations.genericError.message")
                })
            );
        }
        );
    }, [ application ]);

    useEffect(() => {
        const isSharedWithAll: additionalSpProperty[] = application?.advancedConfigurations
            ?.additionalSpProperties?.filter((property: additionalSpProperty) =>
                property?.name === "shareWithAllChildren");    

        if ((sharedOrganizationsList?.length > 0) || (isSharedWithAll?.length > 0 && 
            JSON.parse(isSharedWithAll[ 0 ].value))) {

            setIsAppShared(true);
        }

    }, [ sharedOrganizationsList ]);

    /**
     * Check whether the application is a Single Page Application
     */
    useEffect(() => {
        if (!template?.id || !SinglePageApplicationTemplate?.id) {
            setIsLoading(false);

            return;
        }

        if (template.id == SinglePageApplicationTemplate.id) {
            setSPAApplication(true);
        }
        setIsLoading(false);
    }, [ template ]);

    /**
     * Check whether the application is an OIDC Web Application
     */
    useEffect(() => {
        if (!template?.id || !OIDCWebApplicationTemplate?.id) {
            return;
        }

        if (template.id == OIDCWebApplicationTemplate.id) {
            setOIDCWebApplication(true);
        }
    }, [ template ]);

    /**
     * Check whether the application is a Mobile Application
     */
    useEffect(() => {
        if (!template?.id || !MobileTemplate?.id) {
            setIsLoading(false);

            return;
        }

        if (template?.id == MobileTemplate?.id) {
            setMobileApplication(true);
        }
        setIsLoading(false);
    }, [ template ]);

    /**
     * Check whether the application is an M2M Application
     */
    useEffect(() => {
        if (!template || !M2MApplicationTemplate) {
            setIsLoading(true);

            return;
        }

        if (template.id == M2MApplicationTemplate.id) {
            setM2MApplication(true);
        }
        setIsLoading(false);
    }, [ template ]);

    /**
     * Check whether to show the callback url or not
     */
    useEffect(() => {
        if (selectedGrantTypes?.includes("authorization_code") || selectedGrantTypes?.includes("implicit")) {
            setShowCallbackURLField(true);
        } else {
            setShowCallbackURLField(false);
        }

        const selectedRefreshTokenAllowedGrantTypes: string[] = intersection(ApplicationManagementConstants.
            IS_REFRESH_TOKEN_GRANT_TYPE_ALLOWED, selectedGrantTypes);

        if (!selectedRefreshTokenAllowedGrantTypes.length && selectedGrantTypes?.includes("refresh_token")) {
            setRefreshTokenWithoutAlllowdGrantType(true);
        } else {
            setRefreshTokenWithoutAlllowdGrantType(false);
        }

    }, [ selectedGrantTypes, isGrantChanged ]);

    /**
     * Check whether to show PKCE or not
     */
    useEffect(() => {
        setPKCEField(false);
        if (selectedGrantTypes?.includes(ApplicationManagementConstants.AUTHORIZATION_CODE_GRANT)) {
            setPKCEField(true);
        }

    }, [ selectedGrantTypes, isGrantChanged ]);

    /**
     * Check whether to enable refresh token grant type or not.
     */
    useEffect(() => {
        setHideRefreshTokenGrantType(false);
        if (isHideRefreshTokenGrantType(selectedGrantTypes)) {
            setHideRefreshTokenGrantType(true);
        }
    }, [ selectedGrantTypes, isGrantChanged ]);

    const isHideRefreshTokenGrantType = (selectedGrantTypes: string[]): boolean => {
        if (selectedGrantTypes?.length === 0 || (selectedGrantTypes?.includes("implicit")
            && selectedGrantTypes?.length === 1)) {
            return true;
        }
        if (selectedGrantTypes?.includes("implicit") && selectedGrantTypes?.includes("refresh_token")
            && selectedGrantTypes?.length === 2) {
            return true;
        }

        return selectedGrantTypes?.includes(("refresh_token")) && selectedGrantTypes?.length === 1;

    };

    useEffect(() => {
        if (selectedGrantTypes !== undefined) {
            return;
        }

        if (initialValues?.grantTypes) {
            setSelectedGrantTypes([ ...initialValues?.grantTypes ]);
        }

        if (initialValues?.allowedOrigins) {
            setAllowedOrigins(initialValues?.allowedOrigins.toString());
        }

    }, [ initialValues ]);

    /**
     * Set the certificate type.
     */
    useEffect(() => {
        if (certificate?.type){
            setSelectedCertType(certificate?.type);
        }

    },[ certificate ]);

    /**
     * Sets if a valid token binding type is selected.
     */
    useEffect(() => {
        // If access token object is empty, return.
        if (!initialValues?.accessToken || isEmpty(initialValues.accessToken)) {
            return;
        }

        // When bindingType is set to none, back-end doesn't send the `bindingType` attr. So default to `None`.
        if (!initialValues?.accessToken?.bindingType) {
            setIsTokenBindingTypeSelected(false);

            return;
        }

        // Show the validate options when the bindingType is set to a value other than `None`.
        if (initialValues?.accessToken?.bindingType !== SupportedAccessTokenBindingTypes?.NONE) {
            setIsTokenBindingTypeSelected(true);
        }
    }, [ initialValues?.accessToken ]);

    /**
     * Set initial PEM values.
     */
    useEffect(() => {
        if (CertificateTypeInterface.PEM === certificate?.type) {
            setPEMSelected(true);
            if (certificate?.value) {
                setPEMValue(certificate.value);
            }
        }
    }, [ certificate ]);

    /**
     * Set certificate available for encryption or not.
     */
    useEffect(()=> {
        if (isEmpty(finalCertValue) || selectedCertType === CertificateTypeInterface.NONE) {
            setCertAvailableForEncrypt(false);
        } else {
            setCertAvailableForEncrypt(true);
        }
    },[ finalCertValue, selectedCertType ]);

    /**
     * Handle grant type change.
     *
     * @param values - Form values.
     */
    const handleGrantTypeChange = (values: Map<string, FormValue>) => {
        let grants: string[] = values.get("grant") as string[];

        if (isHideRefreshTokenGrantType(selectedGrantTypes)) {
            grants = grants.filter((grant: string) => grant != "refresh_token");
        }
        setSelectedGrantTypes(grants);
        setGrantChanged(!isGrantChanged);
    };

    const getMetadataHints = (element: string) => {
        switch (element.toLowerCase()) {
            case "none":
                return t("console:develop.features.applications.forms" +
                    ".inboundOIDC.sections.accessToken.fields.bindingType.valueDescriptions.none", {
                    productName: config.ui.productName
                });
            case "cookie":
                return t("console:develop.features.applications.forms" +
                    ".inboundOIDC.sections.accessToken.fields.bindingType.valueDescriptions.cookie");
            case "sso-session":
                return t("console:develop.features.applications.forms.inboundOIDC.sections." +
                    "accessToken.fields.bindingType.valueDescriptions.sso_session", {
                    productName: config.ui.productName
                });
            case "default":
                return t("console:develop.features.applications.forms.inboundOIDC.sections" +
                    ".accessToken.fields.type.valueDescriptions.default");
            case "jwt":
                return t("console:develop.features.applications.forms.inboundOIDC.sections" +
                    ".accessToken.fields.type.valueDescriptions.jwt");
            default:
                return undefined;
        }
    };

    const [ selectedAuthMethod, setSelectedAuthMethod ] = useState<string>(undefined);

    const handleAuthMethodChange = (values: Map<string, FormValue>) => {
        const authMethod: string = values.get("tokenEndpointAuthMethod") as string;
        setSelectedAuthMethod(authMethod);
    };

    useEffect(() => {

        if (!selectedAuthMethod) {
            setSelectedAuthMethod(initialValues?.clientAuthentication?.tokenEndpointAuthMethod);
        }
    });

    /**
     * Moderates the metadata labels.
     *
     * @param label - Raw label.
     * @returns moderated metadata labels.
     */
    const moderateMetadataLabels = (label: string): string => {

        switch (label.toLowerCase()) {
            case "sso-session":
                return t("console:develop.features.applications.forms.inboundOIDC.sections" +
                    ".accessToken.fields.bindingType.children.ssoBinding.label");
            default:
                return label;
        }
    };

    /**
     * Creates options for Radio & dropdown using MetadataPropertyInterface options.
     *
     * @param metadataProp - Metadata.
     * @param isLabel - Flag to determine if label.
     * @returns the list of options for radio & dropdown.
     */
    const getAllowedList = (metadataProp: MetadataPropertyInterface, isLabel?: boolean): DropdownProps[] => {
        const allowedList: DropdownProps[] = [];

        if (metadataProp) {
            if (isLabel) {
                metadataProp.options.map((ele: string) => {
                    allowedList.push({
                        hint: {
                            content: getMetadataHints(ele)
                        },
                        label: moderateMetadataLabels(ele),
                        value: ele
                    });
                });
            } else {
                metadataProp.options.map((ele: any) => {
                    if ( !ele.displayName ) {
                        allowedList.push({ text: ele, value: ele });
                    } else {
                        allowedList.push({ content: (
                            <Table.Row data-testid={ testId }>
                                <Table.Cell>
                                    <div>{ ele.displayName }</div>
                                    {
                                        <Popup
                                            content={ ele.name }
                                            inverted
                                            trigger={ (
                                                <Code compact withBackground={ false }>{ ele.name }</Code>
                                            ) }
                                            position="bottom left">
                                        </Popup>
                                    }
                                </Table.Cell>
                            </Table.Row>
                        ),
                        text: ele.displayName,
                        value: ele.name });
                    }
                });
            }
        }
        if (isLabel) {
            // if the list related to a label then sort the values in
            // alphabetical order using a ascending comparator.
            return allowedList.sort((a: RadioChild, b: RadioChild) => {
                if (a.label < b.label) return -1;
                if (a.label > b.label) return 1;

                return 0;
            });
        } else {
            return allowedList;
        }
    };

    /**
     * Creates options for Radio using MetadataPropertyInterface options.
     *
     * @param metadataProp - Metadata.
     * @param isBinding - Indicate whether binding is true or false.
     * @returns a list of options for radio.
     */
    const getAllowedListForAccessToken = (
        metadataProp: MetadataPropertyInterface, isBinding?: boolean): RadioChild[] => {
        const allowedList: RadioChild[] = [];

        if (metadataProp) {
            metadataProp.options.map((ele: string) => {
                if ((ele === "Default") && !isBinding) {
                    allowedList.push({
                        hint: {
                            content: getMetadataHints(ele)
                        },
                        label: "Opaque",
                        value: ele
                    });
                // Cookie binding was hidden from the UI for SPAs & Traditional OIDC with
                // https://github.com/wso2/identity-apps/pull/2254
                } else if ((isSPAApplication || isOIDCWebApplication) && isBinding && ele === "cookie") {
                    return false;
                } else {
                    allowedList.push({
                        hint: {
                            content: getMetadataHints(ele)
                        },
                        label: moderateMetadataLabels(ele),
                        value: ele
                    });
                }
            });
        }

        return allowedList.sort((a: RadioChild, b: RadioChild) => {
            if (a.label < b.label) return -1;
            if (a.label > b.label) return 1;

            return 0;
        });
    };

    /**
     * Modifies the grant type label. For `implicit`, `password` and `client credentials` fields,
     * a warning icon is concatenated with the label.
     *
     * @param value - checkbox key {@link TEMPLATE_WISE_ALLOWED_GRANT_TYPES}
     * @param label - mapping label for value
     */
    const modifyGrantTypeLabels = (value: string, label: string) => {
        if (value === ApplicationManagementConstants.IMPLICIT_GRANT ||
            value === ApplicationManagementConstants.PASSWORD ||
            value === ApplicationManagementConstants.CLIENT_CREDENTIALS_GRANT
        ) {
            return (
                <>
                    <label>
                        { label }
                        <GenericIcon
                            icon={ getGeneralIcons().warning }
                            defaultIcon
                            colored
                            transparent
                            spaced="left"
                            floated="right"
                        />
                    </label>
                </>
            );
        }

        return label;
    };

    /**
     * Generates a string description/hint for the target checkbox.
     * @see TEMPLATE_WISE_ALLOWED_GRANT_TYPES for different types.
     *
     * @param value - target checkbox value.
     */
    const getGrantTypeHintDescription = (value: string): string => {
        switch (value) {
            case ApplicationManagementConstants.IMPLICIT_GRANT:
                return t("console:develop.features.applications.forms.inboundOIDC.fields.grant.children." +
                    "implicit.hint");
            case ApplicationManagementConstants.PASSWORD:
                return t("console:develop.features.applications.forms.inboundOIDC.fields.grant.children." +
                    "password.hint");
            case ApplicationManagementConstants.CLIENT_CREDENTIALS_GRANT:
                return t("console:develop.features.applications.forms.inboundOIDC.fields.grant.children." +
                        "client_credential.hint");
            case ApplicationManagementConstants.REFRESH_TOKEN_GRANT:
                return t("console:develop.features.applications.forms.inboundOIDC.fields.grant.validation." +
                    "refreshToken");
            default:
                return null;
        }
    };

    /**
     * Creates options for Radio GrantTypeMetaDataInterface options.
     *
     * @param metadataProp - Metadata.
     *
     * @returns a list of options for radio.
     */
    const getAllowedGranTypeList = (metadataProp: GrantTypeMetaDataInterface): CheckboxChild[] => {
        type CheckboxChildWithIndex = CheckboxChild & { index?: number; };
        const allowedList: CheckboxChildWithIndex[] = [];

        if (metadataProp) {
            metadataProp.options.map(({ name, displayName }: GrantTypeInterface) => {
                // Hides the grant types specified in the array.
                // TODO: Remove this once the specified grant types such as `account-switch` are handled properly.
                // See https://github.com/wso2/product-is/issues/8806.
                if (ApplicationManagementConstants.HIDDEN_GRANT_TYPES.includes(name)) {
                    return;
                }

                // Hides the organization switch grant type if the organization management feature disabled.
                if (name === ApplicationManagementConstants.ORGANIZATION_SWITCH_GRANT
                    && (!isOrganizationManagementEnabled || orgType === OrganizationType.TENANT || !isAppShared)) {
                    return;
                }

                // Remove un-allowed grant types.
                if (template
                    && template.id
                    && get(applicationConfig.allowedGrantTypes, template.id)
                    && !applicationConfig.allowedGrantTypes[ template.id ]
                        .includes(name)) {

                    return;
                }

                /**
                 * Create the checkbox children object. hint is marked
                 * as optional because not all children have hint/description
                 * popups.
                 * @see modules \> forms \> CheckboxChild
                 */
                const grant: CheckboxChildWithIndex = {
                    label: modifyGrantTypeLabels(name, displayName),
                    readOnly: (isM2MApplication && name === ApplicationManagementConstants.CLIENT_CREDENTIALS_GRANT) 
                        ? true : false,
                    value: name
                };

                /**
                 * Attach hint/description to this specific checkbox value.
                 * If there's no description provided in {@link getGrantTypeHintDescription}
                 * then we will not attach any hint popups.
                 */
                const description: string = getGrantTypeHintDescription(name);

                if (description) {
                    grant.hint = {
                        content: description,
                        header: ""
                    };
                }
                if (hideRefreshTokenGrantType && grant.value === "refresh_token") {
                    grant.disabled = true;
                }

                allowedList.push(grant);

            });
        }

        /**
         * Rearranging the allowed list according to the correct order.
         * Below algorithm assumes that the template's arrange order map
         * keys length is equals to allowedList.
         *
         * Below invariants must be satisfied to complete the operation: -
         *      - `template` AND `template.id` IS truthy
         *      - `arrangement` HAS `template.id`
         *      - `length(arrangement.length)` == `length(allowedList)`
         *
         * If all the above invariants are satisfied then we can safely
         * attach a `index` property to every entry of the `allowedList`
         * and sort the array to ascending order to rearrange the list
         * in-place.
         */
        if (template && template.id) {
            const arrangement: Map<string, number> = ApplicationManagementConstants
                .TEMPLATE_WISE_ALLOWED_GRANT_TYPE_ARRANGE_ORDER[ template.id ];

            if (arrangement && arrangement.size === allowedList.length) {
                for (const grant of allowedList) {
                    const index: number = arrangement.get(grant.value);

                    grant[ "index" ] = index ?? Infinity;
                }
                allowedList.sort(({ index: a }: CheckboxChildWithIndex, { index: b }: CheckboxChildWithIndex) => a - b);
            }
        }

        // Remove disabled grant types from the sorted list.
        if (applicationConfig.inboundOIDCForm.disabledGrantTypes
            && applicationConfig.inboundOIDCForm.disabledGrantTypes[template.id]) {
            const disabledGrantTypes: string[] = applicationConfig.inboundOIDCForm.disabledGrantTypes[template.id];

            return allowedList.filter((grant: GrantIconInterface) => !disabledGrantTypes.includes(grant.value));
        }

        return allowedList;
    };

    /**
     * Checks the PKCE options.
     *
     * @param pckeConfig - PKCE config.
     * @returns a list of PKCE options.
     */
    const findPKCE = (pckeConfig: OAuth2PKCEConfigurationInterface): string[] => {
        const selectedValues: string[] = [];

        if (pckeConfig.mandatory) {
            selectedValues.push(ENABLE_PKCE_CHECKBOX_VALUE);
        }
        if (pckeConfig.supportPlainTransformAlgorithm) {
            selectedValues.push(SUPPORT_PKCE_PLAIN_ALGORITHM_VALUE);
        }

        return selectedValues;
    };

    /**
     * Show Regenerate confirmation.
     *
     * @param event - button click event.
     */
    const handleRegenerateButton = (event: MouseEvent<HTMLButtonElement>) => {
        event.preventDefault();
        setShowRegenerateConfirmationModal(true);
    };

    /**
     * Show Reactivate confirmation.
     *
     * @param event - button click event.
     */
    const handleReactivateButton = (event: MouseEvent<HTMLButtonElement>) => {
        event.preventDefault();
        setShowReactiveConfirmationModal(true);
    };

    /**
     * Find the status of revokeTokensWhenIDPSessionTerminated using form values for SPA.
     *
     * @param values - Form values.
     */
    const getRevokeStateForSPA = (values: any): boolean => {
        return values.get("RevokeAccessToken") ? values.get("RevokeAccessToken")?.length > 0 :
            values.get("bindingType") !== SupportedAccessTokenBindingTypes.NONE;
    };

    /**
     * Prepares form values for submit.
     *
     * @param values - Form values.
     * @param url - Callback URLs.
     * @param origin - Allowed origins.
     *
     * @returns Sanitized form values.
     */
    const updateConfiguration = (values: any, url?: string, origin?: string): any => {
        let inboundConfigFormValues: any = {
            accessToken: {
                applicationAccessTokenExpiryInSeconds: values.get("applicationAccessTokenExpiryInSeconds")
                    ? Number(values.get("applicationAccessTokenExpiryInSeconds"))
                    : Number(metadata.defaultApplicationAccessTokenExpiryTime),
                bindingType: values.get("bindingType"),
                revokeTokensWhenIDPSessionTerminated: values.get("RevokeAccessToken")?.length > 0,
                type: values.get("type"),
                userAccessTokenExpiryInSeconds: Number(values.get("userAccessTokenExpiryInSeconds")),
                validateTokenBinding: values.get("ValidateTokenBinding")?.length > 0
            },
            grantTypes: values.get("grant"),
            idToken: {
                audience: audienceUrls !== "" ? audienceUrls.split(",") : [],
                encryption: {
                    algorithm: isEncryptionEnabled && isCertAvailableForEncrypt ?
                        values.get("algorithm") : metadata.idTokenEncryptionAlgorithm.defaultValue,
                    enabled: isCertAvailableForEncrypt && values.get("encryption")?.includes("enableEncryption"),
                    method: isEncryptionEnabled && isCertAvailableForEncrypt ?
                        values.get("method") : metadata.idTokenEncryptionMethod.defaultValue
                },
                expiryInSeconds: Number(values.get("idExpiryInSeconds")),
                idTokenSignedResponseAlg: values.get("idTokenSignedResponseAlg") !== "None" ?
                    values.get("idTokenSignedResponseAlg") : null
            },
            logout: {
                backChannelLogoutUrl: values.get("backChannelLogoutUrl"),
                frontChannelLogoutUrl: values.get("frontChannelLogoutUrl")
            },
            publicClient: !isMobileApplication ? values.get("supportPublicClients")?.length > 0 : true,
            refreshToken: {
                expiryInSeconds: values.get("expiryInSeconds")
                    ? parseInt(values.get("expiryInSeconds"), 10)
                    : Number(metadata.defaultRefreshTokenExpiryTime),
                renewRefreshToken: values.get("RefreshToken")?.length > 0
            },
            scopeValidators: values.get("scopeValidator"),
            validateRequestObjectSignature: values.get("enableRequestObjectSignatureValidation")?.length > 0
        };

        !applicationConfig.inboundOIDCForm.showFrontChannelLogout
            && delete inboundConfigFormValues.logout.frontChannelLogoutUrl;
        !applicationConfig.inboundOIDCForm.showScopeValidators
            && delete inboundConfigFormValues.scopeValidators;
        !applicationConfig.inboundOIDCForm.showIdTokenEncryption
        && delete inboundConfigFormValues.idToken.encryption;
        !applicationConfig.inboundOIDCForm.showBackChannelLogout
        && delete inboundConfigFormValues.logout.backChannelLogoutUrl;
        !applicationConfig.inboundOIDCForm.showRequestObjectSignatureValidation
        && delete inboundConfigFormValues.validateRequestObjectSignature;

        // Add the `allowedOrigins` & `callbackURLs` only if the grant types
        // `authorization_code` and `implicit` are selected.
        if (showCallbackURLField) {
            inboundConfigFormValues = {
                ...inboundConfigFormValues,
                allowedOrigins: ApplicationManagementUtils.resolveAllowedOrigins(origin ? origin : allowedOrigins),
                callbackURLs: [ ApplicationManagementUtils.buildCallBackUrlWithRegExp(url ? url : callBackUrls) ]
            };
        } else {
            inboundConfigFormValues = {
                ...inboundConfigFormValues,
                allowedOrigins: [],
                callbackURLs: []
            };
        }

        // Add the `PKCE` only if the grant type
        // `authorization_code` is selected.
        if (showPKCEField) {
            inboundConfigFormValues = {
                ...inboundConfigFormValues,
                pkce: {
                    mandatory: values.get("PKCE").includes("mandatory"),
                    supportPlainTransformAlgorithm: !!values.get("PKCE").includes("supportPlainTransformAlgorithm")
                }
            };
        } else {
            inboundConfigFormValues = {
                ...inboundConfigFormValues,
                pkce: {
                    mandatory: false,
                    supportPlainTransformAlgorithm: false
                }
            };
        }

<<<<<<< HEAD
        inboundConfigFormValues = {
            ...inboundConfigFormValues,
            clientAuthentication: {
                tlsClientAuthSubjectDn: subjectDN,
                tokenEndpointAuthMethod: values.get("tokenEndpointAuthMethod"),
                tokenEndpointAuthSigningAlg: values.get("tokenEndpointAuthSigningAlg")
            },
            pushAuthorizationRequest: {
                requirePushAuthorizationRequest: values.get("requirePushAuthorizationRequest")?.length > 0
            },
            requestObject: {
                encryption: {
                    algorithm: values.get("requestObjectEncryptionAlgorithm") !== "None" ?
                        values.get("requestObjectEncryptionAlgorithm") : null,
                    method: values.get("requestObjectEncryptionMethod") !== "None" ?
                        values.get("requestObjectEncryptionMethod") : null
                },
                requestObjectSigningAlg: values.get("requestObjectSigningAlg") !== "None" ?
                    values.get("requestObjectSigningAlg") : null
            },
            subject: {
                sectorIdentifierUri: initialValues?.subject?.sectorIdentifierUri,
                subjectType: initialValues?.subject?.subjectType
            }
        };
=======
        // Remove fields not applicable for M2M applications.
        if (isM2MApplication) {
            inboundConfigFormValues = {
                ...inboundConfigFormValues,
                accessToken: {
                    ...inboundConfigFormValues.accessToken,
                    userAccessTokenExpiryInSeconds: 0
                },
                idToken: {
                    audience: [ ...inboundConfigFormValues.idToken.audience ]
                },
                pkce: null,
                refreshToken: null
            };
        }
>>>>>>> 9ded199d

        // If the app is not a newly created, add `clientId` & `clientSecret`.
        if (initialValues?.clientId && initialValues?.clientSecret) {
            inboundConfigFormValues = {
                ...inboundConfigFormValues,
                clientId: initialValues?.clientId,
                clientSecret: initialValues?.clientSecret
            };
        }

        const finalConfiguration: any = {
            general: {
                advancedConfigurations: {
                    certificate: {
                        type: (selectedCertType !== CertificateTypeInterface.NONE)
                            ? selectedCertType
                            : certificate?.type,
                        value: (selectedCertType !== CertificateTypeInterface.NONE) ? finalCertValue: ""
                    }
                }
            },
            inbound: {
                ...inboundConfigFormValues
            }
        };

        !applicationConfig.inboundOIDCForm.showCertificates
        && delete finalConfiguration.general.advancedConfigurations.certificate;

        return finalConfiguration;
    };

    /**
     * Prepares form values for submit.
     *
     * @param values - Form values.
     * @param url - Callback URLs.
     * @param origin - Allowed origins.
     *
     * @returns Sanitized form values.
     */
    const updateConfigurationForSPA = (values: any, url?: string, origin?: string): any => {
        let inboundConfigFormValues: any = {
            accessToken: {
                applicationAccessTokenExpiryInSeconds: Number(metadata.defaultApplicationAccessTokenExpiryTime),
                bindingType: values.get("bindingType"),
                revokeTokensWhenIDPSessionTerminated: getRevokeStateForSPA(values),
                type: values.get("type"),
                userAccessTokenExpiryInSeconds: Number(values.get("userAccessTokenExpiryInSeconds"))
            },
            grantTypes: values.get("grant"),
            idToken: {
                audience: audienceUrls !== "" ? audienceUrls.split(",") : [],
                expiryInSeconds: Number(values.get("idExpiryInSeconds"))
            },
            publicClient: true,
            refreshToken: {
                expiryInSeconds: values.get("expiryInSeconds")
                    ? parseInt(values.get("expiryInSeconds"), 10)
                    : Number(metadata.defaultRefreshTokenExpiryTime),
                renewRefreshToken: values.get("RefreshToken")?.length > 0
            }
        };

        // Add the `allowedOrigins` & `callbackURLs` only if the grant types
        // `authorization_code` and `implicit` are selected.
        if (showCallbackURLField) {
            inboundConfigFormValues = {
                ...inboundConfigFormValues,
                allowedOrigins: ApplicationManagementUtils.resolveAllowedOrigins(origin ? origin : allowedOrigins),
                callbackURLs: [ ApplicationManagementUtils.buildCallBackUrlWithRegExp(url ? url : callBackUrls) ]
            };
        } else {
            inboundConfigFormValues = {
                ...inboundConfigFormValues,
                allowedOrigins: [],
                callbackURLs: []
            };
        }

        // Add the `PKCE` only if the grant type
        // `authorization_code` is selected.
        if (showPKCEField) {
            inboundConfigFormValues = {
                ...inboundConfigFormValues,
                pkce: {
                    mandatory: values.get("PKCE").includes("mandatory"),
                    supportPlainTransformAlgorithm: !!values.get("PKCE").includes("supportPlainTransformAlgorithm")
                }
            };
        } else {
            inboundConfigFormValues = {
                ...inboundConfigFormValues,
                pkce: {
                    mandatory: false,
                    supportPlainTransformAlgorithm: false
                }
            };
        }

        // Add `scope validators` only if `scope validators` are visible.
        if (applicationConfig.inboundOIDCForm.showScopeValidators) {
            inboundConfigFormValues = {
                ...inboundConfigFormValues,
                scopeValidators: values.get("scopeValidator")
            };
        }

        // If the app is newly created do not add `clientId` & `clientSecret`.
        if (!initialValues?.clientId || !initialValues?.clientSecret) {
            return inboundConfigFormValues;
        }

        return {
            inbound: {
                ...inboundConfigFormValues,
                clientId: initialValues?.clientId,
                clientSecret: initialValues?.clientSecret
            }
        };
    };

    useEffect(
        () => {
            if (initialValues?.idToken?.encryption) {
                setEncryptionEnable(initialValues.idToken.encryption?.enabled);
            }
        }, [ initialValues ]
    );

    /**
     * The following function handles allowing CORS for a new origin.
     *
     * @param url - Allowed origin.
     */
    const handleAllowOrigin = (url: string): void => {
        let allowedURLs: string = allowedOrigins;

        if (allowedURLs !== "") {
            allowedURLs = allowedURLs + "," + url;
        }
        else {
            allowedURLs = url;
        }
        setAllowedOrigins(allowedURLs);
    };

    /**
     * Scrolls to the first field that throws an error.
     *
     * @param field - The name of the field.
     */
    const scrollToInValidField = (field: string): void => {
        const options: ScrollIntoViewOptions = {
            behavior: "smooth",
            block: "center"
        };

        switch (field) {
            case "clientSecret":
                clientSecret.current.scrollIntoView(options);

                break;
            case "grant":
                grant.current.scrollIntoView(options);

                break;
            case "url":
                url.current.scrollIntoView(options);

                break;
            case "allowedOrigin":
                allowedOrigin.current.scrollIntoView(options);

                break;
            case "supportPublicClients":
                supportPublicClients.current.scrollIntoView(options);

                break;
            case "pkce":
                pkce.current.scrollIntoView(options);

                break;
            case "bindingType":
                bindingType.current.scrollIntoView(options);

                break;
            case "type":
                type.current.scrollIntoView(options);

                break;
            case "validateTokenBinding":
                validateTokenBinding.current.scrollIntoView(options);

                break;
            case "revokeAccessToken":
                revokeAccessToken.current.scrollIntoView(options);

                break;
            case "userAccessTokenExpiryInSeconds":
                userAccessTokenExpiryInSeconds.current.scrollIntoView(options);

                break;
            case "refreshToken":
                refreshToken.current.scrollIntoView(options);

                break;
            case "expiryInSeconds":
                expiryInSeconds.current.scrollIntoView(options);

                break;
            case "audience":
                audience.current.scrollIntoView(options);

                break;
            case "encryption":
                encryption.current.scrollIntoView(options);

                break;
            case "algorithm":
                algorithm.current.scrollIntoView(options);

                break;
            case "method":
                method.current.scrollIntoView(options);

                break;
            case "idExpiryInSeconds":
                idExpiryInSeconds.current.scrollIntoView(options);

                break;
            case "backChannelLogoutUrl":
                backChannelLogoutUrl.current.scrollIntoView(options);

                break;
            case "frontChannelLogoutUrl":
                frontChannelLogoutUrl.current.scrollIntoView(options);

                break;
            case "enableRequestObjectSignatureValidation":
                enableRequestObjectSignatureValidation.current.scrollIntoView(options);

                break;
            case "scopeValidator":
                scopeValidator.current.scrollIntoView(options);

                break;
        }
    };

    /**
     * submitURL function.
     */
    let submitUrl: (callback: (url?: string) => void) => void;

    /**
     * submitOrigin function.
     */
    let submitOrigin: (callback: (origin?: string) => void) => void;

    /**
     * Check if a given expiry time is valid.
     *
     * @param value - expiry time as a string.
     */
    const isValidExpiryTime = (value: string) => {
        const numberValue: number = Math.floor(Number(value.toString()));

        return (numberValue !== Infinity && String(numberValue) === value && numberValue > 0);
    };

    /**
     * Renders the list of main OIDC config fields.
     *
     * @returns OIDC config fields.
     */
    const renderOIDCConfigFields = (): ReactElement => (
        <>
            {
                !readOnly &&  (
                    <StickyBar
                        updateButtonRef={ updateRef }
                        isFormStale={ isFormStale }
                        containerRef={ containerRef }
                    >
                        <Button
                            primary
                            type="submit"
                            size="small"
                            className="form-button"
                            loading={ isLoading }
                            disabled={ isLoading }
                            data-testid={ `${ testId }-submit-button-sticky` }
                        >
                            { t("common:update") }
                        </Button>
                    </StickyBar>
                )
            }
            <Grid.Row columns={ 2 }>
                <Grid.Column mobile={ 16 } tablet={ 16 } computer={ 16 }>
                    <Field
                        ref={ grant }
                        name="grant"
                        label={
                            t("console:develop.features.applications.forms.inboundOIDC.fields.grant.label")
                        }
                        type="checkbox"
                        required={ true }
                        requiredErrorMessage={
                            t("console:develop.features.applications.forms.inboundOIDC.fields.grant" +
                                ".validations.empty")
                        }
                        children={ getAllowedGranTypeList(metadata.allowedGrantTypes) }
                        value={ selectedGrantTypes ?? initialValues?.grantTypes }
                        readOnly={ readOnly }
                        enableReinitialize={ true }
                        listen={ (values: Map<string, FormValue>) => handleGrantTypeChange(values) }
                        data-testid={ `${ testId }-grant-type-checkbox-group` }
                    />
                    {
                        isRefreshTokenWithoutAllowedGrantType && (
                            <Label basic color="orange" className="mt-2" >
                                { t("console:develop.features.applications.forms.inboundOIDC.fields.grant" +
                                    ".validation.refreshToken") }
                            </Label>
                        )
                    }
                    <Hint>
                        {
                            t("console:develop.features.applications.forms.inboundOIDC.fields.grant.hint")
                        }
                    </Hint>
                </Grid.Column>
            </Grid.Row>
            {
                !isSPAApplication
                && !isMobileApplication
                && (
                    selectedGrantTypes?.includes(ApplicationManagementConstants.AUTHORIZATION_CODE_GRANT)
                    || selectedGrantTypes?.includes(ApplicationManagementConstants.DEVICE_GRANT)
                ) && (
                    <>
                        <Grid.Row columns={ 1 }>
                            <Grid.Column mobile={ 16 } tablet={ 16 } computer={ 16 }>
                                <Field
                                    ref={ supportPublicClients }
                                    name="supportPublicClients"
                                    label=""
                                    required={ false }
                                    requiredErrorMessage={
                                        t("console:develop.features.applications.forms.inboundOIDC.fields.public" +
                                            ".validations.empty")
                                    }
                                    type="checkbox"
                                    value={
                                        initialValues?.publicClient
                                            ? [ "supportPublicClients" ]
                                            : []
                                    }
                                    children={ [
                                        {
                                            label: t("console:develop.features.applications.forms.inboundOIDC" +
                                                ".fields.public.label"),
                                            value: "supportPublicClients"
                                        }
                                    ] }
                                    readOnly={ readOnly }
                                    data-testid={ `${ testId }-public-client-checkbox` }
                                />
                                <Hint>
                                    { t("console:develop.features.applications.forms.inboundOIDC.fields.public.hint", {
                                        productName: config.ui?.productName
                                    }) }
                                </Hint>
                            </Grid.Column>
                        </Grid.Row>
                    </>
                )
            }
            {
                showCallbackURLField && (
                    <>
                        <Grid.Row columns={ 1 }>
                            <Grid.Column mobile={ 16 } tablet={ 16 } computer={ 16 } className="field">
                                <div ref={ url } />
                                <URLInput
                                    isAllowEnabled={ isSPAApplication }
                                    handleAddAllowedOrigin={ (url: string) => handleAllowOrigin(url) }
                                    handleRemoveAllowedOrigin={ () => { return; } }
                                    tenantDomain={ tenantDomain }
                                    allowedOrigins={ union(allowedOriginList, allowedOrigins.split(",")) }
                                    labelEnabled={ true }
                                    urlState={ callBackUrls }
                                    setURLState={ (url: string) => {
                                        setCallBackUrls(url);

                                        const initialUrl: string = initialValues?.callbackURLs?.toString()
                                            ? ApplicationManagementUtils.buildCallBackURLWithSeparator(
                                                initialValues.callbackURLs.toString())
                                            : "";

                                        if (initialUrl !== url) {
                                            setIsFormStale(true);
                                        }
                                    } }
                                    labelName={
                                        isMobileApplication
                                            ? "Authorized redirect URIs"
                                            : t("console:develop.features.applications.forms.inboundOIDC.fields." +
                                                "callBackUrls.label")
                                    }
                                    required={ true }
                                    value={
                                        initialValues?.callbackURLs?.toString()
                                            ? ApplicationManagementUtils.buildCallBackURLWithSeparator(
                                                initialValues.callbackURLs.toString())
                                            : ""
                                    }
                                    placeholder={
                                        isMobileApplication
                                            ? t("console:develop.features.applications.forms.inboundOIDC.mobileApp" +
                                                ".mobileAppPlaceholder")
                                            : t("console:develop.features.applications.forms.inboundOIDC.fields." +
                                                "callBackUrls.placeholder")
                                    }
                                    validationErrorMsg={
                                        CustomApplicationTemplate?.id !== template?.id && !isMobileApplication
                                            ? t("console:develop.features.applications.forms.inboundOIDC.fields." +
                                            "callBackUrls.validations.invalid")
                                            : t("console:develop.features.applications.forms.inboundOIDC.messages." +
                                                "customInvalidMessage")
                                    }
                                    emptyErrorMessage={
                                        t("console:develop.features.applications.forms.inboundOIDC.fields." +
                                            "callBackUrls.validations.empty")
                                    }
                                    skipInternalValidation= {
                                        template.templateId === ApplicationManagementConstants.MOBILE
                                    }
                                    validation={ (value: string) => {
                                        if (
                                            !(isMobileApplication)
                                            && CustomApplicationTemplate?.id !== template?.id
                                            && !(URLUtils.isURLValid(value, true) &&
                                                (URLUtils.isHttpUrl(value)
                                                || URLUtils.isHttpsUrl(value)))
                                        ) {

                                            return false;
                                        }

                                        if (!URLUtils.isMobileDeepLink(value)) {
                                            return false;
                                        }

                                        setCallbackURLsErrorLabel(null);

                                        return true;
                                    } }
                                    showError={ showURLError }
                                    setShowError={ setShowURLError }
                                    hint={
                                        isMobileApplication
                                            ? "The authorized redirect URI determines where the authorization code " +
                                                "is sent to upon user authentication, and where the user is " +
                                                "redirected to upon user logout. The client app should specify the " +
                                                "authorized redirect URI in the authorization or logout request and " +
                                                config.ui.productName + " will validate it " +
                                                "against the authorized redirect URLs entered here."
                                            : t("console:develop.features.applications." +
                                                "forms.inboundOIDC.fields.callBackUrls.hint", {
                                                productName: config.ui.productName
                                            })
                                    }
                                    readOnly={ readOnly }
                                    addURLTooltip={ t("common:addURL") }
                                    duplicateURLErrorMessage={ t("common:duplicateURLError") }
                                    data-testid={ `${ testId }-callback-url-input` }
                                    getSubmit={ (submitFunction: (callback: (url?: string) => void) => void) => {
                                        submitUrl = submitFunction;
                                    } }
                                    showPredictions={ false }
                                    customLabel={ callbackURLsErrorLabel }
                                    productName={ config.ui.productName }
                                    isCustom={ CustomApplicationTemplate?.id === template?.id }
                                    popupHeaderPositive={ t("console:develop.features.URLInput.withLabel."
                                        + "positive.header") }
                                    popupHeaderNegative={ t("console:develop.features.URLInput.withLabel."
                                        + "negative.header") }
                                    popupContentPositive={ t("console:develop.features.URLInput.withLabel."
                                        + "positive.content", { productName: config.ui.productName }) }
                                    popupContentNegative={ t("console:develop.features.URLInput.withLabel."
                                        + "negative.content", { productName: config.ui.productName }) }
                                    popupDetailedContentPositive={ t("console:develop.features.URLInput."
                                        + "withLabel.positive.detailedContent.0") }
                                    popupDetailedContentNegative={ t("console:develop.features.URLInput."
                                        + "withLabel.negative.detailedContent.0") }
                                    insecureURLDescription={ t("console:common.validations.inSecureURL.description") }
                                    showLessContent={ t("common:showLess") }
                                    showMoreContent={ t("common:showMore") }
                                />
                            </Grid.Column>
                        </Grid.Row>
                        <Grid.Row columns={ 1 }>
                            <Grid.Column mobile={ 16 } tablet={ 16 } computer={ 16 } className="field">
                                <div ref={ allowedOrigin } />
                                <URLInput
                                    handleAddAllowedOrigin={ (url: string) => handleAllowOrigin(url) }
                                    urlState={ allowedOrigins }
                                    setURLState={ (url: string) => {
                                        setAllowedOrigins(url);

                                        if (allowedOrigins !== url) {
                                            setIsFormStale(true);
                                        }
                                    } }
                                    onlyOrigin={ true }
                                    labelName={
                                        t("console:develop.features.applications.forms.inboundOIDC" +
                                            ".fields.allowedOrigins.label")
                                    }
                                    placeholder={
                                        t("console:develop.features.applications.forms.inboundOIDC" +
                                            ".fields.allowedOrigins.placeholder")
                                    }
                                    value={ allowedOrigins }
                                    validationErrorMsg={
                                        t("console:develop.features.applications.forms.inboundOIDC" +
                                            ".fields.allowedOrigins.validations.empty")
                                    }
                                    validation={ (value: string) => {

                                        if (!(((URLUtils.isHttpsUrl(value) || URLUtils.isHttpUrl(value))) &&
                                            URLUtils.isAValidOriginUrl(value))) {

                                            return false;
                                        }

                                        if (!URLUtils.isMobileDeepLink(value)) {
                                            return false;
                                        }

                                        setAllowedOriginsErrorLabel(null);

                                        return true;
                                    } }
                                    computerWidth={ 10 }
                                    setShowError={ setShowOriginError }
                                    showError={ showOriginError }
                                    readOnly={ readOnly }
                                    addURLTooltip={ t("common:addURL") }
                                    duplicateURLErrorMessage={ t("common:duplicateURLError") }
                                    data-testid={ `${ testId }-allowed-origin-url-input` }
                                    getSubmit={ (submitOriginFunction: (callback: (origin?: string) => void) => void
                                    ) => {
                                        submitOrigin = submitOriginFunction;
                                    } }
                                    showPredictions={ false }
                                    customLabel={ allowedOriginsErrorLabel }
                                    popupHeaderPositive={ t("console:develop.features.URLInput.withLabel."
                                        + "positive.header") }
                                    popupHeaderNegative={ t("console:develop.features.URLInput.withLabel."
                                        + "negative.header") }
                                    popupContentPositive={ t("console:develop.features.URLInput.withLabel."
                                        + "positive.content", { productName: config.ui.productName }) }
                                    popupContentNegative={ t("console:develop.features.URLInput.withLabel."
                                        + "negative.content", { productName: config.ui.productName }) }
                                    popupDetailedContentPositive={ t("console:develop.features.URLInput."
                                        + "withLabel.positive.detailedContent.0") }
                                    popupDetailedContentNegative={ t("console:develop.features.URLInput."
                                        + "withLabel.negative.detailedContent.0") }
                                    insecureURLDescription={ t("console:common.validations.inSecureURL.description") }
                                    showLessContent={ t("common:showLess") }
                                    showMoreContent={ t("common:showMore") }
                                />
                                <Hint>
                                    The HTTP origins that host your { !isMobileApplication && "web" } application.
                                    You can define multiple web
                                    origins by adding them separately.
                                    <p className={ "mt-0" }>(E.g.,&nbsp;&nbsp;
                                        <Code>https://myapp.io, https://localhost:3000</Code>)
                                    </p>
                                </Hint>
                            </Grid.Column>
                        </Grid.Row>
                    </>
                )
            }

            { /* Form Section: PKCE */ }
            {
                showPKCEField && (
                    <>
                        <Grid.Row columns={ 2 }>
                            <Grid.Column mobile={ 16 } tablet={ 16 } computer={ 16 }>
                                <Divider />
                                <Divider hidden />
                            </Grid.Column>
                            <Grid.Column mobile={ 16 } tablet={ 16 } computer={ 16 }>
                                <Heading as="h4">
                                    { t("console:develop.features.applications.forms.inboundOIDC.sections.pkce" +
                                        ".heading") }
                                </Heading>
                                <Field
                                    ref={ pkce }
                                    name={ PKCE_KEY }
                                    label=""
                                    required={ false }
                                    requiredErrorMessage={
                                        t("console:develop.features.applications.forms.inboundOIDC.sections.pkce" +
                                            ".fields.pkce.validations.empty")
                                    }
                                    type="checkbox"
                                    value={ initialValues?.pkce && findPKCE(initialValues.pkce) }
                                    listen={ pkceValuesChangeListener }
                                    children={ (!isSPAApplication && !isMobileApplication)
                                        ? [
                                            {
                                                label: t("console:develop.features.applications.forms.inboundOIDC" +
                                                    ".sections.pkce.fields.pkce.children.mandatory.label"),
                                                value: ENABLE_PKCE_CHECKBOX_VALUE
                                            },
                                            {
                                                disabled: !enablePKCE,
                                                hint: {
                                                    content: t("console:develop.features.applications.forms." +
                                                        "inboundOIDC.sections.pkce.description", {
                                                        productName: config.ui.productName
                                                    }),
                                                    header: "PKCE 'Plain'"
                                                },
                                                label: t("console:develop.features.applications.forms.inboundOIDC" +
                                                    ".sections.pkce.fields.pkce.children.plainAlg.label"),
                                                value: SUPPORT_PKCE_PLAIN_ALGORITHM_VALUE
                                            }
                                        ] : [
                                            {
                                                label: t("console:develop.features.applications.forms.inboundOIDC" +
                                                    ".sections.pkce.fields.pkce.children.mandatory.label"),
                                                value: ENABLE_PKCE_CHECKBOX_VALUE
                                            }
                                        ] }
                                    readOnly={ readOnly }
                                    data-testid={ `${ testId }-pkce-checkbox-group` }
                                />
                                <Hint>
                                    { t("console:develop.features.applications.forms.inboundOIDC.sections.pkce.hint") }
                                </Hint>
                            </Grid.Column>
                        </Grid.Row>
                    </>
                )
            }

            { /* Client Authentication*/ }
            <Grid.Row columns={ 2 }>
                <Grid.Column mobile={ 16 } tablet={ 16 } computer={ 16 }>
                    <Divider />
                    <Divider hidden />
                </Grid.Column>
                <Grid.Column mobile={ 16 } tablet={ 16 } computer={ 16 }>
                    <Heading as="h4">
                        { t("console:develop.features.applications.forms.inboundOIDC.sections" +
                            ".clientAuthentication.heading") }
                    </Heading>
                    <Field
                        ref={ tokenEndpointAuthMethod }
                        name="tokenEndpointAuthMethod"
                        label={
                            t("console:develop.features.applications.forms.inboundOIDC.sections" +
                                ".clientAuthentication.fields.authenticationMethod.label")
                        }
                        required={ false }
                        type="dropdown"
                        disabled={ false }
                        default={
                            initialValues?.clientAuthentication ?
                                initialValues.clientAuthentication.tokenEndpointAuthMethod
                                : metadata.tokenEndpointAuthMethod.defaultValue
                        }
                        placeholder={
                            t("console:develop.features.applications.forms.inboundOIDC.sections" +
                                ".clientAuthentication.fields.authenticationMethod.placeholder")
                        }
                        listen={ (values: Map<string, FormValue>) => handleAuthMethodChange(values) }
                        children={ getAllowedList(metadata.tokenEndpointAuthMethod) }
                        readOnly={ readOnly }
                    />
                    <Hint>
                        { t("console:develop.features.applications.forms.inboundOIDC.sections" +
                            ".clientAuthentication.fields.authenticationMethod.hint") }
                    </Hint>
                </Grid.Column>
            </Grid.Row>

            { selectedAuthMethod == "private_key_jwt" &&
                (
                    <Grid.Row columns={ 1 }>
                        <Grid.Column mobile={ 16 } tablet={ 16 } computer={ 16 }>
                            <Field
                                ref={ tokenEndpointAuthSigningAlg }
                                name="tokenEndpointAuthSigningAlg"
                                label={
                                    t("console:develop.features.applications.forms.inboundOIDC.sections" +
                                        ".clientAuthentication.fields.signingAlgorithm.label")
                                }
                                required={ false }
                                type="dropdown"
                                disabled={ false }
                                default={
                                    initialValues?.clientAuthentication ?
                                        initialValues.clientAuthentication.tokenEndpointAuthSigningAlg
                                        : metadata.tokenEndpointSignatureAlgorithm.defaultValue
                                }
                                placeholder={
                                    t("console:develop.features.applications.forms.inboundOIDC.sections" +
                                        ".clientAuthentication.fields.signingAlgorithm.placeholder")
                                }
                                children={ getAllowedList(metadata.tokenEndpointSignatureAlgorithm) }
                                readOnly={ readOnly }
                            />
                            <Hint>
                                { t("console:develop.features.applications.forms.inboundOIDC.sections" +
                                    ".clientAuthentication.fields.signingAlgorithm.hint") }
                            </Hint>

                        </Grid.Column>
                    </Grid.Row>
                )
            }

            { selectedAuthMethod == "tls_client_auth" &&
                (
                    <Grid.Row columns={ 1 }>
                        <Grid.Column mobile={ 16 } tablet={ 16 } computer={ 16 }>
                            <Form.Input
                                ref={ tlsClientAuthSubjectDn }
                                ariaLabel="TLS client auth subject DN"
                                inputType="name"
                                name="tlsClientAuthSubjectDn"
                                label={ t("console:develop.features.applications.forms.inboundOIDC.sections" +
                                    ".clientAuthentication.fields.subjectDN.label")
                                }
                                required={ false }
                                placeholder={
                                    t("console:develop.features.applications.forms.inboundOIDC.sections" +
                                        ".clientAuthentication.fields.subjectDN.placeholder")
                                }
                                value={ subjectDN }
                                onChange={ (e) => setTLSClientAuthSubjectDN(e.target.value) }
                                readOnly={ false }
                                maxLength={ ApplicationManagementConstants.FORM_FIELD_CONSTRAINTS.APP_NAME_MAX_LENGTH }
                                minLength={ 3 }
                                width={ 16 }
                            />
                            <Hint>
                                { t("console:develop.features.applications.forms.inboundOIDC.sections" +
                                    ".clientAuthentication.fields.subjectDN.hint") }
                            </Hint>
                        </Grid.Column>
                    </Grid.Row>
                )
            }

            { /* Pushed Authorization Requests*/ }
            <Grid.Row columns={ 2 }>
                <Grid.Column mobile={ 16 } tablet={ 16 } computer={ 16 }>
                    <Divider />
                    <Divider hidden />
                </Grid.Column>
                <Grid.Column mobile={ 16 } tablet={ 16 } computer={ 16 }>
                    <Heading as="h4">
                        { t("console:develop.features.applications.forms.inboundOIDC.sections" +
                            ".pushedAuthorization.heading")}
                    </Heading>
                    <Field
                        ref={ requirePushedAuthorizationRequests }
                        name={ "requirePushAuthorizationRequest" }
                        label=""
                        required={ false }
                        type="checkbox"
                        value={ initialValues?.pushAuthorizationRequest?.requirePushAuthorizationRequest
                            ? [ "requirePushAuthorizationRequest" ]
                            : [] }
                        children={ [
                            {
                                label: t("console:develop.features.applications.forms.inboundOIDC.sections" +
                                    ".pushedAuthorization.fields.requirePushAuthorizationRequest.label"),
                                value: "requirePushAuthorizationRequest"
                            }
                        ] }
                        readOnly={ readOnly }
                    />
                    <Hint>
                        { t("console:develop.features.applications.forms.inboundOIDC.sections" +
                            ".pushedAuthorization.fields.requirePushAuthorizationRequest.hint") }
                    </Hint>
                </Grid.Column>
            </Grid.Row>

            { /* Request Object*/ }
            <Grid.Row columns={ 2 }>
                <Grid.Column mobile={ 16 } tablet={ 16 } computer={ 16 }>
                    <Divider />
                    <Divider hidden />
                </Grid.Column>
                <Grid.Column mobile={ 16 } tablet={ 16 } computer={ 16 }>
                    <Heading as="h4">
                        { t("console:develop.features.applications.forms.inboundOIDC.sections.requestObject.heading") }
                    </Heading>
                    <Field
                        ref={ requestObjectSigningAlg }
                        name="requestObjectSigningAlg"
                        label={
                            t("console:develop.features.applications.forms.inboundOIDC.sections" +
                                ".requestObject.fields.requestObjectSigningAlg.label")
                        }
                        required={ false }
                        type="dropdown"
                        disabled={ false }
                        default={
                            initialValues?.requestObject ? initialValues.requestObject.requestObjectSigningAlg : null
                        }
                        placeholder={
                            t("console:develop.features.applications.forms.inboundOIDC.sections" +
                                ".requestObject.fields.requestObjectSigningAlg.placeholder")
                        }
                        children={ getAllowedList(metadata.requestObjectSignatureAlgorithm) }
                        readOnly={ readOnly }
                    />
                    <Hint>
                        <Trans
                            i18nKey={
                                "console:develop.features.applications.forms.inboundOIDC.sections" +
                                ".requestObject.fields.requestObjectSigningAlg.hint"
                            }
                        >
                            The dropdown contains the supported <Code withBackground>request object</Code> signing
                            algorithms.
                        </Trans>
                    </Hint>
                </Grid.Column>
            </Grid.Row>
            <Grid.Row columns={ 1 }>
                <Grid.Column mobile={ 16 } tablet={ 16 } computer={ 16 }>
                    <Field
                        ref={ requestObjectEncryptionAlgorithm }
                        name="requestObjectEncryptionAlgorithm"
                        label={
                            t("console:develop.features.applications.forms.inboundOIDC.sections" +
                                ".requestObject.fields.requestObjectEncryptionAlgorithm.label")
                        }
                        required={ false }
                        type="dropdown"
                        disabled={ false }
                        default={
                            initialValues?.requestObject ? initialValues.requestObject.encryption.algorithm : null
                        }
                        placeholder={
                            t("console:develop.features.applications.forms.inboundOIDC.sections" +
                                ".requestObject.fields.requestObjectEncryptionAlgorithm.placeholder")
                        }
                        children={ getAllowedList(metadata.requestObjectEncryptionAlgorithm) }
                        readOnly={ readOnly }
                    />
                    <Hint>
                        <Trans
                            i18nKey={
                                "console:develop.features.applications.forms.inboundOIDC.sections" +
                                ".requestObject.fields.requestObjectEncryptionAlgorithm.hint"
                            }
                        >
                            The dropdown contains the supported <Code withBackground>request object</Code> encryption
                            algorithms.
                        </Trans>
                    </Hint>
                </Grid.Column>
            </Grid.Row>
            <Grid.Row columns={ 1 }>
                <Grid.Column mobile={ 16 } tablet={ 16 } computer={ 16 }>
                    <Field
                        ref={ requestObjectEncryptionMethod }
                        name="requestObjectEncryptionMethod"
                        label={
                            t("console:develop.features.applications.forms.inboundOIDC.sections" +
                                ".requestObject.fields.requestObjectEncryptionMethod.label")
                        }
                        required={ false }
                        type="dropdown"
                        disabled={ false }
                        default={
                            initialValues?.requestObject ? initialValues.requestObject.encryption.method : null
                        }
                        placeholder={
                            t("console:develop.features.applications.forms.inboundOIDC.sections" +
                                ".requestObject.fields.requestObjectEncryptionMethod.placeholder")
                        }
                        children={ getAllowedList(metadata.requestObjectEncryptionMethod) }
                        readOnly={ readOnly }
                    />
                    <Hint>
                        <Trans
                            i18nKey={
                                "console:develop.features.applications.forms.inboundOIDC.sections" +
                                ".requestObject.fields.requestObjectEncryptionMethod.hint"
                            }
                        >
                            The dropdown contains the supported <Code withBackground>request object</Code> encryption
                            methods.
                        </Trans>
                    </Hint>
                </Grid.Column>
            </Grid.Row>

            { /* Access Token */ }
            <Grid.Row columns={ 2 }>
                <Grid.Column mobile={ 16 } tablet={ 16 } computer={ 16 }>
                    <Divider />
                    <Divider hidden />
                </Grid.Column>
                <Grid.Column mobile={ 16 } tablet={ 16 } computer={ 16 }>
                    <Heading as="h4">
                        { t("console:develop.features.applications.forms.inboundOIDC.sections" +
                            ".accessToken.heading") }
                    </Heading>
                    <Field
                        ref={ type }
                        label={
                            t("console:develop.features.applications.forms.inboundOIDC.sections" +
                                ".accessToken.fields.type.label")
                        }
                        name="type"
                        default={
                            initialValues?.accessToken
                                ? initialValues.accessToken.type
                                : metadata.accessTokenType.defaultValue
                        }
                        type="radio"
                        children={ getAllowedListForAccessToken(metadata.accessTokenType, false) }
                        readOnly={ readOnly }
                        data-testid={ `${ testId }-access-token-type-radio-group` }
                    />
                </Grid.Column>
            </Grid.Row>
            {
                !isM2MApplication && (
                    <Grid.Row columns={ 1 }>
                        <Grid.Column mobile={ 16 } tablet={ 16 } computer={ 16 }>
                            <Field
                                ref={ bindingType }
                                label={
                                    t("console:develop.features.applications.forms.inboundOIDC.sections" +
                                        ".accessToken.fields.bindingType.label")
                                }
                                name="bindingType"
                                default={
                                    initialValues?.accessToken?.bindingType
                                        ? initialValues.accessToken.bindingType
                                        : metadata?.accessTokenBindingType?.defaultValue
                                        ?? SupportedAccessTokenBindingTypes.NONE
                                }
                                type="radio"
                                children={ getAllowedListForAccessToken(metadata.accessTokenBindingType, true) }
                                readOnly={ readOnly }
                                data-testid={ `${ testId }-access-token-type-radio-group` }
                                listen={ (values: Map<string, FormValue>) => {
                                    setIsTokenBindingTypeSelected(
                                        values.get("bindingType") !== SupportedAccessTokenBindingTypes.NONE
                                    );
                                } }
                            />
                            <Hint>
                                <Trans
                                    values={ { productName: config.ui.productName } }
                                    i18nKey={
                                        "console:develop.features.applications.forms.inboundOIDC.sections" +
                                        ".accessToken.fields.bindingType.description"
                                    }
                                >
                                    Select type <Code withBackground>SSO-session</Code> to allow productName to bind the
                                    <Code withBackground>access_token</Code>
                                    and the
                                    <Code withBackground>refresh_token</Code>
                                    to the login session and issue a new token per session. When the application
                                    session ends, the tokens will also be revoked.
                                </Trans>
                            </Hint>
                        </Grid.Column>
                    </Grid.Row>
                )
            }
            {
                (!isSPAApplication)
                && !isMobileApplication
                && isTokenBindingTypeSelected
                && (
                    <>
                        <Grid.Row columns={ 1 }>
                            <Grid.Column mobile={ 16 } tablet={ 16 } computer={ 16 }>
                                <Field
                                    ref={ validateTokenBinding }
                                    name="ValidateTokenBinding"
                                    label=""
                                    required={ false }
                                    requiredErrorMessage=""
                                    type="checkbox"
                                    value={
                                        initialValues?.accessToken?.validateTokenBinding
                                            ? [ "validateTokenBinding" ]
                                            : []
                                    }
                                    children={ [
                                        {
                                            label: t("console:develop.features.applications.forms.inboundOIDC" +
                                                ".sections.accessToken.fields.validateBinding.label"),
                                            value: "validateTokenBinding"
                                        }
                                    ] }
                                    readOnly={ readOnly }
                                    data-testid={ `${ testId }-access-token-validate-binding-checkbox` }
                                />
                                <Hint>
                                    <Trans
                                        i18nKey={
                                            "console:develop.features.applications.forms.inboundOIDC.sections" +
                                            ".accessToken.fields.validateBinding.hint"
                                        }
                                    >
                                        Validate the binding attributes at the token validation. The client needs to
                                        present the <Code withBackground>access_token</Code> + cookie for successful
                                        authorization.
                                    </Trans>
                                </Hint>
                            </Grid.Column>
                        </Grid.Row>
                        <Grid.Row columns={ 1 }>
                            <Grid.Column mobile={ 16 } tablet={ 16 } computer={ 16 }>
                                <Field
                                    ref={ revokeAccessToken }
                                    name="RevokeAccessToken"
                                    label=""
                                    required={ false }
                                    requiredErrorMessage=""
                                    type="checkbox"
                                    value={
                                        initialValues?.accessToken?.revokeTokensWhenIDPSessionTerminated
                                            ? [ "revokeAccessToken" ]
                                            : []
                                    }
                                    children={ [
                                        {
                                            label: t("console:develop.features.applications.forms.inboundOIDC" +
                                                ".sections.accessToken.fields.revokeToken.label"),
                                            value: "revokeAccessToken"
                                        }
                                    ] }
                                    readOnly={ readOnly }
                                    data-testid={ `${ testId }-access-token-revoke-token-checkbox` }
                                />
                                <Hint>
                                    { t("console:develop.features.applications.forms.inboundOIDC.sections" +
                                        ".accessToken.fields.revokeToken.hint") }
                                </Hint>
                            </Grid.Column>
                        </Grid.Row>
                    </>
                )
            }
            {
                !isM2MApplication && (
                    <Grid.Row columns={ 1 }>
                        <Grid.Column mobile={ 16 } tablet={ 16 } computer={ 16 }>
                            <Field
                                ref={ userAccessTokenExpiryInSeconds }
                                name="userAccessTokenExpiryInSeconds"
                                label={ !isSPAApplication
                                    ? t("console:develop.features.applications.forms.inboundOIDC.sections" +
                                        ".accessToken.fields.expiry.label") :
                                    t("console:develop.features.applications.forms.inboundOIDC.sections" +
                                        ".accessToken.fields.expiry.labelForSPA")
                                }
                                required={ true }
                                requiredErrorMessage={
                                    t("console:develop.features.applications.forms.inboundOIDC.sections" +
                                        ".accessToken.fields.expiry.validations.empty")
                                }
                                validation={ async (value: FormValue, validation: Validation) => {
                                    if (!isValidExpiryTime(value.toString())) {
                                        validation.isValid = false;
                                        validation.errorMessages.push(
                                            t("console:develop.features.applications.forms.inboundOIDC.sections" +
                                                ".accessToken.fields.expiry.validations.invalid")
                                        );
                                    }
                                } }
                                value={
                                    initialValues?.accessToken
                                        ? initialValues.accessToken.userAccessTokenExpiryInSeconds.toString()
                                        : metadata.defaultUserAccessTokenExpiryTime
                                }
                                placeholder={
                                    t("console:develop.features.applications.forms.inboundOIDC.sections" +
                                        ".accessToken.fields.expiry.placeholder")
                                }
                                type="number"
                                readOnly={ readOnly }
                                min={ 1 }
                                data-testid={ `${ testId }-access-token-expiry-time-input` }
                            />
                            <Hint>
                                <Trans
                                    i18nKey={
                                        "console:develop.features.applications.forms.inboundOIDC.sections" +
                                        ".accessToken.fields.expiry.hint"
                                    }
                                >
                                    Specify the validity period of the
                                    <Code withBackground>access_token</Code>
                                    in seconds.
                                </Trans>
                            </Hint>
                        </Grid.Column>
                    </Grid.Row>
                )
            }
            
            { /* Application AccessToken Expiry*/ }
            { selectedGrantTypes?.includes("client_credentials") &&
                (
                    <>
                        <Grid.Row columns={ 1 }>
                            <Grid.Column mobile={ 16 } tablet={ 16 } computer={ 16 }>
                                <Field
                                    name="applicationAccessTokenExpiryInSeconds"
                                    ref={ applicationAccessTokenExpiryInSeconds }
                                    label={
                                        t("console:develop.features.applications.forms.inboundOIDC.sections" +
                                            ".accessToken.fields.applicationTokenExpiry.label")
                                    }
                                    required={ true }
                                    requiredErrorMessage={
                                        t("console:develop.features.applications.forms.inboundOIDC.sections" +
                                            ".accessToken.fields.applicationTokenExpiry.validations.empty")
                                    }
                                    value={ initialValues.accessToken ?
                                        initialValues.accessToken.applicationAccessTokenExpiryInSeconds.toString() :
                                        metadata.defaultApplicationAccessTokenExpiryTime }
                                    validation={ async (value: FormValue, validation: Validation) => {
                                        if (!isValidExpiryTime(value.toString())) {
                                            validation.isValid = false;
                                            validation.errorMessages.push(
                                                t("console:develop.features.applications.forms.inboundOIDC.sections" +
                                                    ".accessToken.fields.applicationTokenExpiry.validations.invalid")
                                            );
                                        }
                                    } }
                                    placeholder={
                                        t("console:develop.features.applications.forms.inboundOIDC.sections" +
                                            ".accessToken.fields.applicationTokenExpiry.placeholder")
                                    }
                                    type="number"
                                    min={ 1 }
                                    readOnly={ readOnly }
                                />
                                <Hint>Specify the validity period of the
                                    <Code withBackground>application_access_token</Code>
                                    in seconds.
                                </Hint>
                            </Grid.Column>
                        </Grid.Row>
                    </>
                )
            }

            {
                isM2MApplication && (
                    <Grid.Row columns={ 2 }>
                        <Grid.Column mobile={ 16 } tablet={ 16 } computer={ 16 } className="field">
                            <URLInput
                                isAllowEnabled={ false }
                                tenantDomain={ tenantDomain }
                                onlyOrigin={ false }
                                labelEnabled={ false }
                                urlState={ audienceUrls }
                                setURLState={ (url: string) => {
                                    setAudienceUrls(url);

                                    const initialUrl: string = initialValues?.idToken?.audience.toString()
                                        ? ApplicationManagementUtils.buildCallBackURLWithSeparator(
                                            initialValues?.idToken?.audience.toString())
                                        : "";

                                    if (initialUrl !== url) {
                                        setIsFormStale(true);
                                    }
                                } }
                                labelName={
                                    t("console:develop.features.applications.forms.inboundOIDC.sections" +
                                        ".accessToken.fields.audience.label")
                                }
                                required={ false }
                                value={
                                    initialValues?.idToken?.audience.toString()
                                        ? ApplicationManagementUtils.buildCallBackURLWithSeparator(
                                            initialValues?.idToken?.audience.toString())
                                        : ""
                                }
                                validation={ (value: string) => !value?.includes(",") }
                                placeholder={
                                    t("console:develop.features.applications.forms.inboundOIDC.sections.accessToken" +
                                        ".fields.audience.placeholder")
                                }
                                validationErrorMsg={
                                    t("console:develop.features.applications.forms.inboundOIDC.sections.accessToken" +
                                        ".fields.audience.validations.invalid")
                                }
                                showError={ showAudienceError }
                                setShowError={ setShowAudienceError }
                                hint={ (
                                    <Trans
                                        i18nKey={
                                            "console:develop.features.applications.forms.inboundOIDC.sections" +
                                            ".accessToken.fields.audience.hint"
                                        }
                                    >
                                        Specify the recipient(s) that this <Code withBackground>access_token</Code> is 
                                        intended for. By default, the client ID of this application is added as an 
                                        audience.
                                    </Trans>
                                ) }
                                readOnly={ readOnly }
                                addURLTooltip={ t("common:addURL") }
                                duplicateURLErrorMessage={ t("common:duplicateURLError") }
                                getSubmit={ (submitFunction: (callback: (url?: string) => void) => void) => {
                                    submitUrl = submitFunction;
                                } }
                                showPredictions={ false }
                                popupHeaderPositive={ t("console:develop.features.URLInput.withLabel."
                                    + "positive.header") }
                                popupHeaderNegative={ t("console:develop.features.URLInput.withLabel."
                                    + "negative.header") }
                                popupContentPositive={ t("console:develop.features.URLInput.withLabel."
                                    + "positive.content", { productName: config.ui.productName }) }
                                popupContentNegative={ t("console:develop.features.URLInput.withLabel."
                                    + "negative.content", { productName: config.ui.productName }) }
                                popupDetailedContentPositive={ t("console:develop.features.URLInput."
                                    + "withLabel.positive.detailedContent.0") }
                                popupDetailedContentNegative={ t("console:develop.features.URLInput."
                                    + "withLabel.negative.detailedContent.0") }
                                insecureURLDescription={ t("console:common.validations.inSecureURL.description") }
                                showLessContent={ t("common:showLess") }
                                showMoreContent={ t("common:showMore") }
                                skipInternalValidation
                            />
                        </Grid.Column>
                    </Grid.Row>
                )
            }

            { /* Refresh Token */ }
            { selectedGrantTypes?.includes("refresh_token") &&
                (
                    <>
                        <Grid.Row columns={ 2 }>
                            <Grid.Column mobile={ 16 } tablet={ 16 } computer={ 16 }>
                                <Divider />
                                <Divider hidden />
                            </Grid.Column>
                            <Grid.Column mobile={ 16 } tablet={ 16 } computer={ 16 }>
                                <Heading as="h4">
                                    { t("console:develop.features.applications.forms.inboundOIDC.sections" +
                                        ".refreshToken.heading") }
                                </Heading>
                                <Field
                                    ref={ refreshToken }
                                    name="RefreshToken"
                                    label=""
                                    required={ false }
                                    requiredErrorMessage={
                                        t("console:develop.features.applications.forms.inboundOIDC.sections" +
                                            ".refreshToken.fields.renew.validations.empty")
                                    }
                                    type="checkbox"
                                    value={
                                        initialValues?.refreshToken?.renewRefreshToken
                                            ? [ "refreshToken" ]
                                            : []
                                    }
                                    children={ [
                                        {
                                            label: t("console:develop.features.applications.forms.inboundOIDC" +
                                                ".sections.refreshToken.fields.renew.label"),
                                            value: "refreshToken"
                                        }
                                    ] }
                                    readOnly={ readOnly }
                                    data-testid={ `${ testId }-renew-refresh-token-checkbox` }
                                />
                                <Hint>
                                    <Trans
                                        i18nKey={
                                            "console:develop.features.applications.forms.inboundOIDC.sections" +
                                            ".refreshToken.fields.renew.hint"
                                        }
                                    >
                                        Select to issue a new <Code withBackground>refresh_token</Code>
                                        each time a <Code withBackground>refresh_token</Code> is
                                        exchanged. The existing token will be invalidated.
                                    </Trans>
                                </Hint>
                            </Grid.Column>
                        </Grid.Row>
                        <Grid.Row columns={ 1 }>
                            <Grid.Column mobile={ 16 } tablet={ 16 } computer={ 16 }>
                                <Field
                                    ref={ expiryInSeconds }
                                    name="expiryInSeconds"
                                    label={
                                        t("console:develop.features.applications.forms.inboundOIDC.sections" +
                                            ".refreshToken.fields.expiry.label")
                                    }
                                    required={ true }
                                    requiredErrorMessage={
                                        t("console:develop.features.applications.forms.inboundOIDC.sections" +
                                            ".refreshToken.fields.expiry.validations.empty")
                                    }
                                    placeholder={
                                        t("console:develop.features.applications.forms.inboundOIDC.sections" +
                                            ".refreshToken.fields.expiry.placeholder")
                                    }
                                    validation={ async (value: FormValue, validation: Validation) => {
                                        if (!isValidExpiryTime(value.toString())) {
                                            validation.isValid = false;
                                            validation.errorMessages.push(
                                                t("console:develop.features.applications.forms.inboundOIDC.sections" +
                                                    ".refreshToken.fields.expiry.validations.invalid")
                                            );
                                        }
                                    } }
                                    value={ initialValues?.refreshToken
                                        ? initialValues.refreshToken.expiryInSeconds.toString()
                                        : metadata.defaultRefreshTokenExpiryTime }
                                    type="number"
                                    readOnly={ readOnly }
                                    min={ 1 }
                                    data-testid={ `${ testId }-refresh-token-expiry-time-input` }
                                />
                                <Hint>
                                    <Trans
                                        i18nKey={
                                            "console:develop.features.applications.forms.inboundOIDC.sections" +
                                            ".refreshToken.fields.expiry.hint"
                                        }
                                    >
                                        Specify the validity period of the <Code withBackground>refresh_token</Code>
                                        in seconds.
                                    </Trans>
                                </Hint>
                            </Grid.Column>
                        </Grid.Row>
                    </>
                )
            }

            { /* ID Token */ }
            {
                !isM2MApplication && (
                    <Grid.Row columns={ 2 }>
                        <Grid.Column mobile={ 16 } tablet={ 16 } computer={ 16 }>
                            <Divider />
                            <Divider hidden />
                        </Grid.Column>
                        <Grid.Column mobile={ 16 } tablet={ 16 } computer={ 16 } className="field">
                            <Heading as="h4">
                                { t("console:develop.features.applications.forms.inboundOIDC.sections" +
                                    ".idToken.heading") }
                            </Heading>
                            <URLInput
                                isAllowEnabled={ false }
                                tenantDomain={ tenantDomain }
                                onlyOrigin={ false }
                                labelEnabled={ false }
                                urlState={ audienceUrls }
                                setURLState={ (url: string) => {
                                    setAudienceUrls(url);

                                    const initialUrl: string = initialValues?.idToken?.audience.toString()
                                        ? ApplicationManagementUtils.buildCallBackURLWithSeparator(
                                            initialValues?.idToken?.audience.toString())
                                        : "";

                                    if (initialUrl !== url) {
                                        setIsFormStale(true);
                                    }
                                } }
                                labelName={
                                    t("console:develop.features.applications.forms.inboundOIDC.sections" +
                                        ".idToken.fields.audience.label")
                                }
                                required={ false }
                                value={
                                    initialValues?.idToken?.audience.toString()
                                        ? ApplicationManagementUtils.buildCallBackURLWithSeparator(
                                            initialValues?.idToken?.audience.toString())
                                        : ""
                                }
                                validation={ (value: string) => !value?.includes(",") }
                                placeholder={
                                    t("console:develop.features.applications.forms.inboundOIDC.sections.idToken" +
                                        ".fields.audience.placeholder")
                                }
                                validationErrorMsg={
                                    t("console:develop.features.applications.forms.inboundOIDC.sections.idToken" +
                                        ".fields.audience.validations.invalid")
                                }
                                showError={ showAudienceError }
                                setShowError={ setShowAudienceError }
                                hint={ (
                                    <Trans
                                        i18nKey={
                                            "console:develop.features.applications.forms.inboundOIDC.sections.idToken" +
                                            ".fields.audience.hint"
                                        }
                                    >
                                        Specify the recipient(s) that this <Code withBackground>id_token</Code> is 
                                        intended for. By default, the client ID of this application is added as an 
                                        audience.
                                    </Trans>
                                ) }
                                readOnly={ readOnly }
                                addURLTooltip={ t("common:addURL") }
                                duplicateURLErrorMessage={ t("common:duplicateURLError") }
                                getSubmit={ (submitFunction: (callback: (url?: string) => void) => void) => {
                                    submitUrl = submitFunction;
                                } }
                                showPredictions={ false }
                                popupHeaderPositive={ t("console:develop.features.URLInput.withLabel."
                                    + "positive.header") }
                                popupHeaderNegative={ t("console:develop.features.URLInput.withLabel."
                                    + "negative.header") }
                                popupContentPositive={ t("console:develop.features.URLInput.withLabel."
                                    + "positive.content", { productName: config.ui.productName }) }
                                popupContentNegative={ t("console:develop.features.URLInput.withLabel."
                                    + "negative.content", { productName: config.ui.productName }) }
                                popupDetailedContentPositive={ t("console:develop.features.URLInput."
                                    + "withLabel.positive.detailedContent.0") }
                                popupDetailedContentNegative={ t("console:develop.features.URLInput."
                                    + "withLabel.negative.detailedContent.0") }
                                insecureURLDescription={ t("console:common.validations.inSecureURL.description") }
                                showLessContent={ t("common:showLess") }
                                showMoreContent={ t("common:showMore") }
                                skipInternalValidation
                            />
                        </Grid.Column>
                    </Grid.Row>
                )
            }
            
            {
                applicationConfig.inboundOIDCForm.showIdTokenEncryption
                && ApplicationTemplateIdTypes.SPA !== template?.templateId
                && !isMobileApplication
                && !isM2MApplication
                && (
                    <>
                        <Grid.Row columns={ 1 }>
                            <Grid.Column mobile={ 16 } tablet={ 16 } computer={ 16 }>
                                <Field
                                    ref={ encryption }
                                    name="encryption"
                                    label=""
                                    required={ false }
                                    disabled={ !isCertAvailableForEncrypt }
                                    requiredErrorMessage={
                                        t("console:develop.features.applications.forms.inboundOIDC.sections.idToken" +
                                            ".fields.encryption.validations.empty")
                                    }
                                    type="checkbox"
                                    listen={ (values: Map<string, FormValue>): void => {
                                        const encryptionEnabled: boolean = values.get("encryption")
                                            .includes("enableEncryption");

                                        if (!encryptionEnabled) {
                                            resolveInitialIDTokenEncryptionValues();
                                            values.set("algorithm", "");
                                            values.set("method", "");
                                        }
                                        setEncryptionEnable(encryptionEnabled);
                                    } }
                                    value={
                                        initialValues?.idToken?.encryption.enabled
                                            ? [ "enableEncryption" ]
                                            : []
                                    }
                                    children={ [
                                        {
                                            label: t("console:develop.features.applications.forms.inboundOIDC" +
                                                ".sections.idToken.fields.encryption.label"),
                                            value: "enableEncryption"
                                        }
                                    ] }
                                    readOnly={ readOnly }
                                    data-testid={ `${ testId }-encryption-checkbox` }
                                />
                                <Hint>
                                    <Trans
                                        i18nKey={
                                            "console:develop.features.applications.forms.inboundOIDC.sections.idToken" +
                                            ".fields.encryption.hint"
                                        }
                                    >
                                        Select to encrypt the <Code withBackground>id_token</Code>  when issuing the
                                        token using the public key of your application. To use encryption,
                                        configure the JWKS endpoint or the certificate of your application in the
                                        Certificate section below.
                                    </Trans>
                                </Hint>
                            </Grid.Column>
                        </Grid.Row>
                        <Grid.Row columns={ 1 }>
                            <Grid.Column mobile={ 16 } tablet={ 16 } computer={ 16 }>
                                <Field
                                    ref={ algorithm }
                                    name="algorithm"
                                    label={
                                        t("console:develop.features.applications.forms.inboundOIDC.sections.idToken" +
                                            ".fields.algorithm.label")
                                    }
                                    required={ isEncryptionEnabled && isCertAvailableForEncrypt }
                                    requiredErrorMessage={
                                        t("console:develop.features.applications.forms.inboundOIDC.sections.idToken" +
                                            ".fields.algorithm.validations.empty")
                                    }
                                    type="dropdown"
                                    disabled={ !isEncryptionEnabled || !isCertAvailableForEncrypt }
                                    default={
                                        isEncryptionEnabled && isCertAvailableForEncrypt ? (initialValues?.idToken
                                            ? initialValues.idToken.encryption.algorithm
                                            : metadata.idTokenEncryptionAlgorithm.defaultValue) : ""
                                    }
                                    placeholder={
                                        t("console:develop.features.applications.forms.inboundOIDC.sections" +
                                            ".idToken.fields.algorithm.placeholder")
                                    }
                                    children={ getAllowedList(metadata.idTokenEncryptionAlgorithm) }
                                    readOnly={ readOnly }
                                    data-testid={ `${ testId }-encryption-algorithm-dropdown` }
                                />
                                <Hint disabled={ !isEncryptionEnabled || !isCertAvailableForEncrypt }>
                                    <Trans
                                        i18nKey={
                                            "console:develop.features.applications.forms.inboundOIDC.sections.idToken" +
                                            ".fields.algorithm.hint"
                                        }
                                    >
                                        The dropdown contains the supported <Code withBackground>id_token</Code>
                                        encryption algorithms.
                                    </Trans>
                                </Hint>
                            </Grid.Column>
                        </Grid.Row>
                        <Grid.Row columns={ 1 }>
                            <Grid.Column mobile={ 16 } tablet={ 16 } computer={ 16 }>
                                <Field
                                    ref={ method }
                                    name="method"
                                    disabled={ !isEncryptionEnabled || !isCertAvailableForEncrypt }
                                    label={
                                        t("console:develop.features.applications.forms.inboundOIDC.sections" +
                                            ".idToken.fields.method.label")
                                    }
                                    required={ isEncryptionEnabled && isCertAvailableForEncrypt }
                                    requiredErrorMessage={
                                        t("console:develop.features.applications.forms.inboundOIDC.sections.idToken" +
                                            ".fields.method.validations.empty")
                                    }
                                    type="dropdown"
                                    default={
                                        isEncryptionEnabled && isCertAvailableForEncrypt ? (initialValues?.idToken
                                            ? initialValues.idToken.encryption.method
                                            : metadata.idTokenEncryptionMethod.defaultValue) : ""
                                    }
                                    placeholder={
                                        t("console:develop.features.applications.forms.inboundOIDC.sections.idToken" +
                                            ".fields.method.placeholder")
                                    }
                                    children={ getAllowedList(metadata.idTokenEncryptionMethod) }
                                    readOnly={ readOnly }
                                    data-testid={ `${ testId }-encryption-method-dropdown` }
                                />
                                <Hint disabled={ !isEncryptionEnabled || !isCertAvailableForEncrypt }>
                                    <Trans
                                        i18nKey={
                                            "console:develop.features.applications.forms.inboundOIDC.sections.idToken" +
                                            ".fields.method.hint"
                                        }
                                    >
                                        The dropdown contains the supported <Code withBackground>id_token</Code>
                                        encryption methods.
                                    </Trans>
                                </Hint>
                            </Grid.Column>
                        </Grid.Row>
                    </>
                )
            }
<<<<<<< HEAD
            <Grid.Row columns={ 1 }>
                <Grid.Column mobile={ 16 } tablet={ 16 } computer={ 16 }>
                    <Field
                        ref={ idTokenSignedResponseAlg }
                        name="idTokenSignedResponseAlg"
                        label={
                            t("console:develop.features.applications.forms.inboundOIDC.sections.idToken" +
                                ".fields.signing.label")
                        }
                        required={ false }
                        type="dropdown"
                        disabled={ false }
                        default={
                            initialValues?.idToken ? initialValues.idToken.idTokenSignedResponseAlg : null
                        }
                        placeholder={
                            t("console:develop.features.applications.forms.inboundOIDC.sections" +
                                ".idToken.fields.signing.placeholder")
                        }
                        children={ getAllowedList(metadata.idTokenSignatureAlgorithm) }
                        readOnly={ readOnly }
                    />
                    <Hint disabled={ !isEncryptionEnabled || !isCertAvailableForEncrypt }>
                        <Trans
                            i18nKey={
                                "console:develop.features.applications.forms.inboundOIDC.sections.idToken" +
                                ".fields.algorithm.hint"
                            }
                        >
                            The dropdown contains the supported <Code withBackground>id_token</Code>
                            encryption algorithms.
                        </Trans>
                    </Hint>
                </Grid.Column>
            </Grid.Row>
            <Grid.Row columns={ 1 }>
                <Grid.Column mobile={ 16 } tablet={ 16 } computer={ 16 }>
                    <Field
                        ref={ idExpiryInSeconds }
                        name="idExpiryInSeconds"
                        label={
                            t("console:develop.features.applications.forms.inboundOIDC.sections.idToken" +
                                ".fields.expiry.label")
                        }
                        required={ true }
                        requiredErrorMessage={
                            t("console:develop.features.applications.forms.inboundOIDC.sections.idToken" +
                                ".fields.expiry.validations.empty")
                        }
                        placeholder={
                            t("console:develop.features.applications.forms.inboundOIDC.sections.idToken" +
                                ".fields.expiry.placeholder")
                        }
                        validation={ async (value: FormValue, validation: Validation) => {
                            if (!isValidExpiryTime(value.toString())) {
                                validation.isValid = false;
                                validation.errorMessages.push(
                                    t("console:develop.features.applications.forms.inboundOIDC.sections" +
                                        ".idToken.fields.expiry.validations.invalid")
                                );
                            }
                        } }
                        value={
                            initialValues?.idToken
                                ? initialValues.idToken.expiryInSeconds.toString()
                                : metadata.defaultIdTokenExpiryTime
                        }
                        type="number"
                        readOnly={ readOnly }
                        min={ 1 }
                        data-testid={ `${ testId }-id-token-expiry-time-input` }
                    />
                    <Hint>
                        <Trans
                            i18nKey={
                                "console:develop.features.applications.forms.inboundOIDC.sections.idToken" +
                                ".fields.expiry.hint"
                            }
                        >
                            Specify the validity period of the <Code withBackground>id_token</Code> in seconds.
                        </Trans>
                    </Hint>
                </Grid.Column>
            </Grid.Row>

=======
            {
                !isM2MApplication && (
                    <Grid.Row columns={ 1 }>
                        <Grid.Column mobile={ 16 } tablet={ 16 } computer={ 16 }>
                            <Field
                                ref={ idExpiryInSeconds }
                                name="idExpiryInSeconds"
                                label={
                                    t("console:develop.features.applications.forms.inboundOIDC.sections.idToken" +
                                        ".fields.expiry.label")
                                }
                                required={ true }
                                requiredErrorMessage={
                                    t("console:develop.features.applications.forms.inboundOIDC.sections.idToken" +
                                        ".fields.expiry.validations.empty")
                                }
                                placeholder={
                                    t("console:develop.features.applications.forms.inboundOIDC.sections.idToken" +
                                        ".fields.expiry.placeholder")
                                }
                                validation={ async (value: FormValue, validation: Validation) => {
                                    if (!isValidExpiryTime(value.toString())) {
                                        validation.isValid = false;
                                        validation.errorMessages.push(
                                            t("console:develop.features.applications.forms.inboundOIDC.sections" +
                                                ".idToken.fields.expiry.validations.invalid")
                                        );
                                    }
                                } }
                                value={
                                    initialValues?.idToken
                                        ? initialValues.idToken.expiryInSeconds.toString()
                                        : metadata.defaultIdTokenExpiryTime
                                }
                                type="number"
                                readOnly={ readOnly }
                                min={ 1 }
                                data-testid={ `${ testId }-id-token-expiry-time-input` }
                            />
                            <Hint>
                                <Trans
                                    i18nKey={
                                        "console:develop.features.applications.forms.inboundOIDC.sections.idToken" +
                                        ".fields.expiry.hint"
                                    }
                                >
                                    Specify the validity period of the <Code withBackground>id_token</Code> in seconds.
                                </Trans>
                            </Hint>
                        </Grid.Column>
                    </Grid.Row>
                )
            }
            
>>>>>>> 9ded199d
            { /* Logout */ }
            {
                (!isSPAApplication && applicationConfig.inboundOIDCForm.showBackChannelLogout) &&
                (
                    <>
                        <Grid.Row columns={ 2 }>
                            <Grid.Column mobile={ 16 } tablet={ 16 } computer={ 16 }>
                                <Divider />
                                <Divider hidden />
                            </Grid.Column>
                            <Grid.Column mobile={ 16 } tablet={ 16 } computer={ 16 }>
                                <Heading as="h4">Logout URLs</Heading>
                                <Divider hidden />
                                <Field
                                    ref={ backChannelLogoutUrl }
                                    name="backChannelLogoutUrl"
                                    label={
                                        t("console:develop.features.applications.forms.inboundOIDC.sections" +
                                            ".logoutURLs.fields.back.label")
                                    }
                                    required={ false }
                                    requiredErrorMessage={
                                        t("console:develop.features.applications.forms.inboundOIDC.sections" +
                                            ".logoutURLs.fields.back.validations.empty")
                                    }
                                    placeholder={
                                        t("console:develop.features.applications.forms.inboundOIDC.sections" +
                                            ".logoutURLs.fields.back.placeholder")
                                    }
                                    type="text"
                                    validation={ (value: string, validation: Validation) => {
                                        if (!FormValidation.url(value)) {
                                            validation.isValid = false;
                                            validation.errorMessages.push((
                                                t("console:develop.features.applications.forms.inboundOIDC.sections" +
                                                    ".logoutURLs.fields.back.validations.invalid")
                                            ));
                                        }
                                    } }
                                    value={ initialValues?.logout?.backChannelLogoutUrl }
                                    readOnly={ readOnly }
                                    data-testid={ `${ testId }-back-channel-logout-url-input` }
                                />
                                <Hint>
                                    { t("console:develop.features.applications.forms.inboundOIDC.sections" +
                                        ".logoutURLs.fields.back.hint", {
                                        productName: config.ui.productName
                                    }) }
                                </Hint>
                            </Grid.Column>
                        </Grid.Row>
                    </>
                )
            }
            { applicationConfig.inboundOIDCForm.showFrontChannelLogout && (
                <Grid.Row columns={ 1 }>
                    <Grid.Column mobile={ 16 } tablet={ 16 } computer={ 16 }>
                        <Field
                            ref={ frontChannelLogoutUrl }
                            name="frontChannelLogoutUrl"
                            label={
                                t("console:develop.features.applications.forms.inboundOIDC.sections" +
                                    ".logoutURLs.fields.front.label")
                            }
                            required={ false }
                            requiredErrorMessage={
                                t("console:develop.features.applications.forms.inboundOIDC.sections" +
                                    ".logoutURLs.fields.front.validations.empty")
                            }
                            placeholder={
                                t("console:develop.features.applications.forms.inboundOIDC.sections" +
                                    ".logoutURLs.fields.front.placeholder")
                            }
                            type="text"
                            validation={ (value: string, validation: Validation) => {
                                if (!FormValidation.url(value)) {
                                    validation.isValid = false;
                                    validation.errorMessages.push((
                                        t("console:develop.features.applications.forms.inboundOIDC.sections" +
                                            ".logoutURLs.fields.front.validations.invalid")
                                    ));
                                }
                            } }
                            value={ initialValues?.logout?.frontChannelLogoutUrl }
                            readOnly={ readOnly }
                            data-testid={ `${ testId }-front-channel-logout-url-input` }
                        />
                    </Grid.Column>
                </Grid.Row>
            ) }
            { /*Request Object Signature*/ }
            {
                (!isSPAApplication && applicationConfig.inboundOIDCForm.showRequestObjectSignatureValidation) &&
                (
                    <>
                        <Grid.Row columns={ 2 }>
                            <Grid.Column mobile={ 16 } tablet={ 16 } computer={ 16 }>
                                <Divider />
                                <Divider hidden />
                            </Grid.Column>
                            <Grid.Column mobile={ 16 } tablet={ 16 } computer={ 16 }>
                                <Heading as="h4">
                                    { t("console:develop.features.applications.forms.inboundOIDC.sections" +
                                        ".requestObjectSignature.heading") }
                                </Heading>
                                <Field
                                    ref={ enableRequestObjectSignatureValidation }
                                    name="enableRequestObjectSignatureValidation"
                                    label=""
                                    required={ false }
                                    requiredErrorMessage="this is needed"
                                    type="checkbox"
                                    value={
                                        initialValues?.validateRequestObjectSignature
                                            ? [ "EnableRequestObjectSignatureValidation" ]
                                            : []
                                    }
                                    children={ [
                                        {
                                            label: t("console:develop.features.applications.forms.inboundOIDC" +
                                                ".sections.requestObjectSignature.fields.signatureValidation.label"),
                                            value: "EnableRequestObjectSignatureValidation"
                                        }
                                    ] }
                                    readOnly={ readOnly }
                                    data-testid={ `${ testId }-request-object-signature-validation-checkbox` }
                                />
                                <Hint>
                                    <Trans
                                        i18nKey={
                                            "console:develop.features.applications.forms.inboundOIDC.sections" +
                                            ".requestObjectSignature.description"
                                        }
                                        tOptions={ { productName: config.ui.productName } }
                                    >
                                        WSO2 Identity Server supports receiving an OIDC authentication request as
                                        a request object that is passed in a single, self-contained request
                                        parameter. Enable signature validation to accept only signed
                                        <Code>request</Code> objects in the authorization request.
                                    </Trans>
                                </Hint>
                            </Grid.Column>
                        </Grid.Row>
                    </>
                )
            }
            { /* Scope Validators */ }
            { applicationConfig.inboundOIDCForm.showScopeValidators && (
                <Grid.Row columns={ 2 }>
                    <Grid.Column mobile={ 16 } tablet={ 16 } computer={ 16 }>
                        <Divider />
                        <Divider hidden />
                    </Grid.Column>
                    <Grid.Column mobile={ 16 } tablet={ 16 } computer={ 16 }>
                        <Heading as="h4">
                            { t("console:develop.features.applications.forms.inboundOIDC.sections" +
                                ".scopeValidators.heading") }
                        </Heading>
                        <Field
                            ref={ scopeValidator }
                            name="scopeValidator"
                            label=""
                            required={ false }
                            requiredErrorMessage={
                                t("console:develop.features.applications.forms.inboundOIDC.sections" +
                                    ".scopeValidators.fields.validator.validations.empty")
                            }
                            type="checkbox"
                            value={ initialValues?.scopeValidators }
                            children={ getAllowedList(metadata.scopeValidators, true) }
                            readOnly={ readOnly }
                            data-testid={ `${ testId }-scope-validator-checkbox` }
                        />
                    </Grid.Column>
                </Grid.Row>
            ) }
            { /* Certificate Section */ }
            <Grid.Row columns={ 1 }>
                <Grid.Column mobile={ 16 } tablet={ 16 } computer={ 16 }>
                    <ApplicationCertificateWrapper
                        protocol={ SupportedAuthProtocolTypes.OIDC }
                        deleteAllowed={ !(initialValues.idToken?.encryption?.enabled) }
                        reasonInsideTooltipWhyDeleteIsNotAllowed={ (
                            <Fragment>
                                <Trans
                                    i18nKey={ "console:develop.features.applications.forms" +
                                    ".inboundOIDC.sections.certificates.disabledPopup" }
                                >
                                    This certificate is used to encrypt the <Code>id_token</Code>. First, you need
                                    to disable <Code>id_token</Code> encryption to proceed.
                                </Trans>
                            </Fragment>
                        ) }
                        onUpdate={ onUpdate }
                        application={ application }
                        updateCertFinalValue={ setFinalCertValue }
                        updateCertType={ setSelectedCertType }
                        certificate={ certificate }
                        readOnly={ readOnly }
                        hidden={ isSPAApplication || !(applicationConfig.inboundOIDCForm.showCertificates) }
                        isRequired={ true }
                        triggerSubmit={ triggerCertSubmit }
                    />
                </Grid.Column>
            </Grid.Row>
            {
                !readOnly && (
                    <Grid.Row columns={ 1 }>
                        <Grid.Column mobile={ 16 } tablet={ 16 } computer={ 16 }>
                            <span ref={ updateRef }></span>
                            <Button
                                primary
                                type="submit"
                                size="small"
                                className="form-button"
                                loading={ isLoading }
                                disabled={ isLoading }
                                data-testid={ `${ testId }-submit-button` }
                            >
                                { t("common:update") }
                            </Button>
                        </Grid.Column>
                    </Grid.Row>
                )
            }
        </>
    );

    /**
     * Renders the application secret regenerate confirmation modal.
     *
     * @returns the modal for confirming regenerating app secret.
     */
    const renderRegenerateConfirmationModal = (): ReactElement => (
        <ConfirmationModal
            onClose={ (): void => setShowRegenerateConfirmationModal(false) }
            type="warning"
            open={ showRegenerateConfirmationModal }
            assertion={ initialValues?.clientId }
            assertionHint={ (
                <p>
                    <Trans
                        i18nKey={
                            "console:develop.features.applications.confirmations" +
                            ".regenerateSecret.assertionHint"
                        }
                        tOptions={ { id: initialValues?.clientId } }
                    >
                        Please type <strong>{ initialValues?.clientId }</strong> to confirm.
                    </Trans>
                </p>
            ) }
            assertionType="input"
            primaryAction={ t("common:confirm") }
            secondaryAction={ t("common:cancel") }
            onSecondaryActionClick={ (): void =>
                setShowRegenerateConfirmationModal(false)
            }
            onPrimaryActionClick={ (): void => {
                onApplicationRegenerate();
                setShowRegenerateConfirmationModal(false);
            } }
            data-testid={ `${ testId }-oidc-regenerate-confirmation-modal` }
            closeOnDimmerClick={ false }
        >
            <ConfirmationModal.Header
                data-testid={ `${ testId }-oidc-regenerate-confirmation-modal-header` }
            >
                { t("console:develop.features.applications.confirmations" +
                    ".regenerateSecret.header") }
            </ConfirmationModal.Header>
            <ConfirmationModal.Message
                attached
                warning
                data-testid={ `${ testId }-oidc-regenerate-confirmation-modal-message` }
            >
                { t("console:develop.features.applications.confirmations" +
                    ".regenerateSecret.message") }
            </ConfirmationModal.Message>
            <ConfirmationModal.Content
                data-testid={ `${ testId }-oidc-regenerate-confirmation-modal-content` }
            >
                { t("console:develop.features.applications.confirmations" +
                    ".regenerateSecret.content") }
            </ConfirmationModal.Content>
        </ConfirmationModal>
    );

    /**
     * Renders the application revoke confirmation modal.
     *
     * @returns Revoke confirmation modal.
     */
    const renderRevokeConfirmationModal = (): ReactElement => (
        <ConfirmationModal
            onClose={ (): void => setShowRevokeConfirmationModal(false) }
            type="warning"
            open={ showRevokeConfirmationModal }
            assertion={ initialValues?.clientId }
            assertionHint={ (
                <p>
                    <Trans
                        i18nKey={
                            "console:develop.features.applications.confirmations" +
                            ".revokeApplication.assertionHint"
                        }
                        tOptions={ { id: initialValues?.clientId } }
                    >
                        Please type <strong>{ initialValues?.clientId }</strong> to confirm.
                    </Trans>
                </p>
            ) }
            assertionType="input"
            primaryAction={ t("common:confirm") }
            secondaryAction={ t("common:cancel") }
            onSecondaryActionClick={ (): void => setShowRevokeConfirmationModal(false) }
            onPrimaryActionClick={ (): void => {
                onApplicationRevoke();
                setShowRevokeConfirmationModal(false);
            } }
            data-testid={ `${ testId }-oidc-revoke-confirmation-modal` }
            closeOnDimmerClick={ false }
        >
            <ConfirmationModal.Header
                data-testid={ `${ testId }-oidc-revoke-confirmation-modal-header` }
            >
                { t("console:develop.features.applications.confirmations" +
                    ".revokeApplication.header") }
            </ConfirmationModal.Header>
            <ConfirmationModal.Message
                attached
                warning
                data-testid={ `${ testId }-oidc-revoke-confirmation-modal-message` }
            >
                { t("console:develop.features.applications.confirmations" +
                    ".revokeApplication.message") }
            </ConfirmationModal.Message>
            <ConfirmationModal.Content
                data-testid={ `${ testId }-oidc-revoke-confirmation-modal-content` }
            >
                {
                    isSPAApplication
                        ? (
                            t("console:develop.features.applications.confirmations" +
                                ".revokeApplication.content"))
                        : null
                }
            </ConfirmationModal.Content>
        </ConfirmationModal>
    );

    /**
     * Renders the application reactivate confirmation modal.
     *
     * @returns Reactivate confirmation modal.
     */
    const renderReactivateConfirmationModal = (): ReactElement => {
        return (
            <ConfirmationModal
                onClose={ (): void => setShowReactiveConfirmationModal(false) }
                type="warning"
                open={ showReactiveConfirmationModal }
                assertion={ initialValues?.clientId }
                assertionHint={
                    isSPAApplication
                        ? (
                            <p>
                                <Trans
                                    i18nKey={
                                        "console:develop.features.applications.confirmations" +
                                    ".reactivateSPA.assertionHint"
                                    }
                                    tOptions={ { id: initialValues?.clientId } }
                                >
                                Please type <strong>{ initialValues?.clientId }</strong> to confirm.
                                </Trans>
                            </p>
                        ) : (
                            <p>
                                <Trans
                                    i18nKey={
                                        "console:develop.features.applications.confirmations" +
                                    ".reactivateOIDC.assertionHint"
                                    }
                                    tOptions={ { id: initialValues?.clientId } }
                                >
                                Please type <strong>{ initialValues?.clientId }</strong> to confirm.
                                </Trans>
                            </p>
                        )
                }
                assertionType="input"
                primaryAction={ t("common:confirm") }
                secondaryAction={ t("common:cancel") }
                onSecondaryActionClick={ (): void =>
                    setShowReactiveConfirmationModal(false)
                }
                onPrimaryActionClick={ (): void => {
                    onApplicationRegenerate();
                    setShowReactiveConfirmationModal(false);
                } }
                data-testid={ `${ testId }-oidc-reactivate-confirmation-modal` }
                closeOnDimmerClick={ false }
            >
                <ConfirmationModal.Header
                    data-testid={ `${ testId }-oidc-reactivate-confirmation-modal-header` }
                >
                    {
                        !isSPAApplication
                            ? (
                                t("console:develop.features.applications.confirmations" +
                                ".reactivateSPA.header"))
                            : (
                                t("console:develop.features.applications.confirmations" +
                                ".reactivateOIDC.header"))
                    }
                </ConfirmationModal.Header>
                {
                    isSPAApplication
                        ? (
                            <ConfirmationModal.Message
                                attached
                                warning
                                data-testid={ `${ testId }-oidc-reactivate-confirmation-modal-message` }
                            >
                                { t("console:develop.features.applications.confirmations" +
                                ".reactivateSPA.message") }
                            </ConfirmationModal.Message>
                        ) : null
                }
                <ConfirmationModal.Content
                    data-testid={ `${ testId }-oidc-reactivate-confirmation-modal-content` }
                >
                    {
                        isSPAApplication
                            ? (
                                t("console:develop.features.applications.confirmations" +
                                ".reactivateSPA.content"))
                            : (
                                t("console:develop.features.applications.confirmations" +
                                ".reactivateOIDC.content"))
                    }
                </ConfirmationModal.Content>
            </ConfirmationModal>
        );
    };

    /**
     * Validates if a confirmation modal to warn users regarding low expiration times.
     *
     * @param values - Form values.
     * @param url - URL.
     * @param origin - Origin.
     * @returns whether the expiry time is too low or not.
     */
    const isExpiryTimesTooLow = (values: Map<string, FormValue>, url?: string, origin?: string): boolean => {

        const isUserAccessTokenExpiryInSecondsTooLow: boolean = parseInt(
            values.get("userAccessTokenExpiryInSeconds") as string, 10) < 60;
        const isExpiryInSecondsTooLow: boolean = parseInt(values.get("expiryInSeconds") as string, 10) < 60;
        const isIdExpiryInSecondsTooLow: boolean = parseInt(values.get("idExpiryInSeconds") as string, 10) < 60;

        if (isUserAccessTokenExpiryInSecondsTooLow || isExpiryInSecondsTooLow || isIdExpiryInSecondsTooLow) {
            setShowLowExpiryTimesConfirmationModal(true);
            setLowExpiryTimesConfirmationModal(
                <ConfirmationModal
                    onClose={ (): void => setShowLowExpiryTimesConfirmationModal(false) }
                    type="warning"
                    open={ true }
                    skipAssertion={ true }
                    primaryAction={ t("common:confirm") }
                    secondaryAction={ t("common:cancel") }
                    onSecondaryActionClick={ (): void => setShowLowExpiryTimesConfirmationModal(false) }
                    onPrimaryActionClick={ (): void => {
                        if (!isSPAApplication) {
                            onSubmit(updateConfiguration(values, url, origin));
                        } else {
                            onSubmit(updateConfigurationForSPA(values, url, origin));
                        }
                        setShowLowExpiryTimesConfirmationModal(false);
                    } }
                    data-testid={ `${ testId }-low-expiry-times-confirmation-modal` }
                    closeOnDimmerClick={ false }
                >
                    <ConfirmationModal.Header
                        data-testid={ `${ testId }-low-expiry-times-confirmation-modal-header` }
                    >
                        { t("console:develop.features.applications.confirmations" +
                            ".lowOIDCExpiryTimes.header") }
                    </ConfirmationModal.Header>
                    <ConfirmationModal.Message
                        attached
                        warning
                        data-testid={ `${ testId }-low-expiry-times-confirmation-modal-message` }
                    >
                        { t("console:develop.features.applications.confirmations" +
                            ".lowOIDCExpiryTimes.message") }
                    </ConfirmationModal.Message>
                    <ConfirmationModal.Content
                        data-testid={ `${ testId }-low-expiry-times-confirmation-modal-content` }
                    >
                        <Text>
                            { t("console:develop.features.applications.confirmations.lowOIDCExpiryTimes.content") }
                        </Text>
                        <List bulleted>
                            {
                                isUserAccessTokenExpiryInSecondsTooLow && (
                                    <List.Item>
                                        { t("console:develop.features.applications.forms.inboundOIDC" +
                                            ".sections.accessToken.fields.expiry.label") }
                                    </List.Item>
                                )
                            }
                            {
                                isExpiryInSecondsTooLow && (
                                    <List.Item>
                                        { t("console:develop.features.applications.forms.inboundOIDC" +
                                            ".sections.refreshToken.fields.expiry.label") }
                                    </List.Item>
                                )
                            }
                            {
                                isIdExpiryInSecondsTooLow && (
                                    <List.Item>
                                        { t("console:develop.features.applications.forms.inboundOIDC" +
                                            ".sections.idToken.fields.expiry.label") }
                                    </List.Item>
                                )
                            }
                        </List>
                        <Text>
                            { t("console:develop.features.applications.confirmations.lowOIDCExpiryTimes." +
                                "assertionHint") }
                        </Text>
                    </ConfirmationModal.Content>
                </ConfirmationModal>
            );

            return true;
        }

        setShowLowExpiryTimesConfirmationModal(false);
        setLowExpiryTimesConfirmationModal(null);

        return false;
    };

    /**
     * Handle form submit.
     *
     * @param values - Form values.
     */
    const handleFormSubmit = (values: Map<string, FormValue>): void => {

        let isExpiryTimesTooLowModalShown: boolean = false;

        setTriggerCertSubmit();
        if (!isSPAApplication && (applicationConfig.inboundOIDCForm.showCertificates)  &&
            selectedCertType !== CertificateTypeInterface.NONE && isEmpty(finalCertValue)) {
            return;
        }

        if (showCallbackURLField) {
            submitUrl((url: string) => {
                if (isEmpty(callBackUrls) && isEmpty(url)) {
                    setShowURLError(true);
                    scrollToInValidField("url");
                } else {
                    submitOrigin((origin: string) => {

                        isExpiryTimesTooLowModalShown = isExpiryTimesTooLow(values, url, origin);

                        if (!isExpiryTimesTooLowModalShown) {
                            if (!isSPAApplication) {
                                onSubmit(updateConfiguration(values, url, origin));
                            } else {
                                onSubmit(updateConfigurationForSPA(values, url, origin));
                            }
                        }
                    });
                }
            });

            return;
        }

        isExpiryTimesTooLowModalShown = isExpiryTimesTooLow(values, undefined, undefined);

        if (!isExpiryTimesTooLowModalShown) {
            if (!isSPAApplication) {
                onSubmit(updateConfiguration(values, undefined, undefined));
            } else {
                onSubmit(updateConfiguration(values, undefined, undefined));
            }
        }
        setIsLoading(false);
    };

    return (
        !isLoading && metadata ?
            (<>
                <Forms
                    onSubmit={ handleFormSubmit }
                    onSubmitError={ (requiredFields: Map<string, boolean>, validFields: Map<string, Validation>) => {
                        const iterator: IterableIterator<[string, boolean]> = requiredFields.entries();
                        let result: IteratorResult<[string, boolean], any> = iterator.next();

                        while (!result.done) {
                            if (!result.value[ 1 ] || !validFields.get(result.value[ 0 ]).isValid) {
                                scrollToInValidField(result.value[ 0 ]);

                                break;
                            } else {
                                result = iterator.next();
                            }
                        }
                    } }
                    onStaleChange={ (isStale: boolean) => {
                        setIsFormStale(isStale);
                    } }
                    ref={ formRef }
                >
                    <Grid>
                        {
                            (initialValues?.state === State.REVOKED) && (
                                <Grid.Row columns={ 1 }>
                                    <Grid.Column mobile={ 16 } tablet={ 16 } computer={ 16 }>
                                        <Message
                                            type="warning"
                                            visible
                                            header={
                                                t("console:develop.features.applications.forms.inboundOIDC." +
                                                    "messages.revokeDisclaimer.heading")
                                            }
                                            content={
                                                t("console:develop.features.applications.forms.inboundOIDC." +
                                                    "messages.revokeDisclaimer.content")
                                            }
                                        />
                                    </Grid.Column>
                                </Grid.Row>
                            )
                        }
                        {
                            initialValues?.clientId && (
                                <Grid.Row columns={ 1 }>
                                    <Grid.Column mobile={ 16 } tablet={ 16 } computer={ 16 }>
                                        <Form.Field>
                                            <label>
                                                { t("console:develop.features.applications.forms.inboundOIDC.fields" +
                                                    ".clientID.label") }
                                            </label>
                                            <div className="display-flex">
                                                <CopyInputField
                                                    value={ initialValues?.clientId }
                                                    data-testid={ `${ testId }-client-id-readonly-input` }
                                                />
                                                {
                                                    /**
                                                     * TODO - Application revoke is disabled until proper
                                                     * backend support for application disabling is provided
                                                     * Issue - https://github.com/wso2/product-is/issues/11453
                                                     * Comment - #issuecomment-954842169
                                                     */
                                                }
                                            </div>
                                        </Form.Field>
                                        {
                                            (
                                                applicationConfig.inboundOIDCForm.showNativeClientSecretMessage && (
                                                    initialValues?.state !== State.REVOKED
                                                ) && isSPAApplication
                                            )
                                                ? (
                                                    <Message
                                                        type="info"
                                                        content={
                                                            (<Trans
                                                                i18nKey={
                                                                    "console:develop.features.applications." +
                                                                    "forms.inboundOIDC.fields.clientSecret.message"
                                                                }
                                                                values={ { productName: config.ui.productName } }
                                                            >
                                                                productName does not issue a&nbsp;
                                                                <Code withBackground>client_secret</Code> to native
                                                                applications or web browser-based applications for
                                                                the purpose of client authentication.
                                                            </Trans>)
                                                        }
                                                    />
                                                )
                                                : null
                                        }
                                    </Grid.Column>
                                </Grid.Row>
                            )
                        }
                        { (
                            initialValues?.clientSecret
                            && (initialValues?.state !== State.REVOKED)
                            && (!isSPAApplication))
                            && (!isMobileApplication)
                            && (
                                <Grid.Row columns={ 2 }>
                                    <Grid.Column mobile={ 16 } tablet={ 16 } computer={ 16 }>
                                        <Form.Field>
                                            <label>
                                                {
                                                    t("console:develop.features.applications.forms.inboundOIDC.fields" +
                                                        ".clientSecret.label")
                                                }
                                            </label>
                                            {
                                                isClientSecretHashEnabled
                                                    ? (
                                                        <Message
                                                            visible
                                                            type="info"
                                                            content={
                                                                t("console:develop.features.applications.forms." +
                                                                    "inboundOIDC.fields.clientSecret.hashedDisclaimer")
                                                            }
                                                        />
                                                    )
                                                    : (
                                                        <div className="display-flex">
                                                            <CopyInputField
                                                                secret
                                                                value={ initialValues?.clientSecret }
                                                                hideSecretLabel={
                                                                    t("console:develop.features.applications.forms." +
                                                                        "inboundOIDC.fields.clientSecret.hideSecret")
                                                                }
                                                                showSecretLabel={
                                                                    t("console:develop.features.applications.forms." +
                                                                        "inboundOIDC.fields.clientSecret.showSecret")
                                                                }
                                                                data-testid={
                                                                    `${ testId }-client-secret-readonly-input`
                                                                }
                                                            />
                                                            {
                                                                !readOnly && (
                                                                    <Button
                                                                        color="red"
                                                                        className="oidc-action-button"
                                                                        onClick={ handleRegenerateButton }
                                                                        data-testid={
                                                                            `${ testId }-oidc-regenerate-button`
                                                                        }
                                                                    >
                                                                        { t("common:regenerate") }
                                                                    </Button>
                                                                )
                                                            }
                                                        </div>
                                                    )
                                            }
                                        </Form.Field>
                                    </Grid.Column>
                                </Grid.Row>
                            )
                        }
                        {
                            !readOnly && initialValues?.clientSecret && (initialValues?.state === State.REVOKED) && (
                                <Grid.Row columns={ 2 }>
                                    <Grid.Column mobile={ 16 } tablet={ 16 } computer={ 16 }>
                                        <Button
                                            color="green"
                                            className="oidc-action-button ml-0"
                                            onClick={ handleReactivateButton }
                                            data-testid={ `${ testId }-oidc-regenerate-button` }
                                        >
                                            { t("common:activate") }
                                        </Button>
                                    </Grid.Column>
                                </Grid.Row>
                            )
                        }
                        {
                            ((initialValues?.clientId || initialValues?.clientSecret)
                                && (initialValues?.state !== State.REVOKED)) && (
                                <Grid.Column mobile={ 16 } tablet={ 16 } computer={ 16 }>
                                    <Divider />
                                </Grid.Column>
                            )
                        }
                        { (initialValues?.state !== State.REVOKED) && renderOIDCConfigFields() }
                    </Grid>
                    { showRegenerateConfirmationModal && renderRegenerateConfirmationModal() }
                    { showRevokeConfirmationModal && renderRevokeConfirmationModal() }
                    { showReactiveConfirmationModal && renderReactivateConfirmationModal() }
                    { showLowExpiryTimesConfirmationModal && lowExpiryTimesConfirmationModal }
                </Forms>
            </>
            ) :
            (
                <Container>
                    <ContentLoader inline="centered" active/>
                </Container>
            )

    );
};

/**
 * Default props for the Inbound OIDC form component.
 */
InboundOIDCForm.defaultProps = {
    "data-testid": "inbound-oidc-form",
    initialValues: {
        accessToken: undefined,
        allowedOrigins: [],
        callbackURLs: [],
        clientId: "",
        clientSecret: "",
        grantTypes: [],
        idToken: undefined,
        logout: undefined,
        pkce: {
            mandatory: false,
            supportPlainTransformAlgorithm: false
        },
        publicClient: false,
        refreshToken: undefined,
        scopeValidators: [],
        state: undefined,
        validateRequestObjectSignature: undefined
    }
};<|MERGE_RESOLUTION|>--- conflicted
+++ resolved
@@ -180,7 +180,7 @@
         state.config.ui.isClientSecretHashEnabled);
     const orgType: OrganizationType = useSelector((state: AppState) =>
         state?.organization?.organizationType);
-    const currentOrganization: OrganizationResponseInterface = useSelector((state: AppState) => 
+    const currentOrganization: OrganizationResponseInterface = useSelector((state: AppState) =>
         state.organization.organization);
 
     const [ isEncryptionEnabled, setEncryptionEnable ] = useState(false);
@@ -258,7 +258,7 @@
     const [ selectedCertType, setSelectedCertType ] = useState<CertificateTypeInterface>(CertificateTypeInterface.NONE);
     const [ isCertAvailableForEncrypt, setCertAvailableForEncrypt ] = useState(false);
 
-    const [ isAppShared, setIsAppShared ] = useState<boolean>(false); 
+    const [ isAppShared, setIsAppShared ] = useState<boolean>(false);
     const [ sharedOrganizationsList, setSharedOrganizationsList ] = useState<Array<OrganizationInterface>>(undefined);
 
     const [ triggerCertSubmit, setTriggerCertSubmit ] = useTrigger();
@@ -353,10 +353,10 @@
                                 ".getSharedOrganizations.genericError.message")
                     })
                 );
-    
+
                 return;
             }
-    
+
             dispatch(
                 addAlert({
                     description: t("console:develop.features.applications.edit.sections.shareApplication" +
@@ -373,9 +373,9 @@
     useEffect(() => {
         const isSharedWithAll: additionalSpProperty[] = application?.advancedConfigurations
             ?.additionalSpProperties?.filter((property: additionalSpProperty) =>
-                property?.name === "shareWithAllChildren");    
-
-        if ((sharedOrganizationsList?.length > 0) || (isSharedWithAll?.length > 0 && 
+                property?.name === "shareWithAllChildren");
+
+        if ((sharedOrganizationsList?.length > 0) || (isSharedWithAll?.length > 0 &&
             JSON.parse(isSharedWithAll[ 0 ].value))) {
 
             setIsAppShared(true);
@@ -851,7 +851,7 @@
                  */
                 const grant: CheckboxChildWithIndex = {
                     label: modifyGrantTypeLabels(name, displayName),
-                    readOnly: (isM2MApplication && name === ApplicationManagementConstants.CLIENT_CREDENTIALS_GRANT) 
+                    readOnly: (isM2MApplication && name === ApplicationManagementConstants.CLIENT_CREDENTIALS_GRANT)
                         ? true : false,
                     value: name
                 };
@@ -1064,7 +1064,22 @@
             };
         }
 
-<<<<<<< HEAD
+        // Remove fields not applicable for M2M applications.
+        if (isM2MApplication) {
+            inboundConfigFormValues = {
+                ...inboundConfigFormValues,
+                accessToken: {
+                    ...inboundConfigFormValues.accessToken,
+                    userAccessTokenExpiryInSeconds: 0
+                },
+                idToken: {
+                    audience: [ ...inboundConfigFormValues.idToken.audience ]
+                },
+                pkce: null,
+                refreshToken: null
+            };
+        }
+
         inboundConfigFormValues = {
             ...inboundConfigFormValues,
             clientAuthentication: {
@@ -1090,23 +1105,6 @@
                 subjectType: initialValues?.subject?.subjectType
             }
         };
-=======
-        // Remove fields not applicable for M2M applications.
-        if (isM2MApplication) {
-            inboundConfigFormValues = {
-                ...inboundConfigFormValues,
-                accessToken: {
-                    ...inboundConfigFormValues.accessToken,
-                    userAccessTokenExpiryInSeconds: 0
-                },
-                idToken: {
-                    audience: [ ...inboundConfigFormValues.idToken.audience ]
-                },
-                pkce: null,
-                refreshToken: null
-            };
-        }
->>>>>>> 9ded199d
 
         // If the app is not a newly created, add `clientId` & `clientSecret`.
         if (initialValues?.clientId && initialValues?.clientSecret) {
@@ -2233,7 +2231,7 @@
                     </Grid.Row>
                 )
             }
-            
+
             { /* Application AccessToken Expiry*/ }
             { selectedGrantTypes?.includes("client_credentials") &&
                 (
@@ -2333,8 +2331,8 @@
                                             ".accessToken.fields.audience.hint"
                                         }
                                     >
-                                        Specify the recipient(s) that this <Code withBackground>access_token</Code> is 
-                                        intended for. By default, the client ID of this application is added as an 
+                                        Specify the recipient(s) that this <Code withBackground>access_token</Code> is
+                                        intended for. By default, the client ID of this application is added as an
                                         audience.
                                     </Trans>
                                 ) }
@@ -2532,8 +2530,8 @@
                                             ".fields.audience.hint"
                                         }
                                     >
-                                        Specify the recipient(s) that this <Code withBackground>id_token</Code> is 
-                                        intended for. By default, the client ID of this application is added as an 
+                                        Specify the recipient(s) that this <Code withBackground>id_token</Code> is
+                                        intended for. By default, the client ID of this application is added as an
                                         audience.
                                     </Trans>
                                 ) }
@@ -2565,7 +2563,7 @@
                     </Grid.Row>
                 )
             }
-            
+
             {
                 applicationConfig.inboundOIDCForm.showIdTokenEncryption
                 && ApplicationTemplateIdTypes.SPA !== template?.templateId
@@ -2714,7 +2712,6 @@
                     </>
                 )
             }
-<<<<<<< HEAD
             <Grid.Row columns={ 1 }>
                 <Grid.Column mobile={ 16 } tablet={ 16 } computer={ 16 }>
                     <Field
@@ -2750,57 +2747,6 @@
                     </Hint>
                 </Grid.Column>
             </Grid.Row>
-            <Grid.Row columns={ 1 }>
-                <Grid.Column mobile={ 16 } tablet={ 16 } computer={ 16 }>
-                    <Field
-                        ref={ idExpiryInSeconds }
-                        name="idExpiryInSeconds"
-                        label={
-                            t("console:develop.features.applications.forms.inboundOIDC.sections.idToken" +
-                                ".fields.expiry.label")
-                        }
-                        required={ true }
-                        requiredErrorMessage={
-                            t("console:develop.features.applications.forms.inboundOIDC.sections.idToken" +
-                                ".fields.expiry.validations.empty")
-                        }
-                        placeholder={
-                            t("console:develop.features.applications.forms.inboundOIDC.sections.idToken" +
-                                ".fields.expiry.placeholder")
-                        }
-                        validation={ async (value: FormValue, validation: Validation) => {
-                            if (!isValidExpiryTime(value.toString())) {
-                                validation.isValid = false;
-                                validation.errorMessages.push(
-                                    t("console:develop.features.applications.forms.inboundOIDC.sections" +
-                                        ".idToken.fields.expiry.validations.invalid")
-                                );
-                            }
-                        } }
-                        value={
-                            initialValues?.idToken
-                                ? initialValues.idToken.expiryInSeconds.toString()
-                                : metadata.defaultIdTokenExpiryTime
-                        }
-                        type="number"
-                        readOnly={ readOnly }
-                        min={ 1 }
-                        data-testid={ `${ testId }-id-token-expiry-time-input` }
-                    />
-                    <Hint>
-                        <Trans
-                            i18nKey={
-                                "console:develop.features.applications.forms.inboundOIDC.sections.idToken" +
-                                ".fields.expiry.hint"
-                            }
-                        >
-                            Specify the validity period of the <Code withBackground>id_token</Code> in seconds.
-                        </Trans>
-                    </Hint>
-                </Grid.Column>
-            </Grid.Row>
-
-=======
             {
                 !isM2MApplication && (
                     <Grid.Row columns={ 1 }>
@@ -2854,8 +2800,7 @@
                     </Grid.Row>
                 )
             }
-            
->>>>>>> 9ded199d
+
             { /* Logout */ }
             {
                 (!isSPAApplication && applicationConfig.inboundOIDCForm.showBackChannelLogout) &&
