--- conflicted
+++ resolved
@@ -68,12 +68,8 @@
     getGeneralIcons,
     history
 } from "../../core";
-<<<<<<< HEAD
 import { RemoteFetchStatus } from "../../remote-repository-configuration";
 import { useApplicationList, useMyAccountStatus, updateMyAccountStatus } from "../api";
-=======
-import { useApplicationList } from "../api";
->>>>>>> 7b7b3374
 import { ApplicationList, MinimalAppCreateWizard } from "../components";
 import { ApplicationManagementConstants } from "../constants";
 import CustomApplicationTemplate
@@ -316,24 +312,6 @@
     };
 
     /**
-<<<<<<< HEAD
-     * Renders the Remote Fetch status bar.
-     *
-     * @return {React.ReactElement}
-     */
-    const renderRemoteFetchStatus = (): ReactElement => {
-
-        if (!hasRequiredScopes(featureConfig?.remoteFetchConfig,
-            featureConfig?.remoteFetchConfig?.scopes?.read,
-            allowedScopes)) {
-
-            return null;
-        }
-
-        return <RemoteFetchStatus data-testid={ "remote-fetch" } />;
-    };
-
-    /**
      * Handles the My Account Portal status update action.
      *
      * @param e     SyntheticEvent of My Account toggle.
@@ -356,9 +334,9 @@
     const handleUpdateMyAccountStatus = (status: boolean): void => {
 
         updateMyAccountStatus(status)
-        	.then(() => {
-        	    setMyAccountStatus(status);
-        	    mutateMyAccountStatusFetchRequest();
+            .then(() => {
+                setMyAccountStatus(status);
+                mutateMyAccountStatusFetchRequest();
                 dispatch(addAlert({
                     description: t("console:develop.features.applications.myaccount.notifications.success.description"),
                     level: AlertLevels.SUCCESS,
@@ -405,7 +383,7 @@
                 }
                 onPrimaryActionClick={
                     (): void => {
-                    	setShowMyAccountStatusEnableConfirmationModal(false);
+                        setShowMyAccountStatusEnableConfirmationModal(false);
                         handleUpdateMyAccountStatus(true);
                     }
                 }
@@ -471,8 +449,6 @@
     };
 
     /**
-=======
->>>>>>> 7b7b3374
      * Renders the URL for the tenanted my account login.
      *
      * @returns My Account link.
@@ -544,7 +520,7 @@
                                     hideOnScroll
                                     inverted
                                 /> ) : null
-		                    }
+                            }
                                 <Grid.Column 
                                     mobile={ 16 } computer={ 5 }
                                 >
@@ -659,11 +635,7 @@
                         onSortStrategyChange={ handleListSortingStrategyOnChange }
                         showPagination={ true }
                         showTopActionPanel={
-<<<<<<< HEAD
-                            isApplicationListFetchRequestLoading 
-=======
                             isApplicationListFetchRequestLoading
->>>>>>> 7b7b3374
                             || !(!searchQuery && applicationList?.totalResults <= 0) }
                         sortOptions={ APPLICATIONS_LIST_SORTING_OPTIONS }
                         sortStrategy={ listSortingStrategy }
