/**
<<<<<<< HEAD
 * Copyright (c) 2021, WSO2 LLC. (https://www.wso2.com).
=======
 * Copyright (c) 2021-2023, WSO2 LLC. (https://www.wso2.com).
>>>>>>> c8c9e7c1
 *
 * WSO2 LLC. licenses this file to you under the Apache License,
 * Version 2.0 (the "License"); you may not use this file except
 * in compliance with the License.
 * You may obtain a copy of the License at
 *
 *     http://www.apache.org/licenses/LICENSE-2.0
 *
 * Unless required by applicable law or agreed to in writing,
 * software distributed under the License is distributed on an
 * "AS IS" BASIS, WITHOUT WARRANTIES OR CONDITIONS OF ANY
 * KIND, either express or implied. See the License for the
 * specific language governing permissions and limitations
 * under the License.
 */

import React, { ReactElement, ReactNode } from "react";
import { TFunction } from "react-i18next";
import {
    PasswordExpiryInterface,
    PasswordHistoryCountInterface,
    PasswordPoliciesInterface,
    ServerConfigurationConfig
} from "./models/server-configuration";
import {
    ConnectorPropertyInterface,
    GovernanceConnectorInterface,
    ServerConfigurationsConstants,
    UpdateGovernanceConnectorConfigInterface,
    UpdateMultipleGovernanceConnectorsInterface
} from "../../features/server-configurations";
import { ValidationFormInterface } from "../../features/validation/models";
import { ExtendedDynamicConnector } from "../components/governance-connectors";
import {
    updatePasswordExpiryProperties,
    useGetPasswordExpiryProperties
} from "../components/password-expiry/api/password-expiry";
import { generatePasswordExpiry } from "../components/password-expiry/components/password-expiry";
import {
    updatePasswordHistoryCount,
    useGetPasswordHistoryCount
} from "../components/password-history-count/api";
import { generatePasswordHistoryCount } from "../components/password-history-count/components";
import { updatePasswordPolicyProperties } from "../components/password-policies/api/password-policies";

export const serverConfigurationConfig: ServerConfigurationConfig = {
    autoEnableConnectorToggleProperty: true,
    connectorPropertiesToShow: [
        "Recovery.ReCaptcha.Password.Enable",
        "Recovery.NotifySuccess",
        "Recovery.ExpiryTime"
    ],
    connectorToggleName: {
        "account-recovery": ServerConfigurationsConstants.PASSWORD_RECOVERY_NOTIFICATION_BASED_ENABLE,
        "account.lock.handler": ServerConfigurationsConstants.ACCOUNT_LOCK_ENABLE,
        "self-sign-up": ServerConfigurationsConstants.SELF_REGISTRATION_ENABLE,
        "sso.login.recaptcha": ServerConfigurationsConstants.RE_CAPTCHA_ALWAYS_ENABLE
    },
    connectorsToShow: [
        "account-recovery",
        "account.lock.handler",
        "elastic-analytics-engine",
        "pii-controller",
        "self-sign-up",
        "sso.login.recaptcha",
        "user-claim-update"
    ],
    intendSettings: false,
    passwordExpiryComponent: (
        componentId: string,
        passwordExpiryEnabled: boolean,
        setPasswordExpiryEnabled: (state: boolean) => void,
        t: TFunction<"translation", undefined>
    ): ReactElement => {
        return generatePasswordExpiry(
            componentId,
            passwordExpiryEnabled,
            setPasswordExpiryEnabled,
            t
        );
    },
    passwordHistoryCountComponent: (
        componentId: string,
        passwordHistoryEnabled: boolean,
        setPasswordHistoryEnabled: (state: boolean) => void,
        t: TFunction<"translation", undefined>
    ): ReactElement => {
        return generatePasswordHistoryCount(
            componentId,
            passwordHistoryEnabled,
            setPasswordHistoryEnabled,
            t
        );
    },
    processInitialValues: (
        initialValues: ValidationFormInterface,
        passwordHistoryCount: GovernanceConnectorInterface,
        setPasswordHistoryEnabled: (state: boolean) => void
    ): PasswordHistoryCountInterface => {
        const isEnabled: boolean =
            passwordHistoryCount.properties.filter(
                (property: ConnectorPropertyInterface) =>
                    property.name === "passwordHistory.enable"
            )[ 0 ].value === "true";

        setPasswordHistoryEnabled(isEnabled);

        return {
            ...initialValues,
            passwordHistoryCount: parseInt(
                passwordHistoryCount.properties.filter(
                    (property: ConnectorPropertyInterface) =>
                        property.name === "passwordHistory.count"
                )[ 0 ].value
            ),
            passwordHistoryCountEnabled: isEnabled
        };
    },
    processPasswordCountSubmitData: (data: PasswordHistoryCountInterface) => {
        let passwordHistoryCount: number | undefined = parseInt((data.passwordHistoryCount as string));
        const passwordHistoryCountEnabled: boolean | undefined = data.passwordHistoryCountEnabled;

        delete data.passwordHistoryCount;
        delete data.passwordHistoryCountEnabled;

        if (passwordHistoryCountEnabled && passwordHistoryCount === 0) {
            passwordHistoryCount = 1;
        }

        const passwordHistoryCountData: UpdateGovernanceConnectorConfigInterface = {
            operation: "UPDATE",
            properties: [
                {
                    name: "passwordHistory.count",
                    value: passwordHistoryCount?.toString()
                },
                {
                    name: "passwordHistory.enable",
                    value: passwordHistoryCountEnabled?.toString()
                }
            ]
        };

        return updatePasswordHistoryCount(passwordHistoryCountData);
    },

    processPasswordExpiryInitialValues: (
        initialValues: ValidationFormInterface,
        passwordExpiry: GovernanceConnectorInterface,
        setPasswordExpiryEnabled: (state: boolean) => void
    ): PasswordExpiryInterface => {
        const isEnabled: boolean =
            passwordExpiry?.properties?.filter(
                (property: ConnectorPropertyInterface) =>
                    property.name === ServerConfigurationsConstants.PASSWORD_EXPIRY_ENABLE
            )[ 0 ].value === "true";

        setPasswordExpiryEnabled(isEnabled);

        return {
            ...initialValues,
            passwordExpiryEnabled: isEnabled,
            passwordExpiryTime: parseInt(
                passwordExpiry?.properties?.filter(
                    (property: ConnectorPropertyInterface) =>
                        property.name === ServerConfigurationsConstants.PASSWORD_EXPIRY_TIME
                )[ 0 ].value
            )
        };
    },
    processPasswordExpirySubmitData: (data: PasswordExpiryInterface) => {
        let passwordExpiryTime: number | undefined = parseInt((data.passwordExpiryTime as string));
        const passwordExpiryEnabled: boolean | undefined = data.passwordExpiryEnabled;

        delete data.passwordExpiryTime;
        delete data.passwordExpiryEnabled;

        if (passwordExpiryEnabled && passwordExpiryTime === 0) {
            passwordExpiryTime = 30;
        }

        const passwordExpiryData: UpdateGovernanceConnectorConfigInterface = {
            operation: "UPDATE",
            properties: [
                {
                    name: ServerConfigurationsConstants.PASSWORD_EXPIRY_ENABLE,
                    value: passwordExpiryEnabled?.toString()
                },
                {
                    name: ServerConfigurationsConstants.PASSWORD_EXPIRY_TIME,
                    value: passwordExpiryTime?.toString()
                }
            ]
        };

        return updatePasswordExpiryProperties(passwordExpiryData);
    },
    processPasswordPoliciesSubmitData: (data: PasswordPoliciesInterface) => {   
        let passwordExpiryTime: number | undefined = parseInt((data.passwordExpiryTime as string));     
        const passwordExpiryEnabled: boolean | undefined = data.passwordExpiryEnabled;
        let passwordHistoryCount: number | undefined = parseInt((data.passwordHistoryCount as string));
        const passwordHistoryCountEnabled: boolean | undefined = data.passwordHistoryCountEnabled;

        delete data.passwordExpiryTime;
        delete data.passwordExpiryEnabled;
        delete data.passwordHistoryCount;
        delete data.passwordHistoryCountEnabled;

        if (passwordExpiryEnabled && passwordExpiryTime === 0) {
            passwordExpiryTime = 30;
        }

        if (passwordHistoryCountEnabled && passwordHistoryCount === 0) {
            passwordHistoryCount = 1;
        }

        const passwordPoliciesData: UpdateMultipleGovernanceConnectorsInterface = {
            connectors: [
                {
                    id: ServerConfigurationsConstants.PASSWORD_EXPIRY_CONNECTOR_ID,
                    properties: [
                        {
                            name: ServerConfigurationsConstants.PASSWORD_EXPIRY_ENABLE,
                            value: passwordExpiryEnabled?.toString()
                        },
                        {
                            name: ServerConfigurationsConstants.PASSWORD_EXPIRY_TIME,
                            value: passwordExpiryTime?.toString()
                        }
                    ]
                },
                {
                    id: ServerConfigurationsConstants.PASSWORD_HISTORY_CONNECTOR_ID,
                    properties: [
                        {
                            name: ServerConfigurationsConstants.PASSWORD_HISTORY_COUNT,
                            value: passwordHistoryCount?.toString()
                        },
                        {
                            name: ServerConfigurationsConstants.PASSWORD_HISTORY_ENABLE,
                            value: passwordHistoryCountEnabled?.toString()
                        }
                    ]
                }
            ],
            operation: "UPDATE"
        };

        return updatePasswordPolicyProperties(passwordPoliciesData);
    },
    renderConnector: (
        connector: GovernanceConnectorInterface,
        connectorForm: ReactElement,
        connectorIllustration: string,
        connectorTitle: ReactNode,
        connectorSubHeading: ReactNode,
        _message: ReactNode
    ): ReactElement => {
        return (
            <ExtendedDynamicConnector
                connector={ connector }
                connectorForm={ connectorForm }
                connectorIllustration={ connectorIllustration }
                connectorSubHeading={ connectorSubHeading }
                connectorToggleName={ serverConfigurationConfig.connectorToggleName[ connector.name ] }
                data-testid="governance-connector-password-recovery"
            />
        );
    },
    renderConnectorWithinEmphasizedSegment: false,
    showConnectorsOnTheSidePanel: false,
    showGovernanceConnectorCategories: false,
    showPageHeading: false,
    usePasswordExpiry: useGetPasswordExpiryProperties,
    usePasswordHistory: useGetPasswordHistoryCount
};<|MERGE_RESOLUTION|>--- conflicted
+++ resolved
@@ -1,9 +1,5 @@
 /**
-<<<<<<< HEAD
- * Copyright (c) 2021, WSO2 LLC. (https://www.wso2.com).
-=======
  * Copyright (c) 2021-2023, WSO2 LLC. (https://www.wso2.com).
->>>>>>> c8c9e7c1
  *
  * WSO2 LLC. licenses this file to you under the Apache License,
  * Version 2.0 (the "License"); you may not use this file except
