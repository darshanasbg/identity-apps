--- conflicted
+++ resolved
@@ -103,13 +103,6 @@
                     <div class="clearfix"></div>
                     <div class="padding-double login-form">
                         <form action="../commonauth" method="post" id="profile" name=""
-<<<<<<< HEAD
-                              class="form-horizontal" >
-
-                            <div class="col-xs-12 col-sm-12 col-md-12 col-lg-12">
-                                <div class="alert alert-warning" role="alert">
-                                    <p class="margin-bottom-double"><strong><%=Encode.forHtml(request.getParameter("sp"))%></strong>
-=======
                               class="form-horizontal">
 
                             <div class="col-xs-12 col-sm-12 col-md-12 col-lg-12">
@@ -117,7 +110,6 @@
                                     <p class="margin-bottom-double">
                                         <strong><%=Encode.forHtml(request.getParameter("sp"))%>
                                         </strong>
->>>>>>> df713600
                                         <%=AuthenticationEndpointUtil.i18n(resourceBundle, "request.access.profile")%>
                                     </p>
                                 </div>
@@ -128,30 +120,6 @@
                             <div class="col-xs-12 col-sm-12 col-md-12 col-lg-12">
                                 <div class="text-left padding-bottom">
                                     <span class="required font-medium">*</span>
-<<<<<<< HEAD
-                                    <span class="mandatory">Mandatory claims required by the service provider.
-                                        Consent is required for all the mandatory claims to proceed.</span>
-                                </div>
-                                <div class="claim-list">
-                                    <% for (String claim : mandatoryClaimList) { %>
-                                    <div class="checkbox">
-                                        <label>
-                                            <input type="checkbox" name="consent_<%=claim%>" id="consent_<%=claim%>" required />
-                                            <%=claim%>
-                                            <span class="required font-medium">*</span>
-                                        </label>
-                                    </div>
-                                    <%}%>
-                                    <% for (String claim : missingClaimList) { %>
-                                    <div class="checkbox">
-                                        <label>
-                                            <input type="checkbox" name="consent_<%=claim%>" id="consent_<%=claim%>" />
-                                            <%=claim%>
-                                        </label>
-                                    </div>
-                                    <%}%>
-                                </div>
-=======
                                     <span class="mandatory"><%=AuthenticationEndpointUtil.i18n(resourceBundle, "mandatory.claims.recommendation")%></span>
                                 </div>
                                 <div class="select-all">
@@ -182,36 +150,12 @@
                                     </div>
                                     <%}%>
                                 </div>
->>>>>>> df713600
                                 <div class="text-right padding-top">
                                     <a href="#">Privacy Policy</a>
                                 </div>
                             </div>
                             <div class="col-xs-12 col-sm-12 col-md-12 col-lg-12 margin-top-double">
                                 <table width="100%" class="styledLeft">
-<<<<<<< HEAD
-                                <tbody>
-                                <tr>
-                                    <td class="buttonRow" colspan="2">
-
-                                        <div style="text-align:left;">
-                                            <input type="button" class="btn  btn-primary" id="approve" name="approve"
-                                                   onclick="javascript: approved(); return false;"
-                                                   value="<%=AuthenticationEndpointUtil.i18n(resourceBundle,
-                                                    "approve")%>"/>
-                                            <input class="btn" type="reset"
-                                                   value="<%=AuthenticationEndpointUtil.i18n(resourceBundle,"deny")%>"
-                                                   onclick="javascript: deny(); return false;"/>
-                                        </div>
-
-                                        <input type="hidden" name="<%="sessionDataKey"%>"
-                                               value="<%=Encode.forHtmlAttribute(request.getParameter(Constants.SESSION_DATA_KEY))%>"/>
-                                        <input type="hidden" name="consent" id="consent" value="deny"/>
-                                    </td>
-                                </tr>
-                                </tbody>
-                            </table>
-=======
                                     <tbody>
                                     <tr>
                                         <td class="buttonRow" colspan="2">
@@ -234,7 +178,6 @@
                                     </tr>
                                     </tbody>
                                 </table>
->>>>>>> df713600
                             </div>
                         </form>
                         <div class="clearfix"></div>
