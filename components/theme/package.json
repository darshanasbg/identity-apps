--- conflicted
+++ resolved
@@ -5,10 +5,6 @@
     "author": "WSO2",
     "license": "Apache-2.0",
     "dependencies": {
-<<<<<<< HEAD
         "@wso2is/theme": "*"
-=======
-        "@wso2is/theme": "^1.2.985"
->>>>>>> e7abfc28
     }
 }