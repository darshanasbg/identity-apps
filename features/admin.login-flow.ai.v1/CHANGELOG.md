# @wso2is/admin.login-flow.ai.v1

<<<<<<< HEAD
=======
## 2.20.92

### Patch Changes

- Updated dependencies [[`f30d2e0962fb1ee35063f9baf2f80490d6ff62e4`](https://github.com/wso2/identity-apps/commit/f30d2e0962fb1ee35063f9baf2f80490d6ff62e4)]:
  - @wso2is/admin.core.v1@2.23.22
  - @wso2is/admin.applications.v1@2.22.22
  - @wso2is/admin.claims.v1@2.20.92
  - @wso2is/admin.identity-providers.v1@2.21.22
  - @wso2is/admin.organizations.v1@2.20.92
  - @wso2is/common.ai.v1@2.20.92

## 2.20.91

### Patch Changes

- Updated dependencies []:
  - @wso2is/admin.applications.v1@2.22.21
  - @wso2is/admin.core.v1@2.23.21
  - @wso2is/admin.identity-providers.v1@2.21.21
  - @wso2is/admin.organizations.v1@2.20.91
  - @wso2is/admin.claims.v1@2.20.91
  - @wso2is/common.ai.v1@2.20.91

>>>>>>> f63f11e1
## 2.20.90

### Patch Changes

- Updated dependencies []:
  - @wso2is/admin.applications.v1@2.22.20
  - @wso2is/admin.claims.v1@2.20.90
  - @wso2is/admin.core.v1@2.23.20
  - @wso2is/admin.identity-providers.v1@2.21.20
  - @wso2is/admin.organizations.v1@2.20.90
  - @wso2is/common.ai.v1@2.20.90

## 2.20.89

### Patch Changes

- [#6676](https://github.com/wso2/identity-apps/pull/6676) [`43c13ae8c8067f87b65c95f8ec8416cd297024da`](https://github.com/wso2/identity-apps/commit/43c13ae8c8067f87b65c95f8ec8416cd297024da) Thanks [@Achintha444](https://github.com/Achintha444)! - Update oxygen-ui to `1.13.3`

- Updated dependencies [[`43c13ae8c8067f87b65c95f8ec8416cd297024da`](https://github.com/wso2/identity-apps/commit/43c13ae8c8067f87b65c95f8ec8416cd297024da)]:
  - @wso2is/admin.identity-providers.v1@2.21.19
  - @wso2is/admin.organizations.v1@2.20.89
  - @wso2is/admin.applications.v1@2.22.19
  - @wso2is/admin.claims.v1@2.20.89
  - @wso2is/react-components@2.2.27
  - @wso2is/admin.core.v1@2.23.19
  - @wso2is/access-control@3.0.20
  - @wso2is/common.ai.v1@2.20.89
  - @wso2is/dynamic-forms@2.0.85
  - @wso2is/validation@2.0.9
  - @wso2is/forms@2.0.50
  - @wso2is/theme@2.0.97
  - @wso2is/core@2.0.60
  - @wso2is/form@2.0.86
  - @wso2is/i18n@2.5.15

## 2.20.88

### Patch Changes

- Updated dependencies [[`5711502923725307d3c3dfb6e3953e493e9a3ab6`](https://github.com/wso2/identity-apps/commit/5711502923725307d3c3dfb6e3953e493e9a3ab6)]:
  - @wso2is/admin.core.v1@2.23.18
  - @wso2is/admin.applications.v1@2.22.18
  - @wso2is/admin.claims.v1@2.20.88
  - @wso2is/admin.identity-providers.v1@2.21.18
  - @wso2is/admin.organizations.v1@2.20.88
  - @wso2is/common.ai.v1@2.20.88

## 2.20.87

### Patch Changes

- Updated dependencies [[`ee0dc227a7e86ad7356ec222c1284e66d634d935`](https://github.com/wso2/identity-apps/commit/ee0dc227a7e86ad7356ec222c1284e66d634d935), [`ee0dc227a7e86ad7356ec222c1284e66d634d935`](https://github.com/wso2/identity-apps/commit/ee0dc227a7e86ad7356ec222c1284e66d634d935)]:
  - @wso2is/core@2.0.59
  - @wso2is/admin.identity-providers.v1@2.21.17
  - @wso2is/admin.applications.v1@2.22.17
  - @wso2is/admin.core.v1@2.23.17
  - @wso2is/admin.claims.v1@2.20.87
  - @wso2is/admin.organizations.v1@2.20.87
  - @wso2is/common.ai.v1@2.20.87
  - @wso2is/access-control@3.0.19
  - @wso2is/dynamic-forms@2.0.84
  - @wso2is/form@2.0.85
  - @wso2is/forms@2.0.49
  - @wso2is/i18n@2.5.14
  - @wso2is/react-components@2.2.26

## 2.20.86

### Patch Changes

- Updated dependencies []:
  - @wso2is/admin.applications.v1@2.22.16
  - @wso2is/admin.core.v1@2.23.16
  - @wso2is/admin.identity-providers.v1@2.21.16
  - @wso2is/admin.organizations.v1@2.20.86
  - @wso2is/admin.claims.v1@2.20.86
  - @wso2is/common.ai.v1@2.20.86

## 2.20.85

### Patch Changes

- Updated dependencies [[`6b02ab6bdf7323798ec96467cf93e3ac68dd4690`](https://github.com/wso2/identity-apps/commit/6b02ab6bdf7323798ec96467cf93e3ac68dd4690)]:
  - @wso2is/admin.applications.v1@2.22.15
  - @wso2is/admin.core.v1@2.23.15
  - @wso2is/admin.identity-providers.v1@2.21.15
  - @wso2is/admin.organizations.v1@2.20.85
  - @wso2is/admin.claims.v1@2.20.85
  - @wso2is/common.ai.v1@2.20.85

## 2.20.84

### Patch Changes

- Updated dependencies []:
  - @wso2is/admin.applications.v1@2.22.14
  - @wso2is/admin.core.v1@2.23.14
  - @wso2is/admin.claims.v1@2.20.84
  - @wso2is/admin.organizations.v1@2.20.84
  - @wso2is/admin.identity-providers.v1@2.21.14
  - @wso2is/common.ai.v1@2.20.84

## 2.20.83

### Patch Changes

- [#6651](https://github.com/wso2/identity-apps/pull/6651) [`6bdf8d9c726e3ee2bf575af014098ee5768ee672`](https://github.com/wso2/identity-apps/commit/6bdf8d9c726e3ee2bf575af014098ee5768ee672) Thanks [@Achintha444](https://github.com/Achintha444)! - Update the oxygen version to 1.13.2

- Updated dependencies [[`6bdf8d9c726e3ee2bf575af014098ee5768ee672`](https://github.com/wso2/identity-apps/commit/6bdf8d9c726e3ee2bf575af014098ee5768ee672)]:
  - @wso2is/admin.identity-providers.v1@2.21.13
  - @wso2is/admin.organizations.v1@2.20.83
  - @wso2is/admin.applications.v1@2.22.13
  - @wso2is/admin.claims.v1@2.20.83
  - @wso2is/react-components@2.2.25
  - @wso2is/admin.core.v1@2.23.13
  - @wso2is/access-control@3.0.18
  - @wso2is/common.ai.v1@2.20.83
  - @wso2is/dynamic-forms@2.0.83
  - @wso2is/validation@2.0.8
  - @wso2is/forms@2.0.48
  - @wso2is/theme@2.0.96
  - @wso2is/core@2.0.58
  - @wso2is/form@2.0.84
  - @wso2is/i18n@2.5.13

## 2.20.82

### Patch Changes

- Updated dependencies [[`6eea3816bd7cabfbf2137a9a8390ef72d8fe7b9d`](https://github.com/wso2/identity-apps/commit/6eea3816bd7cabfbf2137a9a8390ef72d8fe7b9d)]:
  - @wso2is/admin.organizations.v1@2.20.82
  - @wso2is/admin.applications.v1@2.22.12
  - @wso2is/admin.core.v1@2.23.12
  - @wso2is/admin.identity-providers.v1@2.21.12
  - @wso2is/admin.claims.v1@2.20.82
  - @wso2is/common.ai.v1@2.20.82

## 2.20.81

### Patch Changes

- Updated dependencies [[`a3f99a44971f28c54f037ca96436e8863222432e`](https://github.com/wso2/identity-apps/commit/a3f99a44971f28c54f037ca96436e8863222432e)]:
  - @wso2is/admin.applications.v1@2.22.11
  - @wso2is/admin.core.v1@2.23.11
  - @wso2is/admin.identity-providers.v1@2.21.11
  - @wso2is/admin.organizations.v1@2.20.81
  - @wso2is/admin.claims.v1@2.20.81
  - @wso2is/common.ai.v1@2.20.81

## 2.20.80

### Patch Changes

- Updated dependencies [[`31c268c3ca49e1e7a91773f96f56e3d0f2931ec6`](https://github.com/wso2/identity-apps/commit/31c268c3ca49e1e7a91773f96f56e3d0f2931ec6)]:
  - @wso2is/admin.applications.v1@2.22.10
  - @wso2is/admin.core.v1@2.23.10
  - @wso2is/admin.identity-providers.v1@2.21.10
  - @wso2is/admin.organizations.v1@2.20.80
  - @wso2is/admin.claims.v1@2.20.80
  - @wso2is/common.ai.v1@2.20.80

## 2.20.79

### Patch Changes

- Updated dependencies [[`9f8577942314da8308aeae398f6d7d0eaf1b93ed`](https://github.com/wso2/identity-apps/commit/9f8577942314da8308aeae398f6d7d0eaf1b93ed), [`196e3426e7f99b6741e5aada839d2ee3000f005a`](https://github.com/wso2/identity-apps/commit/196e3426e7f99b6741e5aada839d2ee3000f005a), [`bf97792c29aca3670755e35825b2dfcdd6317f15`](https://github.com/wso2/identity-apps/commit/bf97792c29aca3670755e35825b2dfcdd6317f15)]:
  - @wso2is/admin.applications.v1@2.22.9
  - @wso2is/i18n@2.5.12
  - @wso2is/theme@2.0.95
  - @wso2is/admin.identity-providers.v1@2.21.9
  - @wso2is/admin.core.v1@2.23.9
  - @wso2is/admin.organizations.v1@2.20.79
  - @wso2is/admin.claims.v1@2.20.79
  - @wso2is/common.ai.v1@2.20.79
  - @wso2is/react-components@2.2.24
  - @wso2is/dynamic-forms@2.0.82
  - @wso2is/form@2.0.83

## 2.20.78

### Patch Changes

- [#6635](https://github.com/wso2/identity-apps/pull/6635) [`411658f1efc46cf71ea40b6bae511f42891c7a43`](https://github.com/wso2/identity-apps/commit/411658f1efc46cf71ea40b6bae511f42891c7a43) Thanks [@pavinduLakshan](https://github.com/pavinduLakshan)! - Fix some eslint warnings not being shown in vscode editor

* [#6487](https://github.com/wso2/identity-apps/pull/6487) [`0683e51ac6194dfa54c2a5f508d0a33b487b6ebf`](https://github.com/wso2/identity-apps/commit/0683e51ac6194dfa54c2a5f508d0a33b487b6ebf) Thanks [@pavinduLakshan](https://github.com/pavinduLakshan)! - Remove unnecessary legacy mode configs and its usage

* Updated dependencies [[`411658f1efc46cf71ea40b6bae511f42891c7a43`](https://github.com/wso2/identity-apps/commit/411658f1efc46cf71ea40b6bae511f42891c7a43), [`0683e51ac6194dfa54c2a5f508d0a33b487b6ebf`](https://github.com/wso2/identity-apps/commit/0683e51ac6194dfa54c2a5f508d0a33b487b6ebf)]:
  - @wso2is/admin.identity-providers.v1@2.21.8
  - @wso2is/admin.organizations.v1@2.20.78
  - @wso2is/admin.claims.v1@2.20.78
  - @wso2is/react-components@2.2.23
  - @wso2is/admin.core.v1@2.23.8
  - @wso2is/access-control@3.0.17
  - @wso2is/common.ai.v1@2.20.78
  - @wso2is/dynamic-forms@2.0.81
  - @wso2is/validation@2.0.7
  - @wso2is/forms@2.0.47
  - @wso2is/theme@2.0.94
  - @wso2is/core@2.0.57
  - @wso2is/form@2.0.82
  - @wso2is/i18n@2.5.11
  - @wso2is/admin.applications.v1@2.22.8

## 2.20.77

### Patch Changes

- [#6632](https://github.com/wso2/identity-apps/pull/6632) [`9ad69fa0a41cc3e6ecbfbe26ecdb7f615242ef8a`](https://github.com/wso2/identity-apps/commit/9ad69fa0a41cc3e6ecbfbe26ecdb7f615242ef8a) Thanks [@Achintha444](https://github.com/Achintha444)! - Update the oxygen version to `1.13.1` to fix the issue in the design of the default Chip design.

- Updated dependencies [[`9ad69fa0a41cc3e6ecbfbe26ecdb7f615242ef8a`](https://github.com/wso2/identity-apps/commit/9ad69fa0a41cc3e6ecbfbe26ecdb7f615242ef8a)]:
  - @wso2is/admin.identity-providers.v1@2.21.7
  - @wso2is/admin.organizations.v1@2.20.77
  - @wso2is/admin.applications.v1@2.22.7
  - @wso2is/admin.claims.v1@2.20.77
  - @wso2is/react-components@2.2.22
  - @wso2is/admin.core.v1@2.23.7
  - @wso2is/access-control@3.0.16
  - @wso2is/common.ai.v1@2.20.77
  - @wso2is/dynamic-forms@2.0.80
  - @wso2is/forms@2.0.46
  - @wso2is/theme@2.0.93
  - @wso2is/core@2.0.56
  - @wso2is/form@2.0.81
  - @wso2is/i18n@2.5.10

## 2.20.76

### Patch Changes

- Updated dependencies [[`7071e4f719bbd10ae62f7bfc18fc12e6d9127bc3`](https://github.com/wso2/identity-apps/commit/7071e4f719bbd10ae62f7bfc18fc12e6d9127bc3)]:
  - @wso2is/admin.core.v1@2.23.6
  - @wso2is/i18n@2.5.9
  - @wso2is/admin.applications.v1@2.22.6
  - @wso2is/admin.claims.v1@2.20.76
  - @wso2is/admin.identity-providers.v1@2.21.6
  - @wso2is/admin.organizations.v1@2.20.76
  - @wso2is/common.ai.v1@2.20.76

## 2.20.75

### Patch Changes

- Updated dependencies [[`98ae1e51e5e4c1bbaf52ac814af1da1722efb596`](https://github.com/wso2/identity-apps/commit/98ae1e51e5e4c1bbaf52ac814af1da1722efb596)]:
  - @wso2is/admin.applications.v1@2.22.5
  - @wso2is/theme@2.0.92
  - @wso2is/admin.core.v1@2.23.5
  - @wso2is/admin.identity-providers.v1@2.21.5
  - @wso2is/admin.organizations.v1@2.20.75
  - @wso2is/admin.claims.v1@2.20.75
  - @wso2is/common.ai.v1@2.20.75
  - @wso2is/react-components@2.2.21
  - @wso2is/dynamic-forms@2.0.79
  - @wso2is/form@2.0.80

## 2.20.74

### Patch Changes

- Updated dependencies [[`2f2d951279511a96c1d98bbd96ac71fc8be02eba`](https://github.com/wso2/identity-apps/commit/2f2d951279511a96c1d98bbd96ac71fc8be02eba)]:
  - @wso2is/admin.applications.v1@2.22.4
  - @wso2is/admin.core.v1@2.23.4
  - @wso2is/admin.identity-providers.v1@2.21.4
  - @wso2is/admin.organizations.v1@2.20.74
  - @wso2is/admin.claims.v1@2.20.74
  - @wso2is/common.ai.v1@2.20.74

## 2.20.73

### Patch Changes

- Updated dependencies [[`0981cd4b6901ae53119de1bd63f36fba79ebd533`](https://github.com/wso2/identity-apps/commit/0981cd4b6901ae53119de1bd63f36fba79ebd533)]:
  - @wso2is/admin.applications.v1@2.22.3
  - @wso2is/i18n@2.5.8
  - @wso2is/admin.core.v1@2.23.3
  - @wso2is/admin.identity-providers.v1@2.21.3
  - @wso2is/admin.organizations.v1@2.20.73
  - @wso2is/admin.claims.v1@2.20.73
  - @wso2is/common.ai.v1@2.20.73

## 2.20.72

### Patch Changes

- [#6617](https://github.com/wso2/identity-apps/pull/6617) [`7e3bfd46f7a76dc74727dfe23ebbca66675dff85`](https://github.com/wso2/identity-apps/commit/7e3bfd46f7a76dc74727dfe23ebbca66675dff85) Thanks [@Achintha444](https://github.com/Achintha444)! - update the design of the Chip component

- Updated dependencies [[`7e3bfd46f7a76dc74727dfe23ebbca66675dff85`](https://github.com/wso2/identity-apps/commit/7e3bfd46f7a76dc74727dfe23ebbca66675dff85)]:
  - @wso2is/admin.identity-providers.v1@2.21.2
  - @wso2is/admin.organizations.v1@2.20.72
  - @wso2is/admin.applications.v1@2.22.2
  - @wso2is/admin.claims.v1@2.20.72
  - @wso2is/react-components@2.2.20
  - @wso2is/admin.core.v1@2.23.2
  - @wso2is/access-control@3.0.15
  - @wso2is/common.ai.v1@2.20.72
  - @wso2is/dynamic-forms@2.0.78
  - @wso2is/forms@2.0.45
  - @wso2is/theme@2.0.91
  - @wso2is/core@2.0.55
  - @wso2is/form@2.0.79
  - @wso2is/i18n@2.5.7

## 2.20.71

### Patch Changes

- [#6616](https://github.com/wso2/identity-apps/pull/6616) [`768bb7367149129d198d65d69f07e6f97a6a2ed7`](https://github.com/wso2/identity-apps/commit/768bb7367149129d198d65d69f07e6f97a6a2ed7) Thanks [@pavinduLakshan](https://github.com/pavinduLakshan)! - Upgrade asgardeo react sdk version

- Updated dependencies [[`a11be2907a610c8b4d71942c49ba38cdd76ee9e8`](https://github.com/wso2/identity-apps/commit/a11be2907a610c8b4d71942c49ba38cdd76ee9e8), [`768bb7367149129d198d65d69f07e6f97a6a2ed7`](https://github.com/wso2/identity-apps/commit/768bb7367149129d198d65d69f07e6f97a6a2ed7)]:
  - @wso2is/admin.applications.v1@2.22.1
  - @wso2is/admin.identity-providers.v1@2.21.1
  - @wso2is/admin.organizations.v1@2.20.71
  - @wso2is/admin.claims.v1@2.20.71
  - @wso2is/admin.core.v1@2.23.1
  - @wso2is/common.ai.v1@2.20.71
  - @wso2is/core@2.0.54
  - @wso2is/access-control@3.0.14
  - @wso2is/dynamic-forms@2.0.77
  - @wso2is/form@2.0.78
  - @wso2is/forms@2.0.44
  - @wso2is/i18n@2.5.6
  - @wso2is/react-components@2.2.19

## 2.20.70

### Patch Changes

- Updated dependencies [[`5fc75427e1f0533085be5eea41f5eb1ada894b67`](https://github.com/wso2/identity-apps/commit/5fc75427e1f0533085be5eea41f5eb1ada894b67), [`2fcba18b79408465216e000a09d230f274f70fb3`](https://github.com/wso2/identity-apps/commit/2fcba18b79408465216e000a09d230f274f70fb3)]:
  - @wso2is/admin.core.v1@2.23.0
  - @wso2is/admin.identity-providers.v1@2.21.0
  - @wso2is/admin.applications.v1@2.22.0
  - @wso2is/admin.claims.v1@2.20.70
  - @wso2is/admin.organizations.v1@2.20.70
  - @wso2is/common.ai.v1@2.20.70

## 2.20.69

### Patch Changes

- [#6608](https://github.com/wso2/identity-apps/pull/6608) [`5d49c2defe346f4e2a4391f20689f5039d9b6066`](https://github.com/wso2/identity-apps/commit/5d49c2defe346f4e2a4391f20689f5039d9b6066) Thanks [@pavinduLakshan](https://github.com/pavinduLakshan)! - Update asgardeo react sdk version

- Updated dependencies [[`5d49c2defe346f4e2a4391f20689f5039d9b6066`](https://github.com/wso2/identity-apps/commit/5d49c2defe346f4e2a4391f20689f5039d9b6066)]:
  - @wso2is/admin.identity-providers.v1@2.20.69
  - @wso2is/admin.organizations.v1@2.20.69
  - @wso2is/admin.applications.v1@2.21.39
  - @wso2is/admin.claims.v1@2.20.69
  - @wso2is/admin.core.v1@2.22.11
  - @wso2is/common.ai.v1@2.20.69
  - @wso2is/core@2.0.53
  - @wso2is/access-control@3.0.13
  - @wso2is/dynamic-forms@2.0.76
  - @wso2is/form@2.0.77
  - @wso2is/forms@2.0.43
  - @wso2is/i18n@2.5.5
  - @wso2is/react-components@2.2.18

## 2.20.68

### Patch Changes

- Updated dependencies [[`91db151942242a5829066d4b1d42cf8ce4feafe9`](https://github.com/wso2/identity-apps/commit/91db151942242a5829066d4b1d42cf8ce4feafe9)]:
  - @wso2is/admin.applications.v1@2.21.38
  - @wso2is/i18n@2.5.4
  - @wso2is/admin.core.v1@2.22.10
  - @wso2is/admin.identity-providers.v1@2.20.68
  - @wso2is/admin.organizations.v1@2.20.68
  - @wso2is/admin.claims.v1@2.20.68
  - @wso2is/common.ai.v1@2.20.68

## 2.20.67

### Patch Changes

- Updated dependencies []:
  - @wso2is/admin.applications.v1@2.21.37
  - @wso2is/admin.claims.v1@2.20.67
  - @wso2is/admin.core.v1@2.22.9
  - @wso2is/admin.identity-providers.v1@2.20.67
  - @wso2is/admin.organizations.v1@2.20.67
  - @wso2is/common.ai.v1@2.20.67

## 2.20.66

### Patch Changes

- Updated dependencies []:
  - @wso2is/admin.core.v1@2.22.8
  - @wso2is/admin.organizations.v1@2.20.66
  - @wso2is/admin.applications.v1@2.21.36
  - @wso2is/admin.claims.v1@2.20.66
  - @wso2is/admin.identity-providers.v1@2.20.66
  - @wso2is/common.ai.v1@2.20.66

## 2.20.65

### Patch Changes

- Updated dependencies [[`898d86fa22f8819db0961c6de429484c097bb3ab`](https://github.com/wso2/identity-apps/commit/898d86fa22f8819db0961c6de429484c097bb3ab)]:
  - @wso2is/admin.identity-providers.v1@2.20.65
  - @wso2is/react-components@2.2.17
  - @wso2is/admin.core.v1@2.22.7
  - @wso2is/core@2.0.52
  - @wso2is/admin.applications.v1@2.21.35
  - @wso2is/admin.organizations.v1@2.20.65
  - @wso2is/admin.claims.v1@2.20.65
  - @wso2is/common.ai.v1@2.20.65
  - @wso2is/dynamic-forms@2.0.75
  - @wso2is/form@2.0.76
  - @wso2is/access-control@3.0.12
  - @wso2is/forms@2.0.42
  - @wso2is/i18n@2.5.3

## 2.20.64

### Patch Changes

- Updated dependencies [[`e5b95f9ed5ab1c50c8339364f15dfab1eb0ee27d`](https://github.com/wso2/identity-apps/commit/e5b95f9ed5ab1c50c8339364f15dfab1eb0ee27d)]:
  - @wso2is/i18n@2.5.2
  - @wso2is/admin.applications.v1@2.21.34
  - @wso2is/admin.claims.v1@2.20.64
  - @wso2is/admin.core.v1@2.22.6
  - @wso2is/admin.identity-providers.v1@2.20.64
  - @wso2is/admin.organizations.v1@2.20.64
  - @wso2is/common.ai.v1@2.20.64

## 2.20.63

### Patch Changes

- Updated dependencies [[`b0e396cc7b02051c9191337dc207a851d1aea360`](https://github.com/wso2/identity-apps/commit/b0e396cc7b02051c9191337dc207a851d1aea360)]:
  - @wso2is/theme@2.0.90
  - @wso2is/admin.core.v1@2.22.5
  - @wso2is/admin.organizations.v1@2.20.63
  - @wso2is/admin.claims.v1@2.20.63
  - @wso2is/admin.identity-providers.v1@2.20.63
  - @wso2is/common.ai.v1@2.20.63
  - @wso2is/react-components@2.2.16
  - @wso2is/admin.applications.v1@2.21.33
  - @wso2is/dynamic-forms@2.0.74
  - @wso2is/form@2.0.75

## 2.20.62

### Patch Changes

- Updated dependencies [[`2cb42f81fd5acddb6dcb534183f6c0332ec53bff`](https://github.com/wso2/identity-apps/commit/2cb42f81fd5acddb6dcb534183f6c0332ec53bff)]:
  - @wso2is/admin.core.v1@2.22.4
  - @wso2is/admin.applications.v1@2.21.32
  - @wso2is/admin.claims.v1@2.20.62
  - @wso2is/admin.identity-providers.v1@2.20.62
  - @wso2is/admin.organizations.v1@2.20.62
  - @wso2is/common.ai.v1@2.20.62

## 2.20.61

### Patch Changes

- Updated dependencies [[`6500ca1be1c4bbc939c7a0024b80f2aa5be123f1`](https://github.com/wso2/identity-apps/commit/6500ca1be1c4bbc939c7a0024b80f2aa5be123f1)]:
  - @wso2is/react-components@2.2.15
  - @wso2is/admin.applications.v1@2.21.31
  - @wso2is/admin.claims.v1@2.20.61
  - @wso2is/admin.core.v1@2.22.3
  - @wso2is/admin.identity-providers.v1@2.20.61
  - @wso2is/admin.organizations.v1@2.20.61
  - @wso2is/common.ai.v1@2.20.61
  - @wso2is/dynamic-forms@2.0.73
  - @wso2is/form@2.0.74

## 2.20.60

### Patch Changes

- Updated dependencies [[`3392011ce0dddf65ac9072a1a153f28c0e7e846f`](https://github.com/wso2/identity-apps/commit/3392011ce0dddf65ac9072a1a153f28c0e7e846f)]:
  - @wso2is/admin.core.v1@2.22.2
  - @wso2is/admin.applications.v1@2.21.30
  - @wso2is/admin.claims.v1@2.20.60
  - @wso2is/admin.identity-providers.v1@2.20.60
  - @wso2is/admin.organizations.v1@2.20.60
  - @wso2is/common.ai.v1@2.20.60

## 2.20.59

### Patch Changes

- Updated dependencies [[`7f50838d255ffeea0d8c65e1a696f6a923738146`](https://github.com/wso2/identity-apps/commit/7f50838d255ffeea0d8c65e1a696f6a923738146)]:
  - @wso2is/admin.applications.v1@2.21.29
  - @wso2is/react-components@2.2.14
  - @wso2is/i18n@2.5.1
  - @wso2is/admin.core.v1@2.22.1
  - @wso2is/admin.identity-providers.v1@2.20.59
  - @wso2is/admin.organizations.v1@2.20.59
  - @wso2is/admin.claims.v1@2.20.59
  - @wso2is/common.ai.v1@2.20.59
  - @wso2is/dynamic-forms@2.0.72
  - @wso2is/form@2.0.73

## 2.20.58

### Patch Changes

- Updated dependencies [[`a7d0c020b04ba382733280407fc202910f4fc8f4`](https://github.com/wso2/identity-apps/commit/a7d0c020b04ba382733280407fc202910f4fc8f4)]:
  - @wso2is/admin.core.v1@2.22.0
  - @wso2is/i18n@2.5.0
  - @wso2is/admin.applications.v1@2.21.28
  - @wso2is/admin.claims.v1@2.20.58
  - @wso2is/admin.identity-providers.v1@2.20.58
  - @wso2is/admin.organizations.v1@2.20.58
  - @wso2is/common.ai.v1@2.20.58

## 2.20.57

### Patch Changes

- Updated dependencies [[`f1d9b7ccbe14f1a42b6d3360da664acf39ba6909`](https://github.com/wso2/identity-apps/commit/f1d9b7ccbe14f1a42b6d3360da664acf39ba6909)]:
  - @wso2is/theme@2.0.89
  - @wso2is/admin.claims.v1@2.20.57
  - @wso2is/admin.identity-providers.v1@2.20.57
  - @wso2is/admin.organizations.v1@2.20.57
  - @wso2is/common.ai.v1@2.20.57
  - @wso2is/react-components@2.2.13
  - @wso2is/admin.applications.v1@2.21.27
  - @wso2is/admin.core.v1@2.21.27
  - @wso2is/dynamic-forms@2.0.71
  - @wso2is/form@2.0.72

## 2.20.56

### Patch Changes

- Updated dependencies []:
  - @wso2is/admin.applications.v1@2.21.26
  - @wso2is/admin.core.v1@2.21.26
  - @wso2is/admin.identity-providers.v1@2.20.56
  - @wso2is/admin.organizations.v1@2.20.56
  - @wso2is/admin.claims.v1@2.20.56
  - @wso2is/common.ai.v1@2.20.56

## 2.20.55

### Patch Changes

- Updated dependencies [[`82bbbf2303853076342ef80ef7d987bed16df01f`](https://github.com/wso2/identity-apps/commit/82bbbf2303853076342ef80ef7d987bed16df01f)]:
  - @wso2is/admin.applications.v1@2.21.25
  - @wso2is/admin.core.v1@2.21.25
  - @wso2is/i18n@2.4.8
  - @wso2is/admin.identity-providers.v1@2.20.55
  - @wso2is/admin.organizations.v1@2.20.55
  - @wso2is/admin.claims.v1@2.20.55
  - @wso2is/common.ai.v1@2.20.55

## 2.20.54

### Patch Changes

- Updated dependencies [[`1820d54f7dd5fa826c4747964fd2c1af9b7c3d8c`](https://github.com/wso2/identity-apps/commit/1820d54f7dd5fa826c4747964fd2c1af9b7c3d8c)]:
  - @wso2is/admin.core.v1@2.21.24
  - @wso2is/admin.applications.v1@2.21.24
  - @wso2is/admin.claims.v1@2.20.54
  - @wso2is/admin.identity-providers.v1@2.20.54
  - @wso2is/admin.organizations.v1@2.20.54
  - @wso2is/common.ai.v1@2.20.54

## 2.20.53

### Patch Changes

- Updated dependencies [[`a533e58d21d759f0a27d804f17b042a2819a8955`](https://github.com/wso2/identity-apps/commit/a533e58d21d759f0a27d804f17b042a2819a8955)]:
  - @wso2is/admin.applications.v1@2.21.23
  - @wso2is/i18n@2.4.7
  - @wso2is/admin.core.v1@2.21.23
  - @wso2is/admin.identity-providers.v1@2.20.53
  - @wso2is/admin.organizations.v1@2.20.53
  - @wso2is/admin.claims.v1@2.20.53
  - @wso2is/common.ai.v1@2.20.53

## 2.20.52

### Patch Changes

- Updated dependencies [[`1201f1179cda981617c35b6d9839abe768d5a394`](https://github.com/wso2/identity-apps/commit/1201f1179cda981617c35b6d9839abe768d5a394)]:
  - @wso2is/admin.applications.v1@2.21.22
  - @wso2is/common.ai.v1@2.20.52
  - @wso2is/theme@2.0.88
  - @wso2is/admin.core.v1@2.21.22
  - @wso2is/admin.identity-providers.v1@2.20.52
  - @wso2is/admin.organizations.v1@2.20.52
  - @wso2is/admin.claims.v1@2.20.52
  - @wso2is/react-components@2.2.12
  - @wso2is/dynamic-forms@2.0.70
  - @wso2is/form@2.0.71

## 2.20.51

### Patch Changes

- Updated dependencies []:
  - @wso2is/admin.applications.v1@2.21.21
  - @wso2is/admin.core.v1@2.21.21
  - @wso2is/admin.identity-providers.v1@2.20.51
  - @wso2is/admin.organizations.v1@2.20.51
  - @wso2is/admin.claims.v1@2.20.51
  - @wso2is/common.ai.v1@2.20.51

## 2.20.50

### Patch Changes

- Updated dependencies [[`55402e8eeb65021310621f0f8c643effbdc805a5`](https://github.com/wso2/identity-apps/commit/55402e8eeb65021310621f0f8c643effbdc805a5)]:
  - @wso2is/admin.applications.v1@2.21.20
  - @wso2is/admin.claims.v1@2.20.50
  - @wso2is/admin.core.v1@2.21.20
  - @wso2is/admin.identity-providers.v1@2.20.50
  - @wso2is/admin.organizations.v1@2.20.50
  - @wso2is/common.ai.v1@2.20.50

## 2.20.49

### Patch Changes

- Updated dependencies []:
  - @wso2is/admin.claims.v1@2.20.49
  - @wso2is/admin.core.v1@2.21.19
  - @wso2is/admin.organizations.v1@2.20.49
  - @wso2is/admin.applications.v1@2.21.19
  - @wso2is/admin.identity-providers.v1@2.20.49
  - @wso2is/common.ai.v1@2.20.49

## 2.20.48

### Patch Changes

- Updated dependencies [[`1e079568c0ba1f4e158ec9a666df58c2f7c17d02`](https://github.com/wso2/identity-apps/commit/1e079568c0ba1f4e158ec9a666df58c2f7c17d02)]:
  - @wso2is/admin.identity-providers.v1@2.20.48
  - @wso2is/admin.applications.v1@2.21.18
  - @wso2is/admin.core.v1@2.21.18
  - @wso2is/admin.organizations.v1@2.20.48
  - @wso2is/admin.claims.v1@2.20.48
  - @wso2is/common.ai.v1@2.20.48

## 2.20.47

### Patch Changes

- Updated dependencies []:
  - @wso2is/admin.applications.v1@2.21.17
  - @wso2is/admin.claims.v1@2.20.47
  - @wso2is/admin.core.v1@2.21.17
  - @wso2is/admin.identity-providers.v1@2.20.47
  - @wso2is/admin.organizations.v1@2.20.47
  - @wso2is/common.ai.v1@2.20.47

## 2.20.46

### Patch Changes

- Updated dependencies [[`85600f55bcb1db924b28681c903a4e98b9558116`](https://github.com/wso2/identity-apps/commit/85600f55bcb1db924b28681c903a4e98b9558116)]:
  - @wso2is/react-components@2.2.11
  - @wso2is/access-control@3.0.11
  - @wso2is/dynamic-forms@2.0.69
  - @wso2is/validation@2.0.6
  - @wso2is/forms@2.0.41
  - @wso2is/theme@2.0.87
  - @wso2is/core@2.0.51
  - @wso2is/form@2.0.70
  - @wso2is/i18n@2.4.6
  - @wso2is/admin.applications.v1@2.21.16
  - @wso2is/admin.claims.v1@2.20.46
  - @wso2is/admin.core.v1@2.21.16
  - @wso2is/admin.identity-providers.v1@2.20.46
  - @wso2is/admin.organizations.v1@2.20.46
  - @wso2is/common.ai.v1@2.20.46

## 2.20.45

### Patch Changes

- Updated dependencies []:
  - @wso2is/admin.core.v1@2.21.15
  - @wso2is/admin.organizations.v1@2.20.45
  - @wso2is/admin.applications.v1@2.21.15
  - @wso2is/admin.claims.v1@2.20.45
  - @wso2is/admin.identity-providers.v1@2.20.45
  - @wso2is/common.ai.v1@2.20.45

## 2.20.44

### Patch Changes

- Updated dependencies []:
  - @wso2is/admin.applications.v1@2.21.14
  - @wso2is/admin.claims.v1@2.20.44
  - @wso2is/admin.core.v1@2.21.14
  - @wso2is/admin.identity-providers.v1@2.20.44
  - @wso2is/admin.organizations.v1@2.20.44
  - @wso2is/common.ai.v1@2.20.44

## 2.20.43

### Patch Changes

- Updated dependencies []:
  - @wso2is/admin.applications.v1@2.21.13
  - @wso2is/admin.claims.v1@2.20.43
  - @wso2is/admin.core.v1@2.21.13
  - @wso2is/admin.identity-providers.v1@2.20.43
  - @wso2is/admin.organizations.v1@2.20.43
  - @wso2is/common.ai.v1@2.20.43

## 2.20.42

### Patch Changes

- Updated dependencies []:
  - @wso2is/admin.core.v1@2.21.12
  - @wso2is/admin.organizations.v1@2.20.42
  - @wso2is/admin.applications.v1@2.21.12
  - @wso2is/admin.claims.v1@2.20.42
  - @wso2is/admin.identity-providers.v1@2.20.42
  - @wso2is/common.ai.v1@2.20.42

## 2.20.41

### Patch Changes

- Updated dependencies [[`df3842a93f108a90146d8e8b9b1bb90fc6a32465`](https://github.com/wso2/identity-apps/commit/df3842a93f108a90146d8e8b9b1bb90fc6a32465), [`fb99538a3379188e56c3a537281a2ba880c34804`](https://github.com/wso2/identity-apps/commit/fb99538a3379188e56c3a537281a2ba880c34804)]:
  - @wso2is/admin.identity-providers.v1@2.20.41
  - @wso2is/admin.applications.v1@2.21.11
  - @wso2is/admin.claims.v1@2.20.41
  - @wso2is/i18n@2.4.5
  - @wso2is/admin.core.v1@2.21.11
  - @wso2is/admin.organizations.v1@2.20.41
  - @wso2is/common.ai.v1@2.20.41

## 2.20.40

### Patch Changes

- Updated dependencies []:
  - @wso2is/admin.applications.v1@2.21.10
  - @wso2is/admin.claims.v1@2.20.40
  - @wso2is/admin.core.v1@2.21.10
  - @wso2is/admin.identity-providers.v1@2.20.40
  - @wso2is/admin.organizations.v1@2.20.40
  - @wso2is/common.ai.v1@2.20.40

## 2.20.39

### Patch Changes

- Updated dependencies [[`2a0f4df1570a146aaf079cfc50b2fb52ff3c9465`](https://github.com/wso2/identity-apps/commit/2a0f4df1570a146aaf079cfc50b2fb52ff3c9465)]:
  - @wso2is/i18n@2.4.4
  - @wso2is/admin.core.v1@2.21.9
  - @wso2is/admin.applications.v1@2.21.9
  - @wso2is/admin.claims.v1@2.20.39
  - @wso2is/admin.identity-providers.v1@2.20.39
  - @wso2is/admin.organizations.v1@2.20.39
  - @wso2is/common.ai.v1@2.20.39

## 2.20.38

### Patch Changes

- Updated dependencies [[`6cbe0406657561063905c5c35e6981f16ef87387`](https://github.com/wso2/identity-apps/commit/6cbe0406657561063905c5c35e6981f16ef87387)]:
  - @wso2is/admin.identity-providers.v1@2.20.38
  - @wso2is/admin.applications.v1@2.21.8
  - @wso2is/admin.core.v1@2.21.8
  - @wso2is/admin.organizations.v1@2.20.38
  - @wso2is/admin.claims.v1@2.20.38
  - @wso2is/common.ai.v1@2.20.38

## 2.20.37

### Patch Changes

- Updated dependencies [[`14c6c8a32fd3743db494423cc0535f84dfc8e023`](https://github.com/wso2/identity-apps/commit/14c6c8a32fd3743db494423cc0535f84dfc8e023)]:
  - @wso2is/admin.identity-providers.v1@2.20.37
  - @wso2is/admin.applications.v1@2.21.7
  - @wso2is/admin.core.v1@2.21.7
  - @wso2is/admin.organizations.v1@2.20.37
  - @wso2is/admin.claims.v1@2.20.37
  - @wso2is/common.ai.v1@2.20.37

## 2.20.36

### Patch Changes

- Updated dependencies [[`e44d40bd90aeb8b04042aa3b4836f9b4883d0e34`](https://github.com/wso2/identity-apps/commit/e44d40bd90aeb8b04042aa3b4836f9b4883d0e34)]:
  - @wso2is/i18n@2.4.3
  - @wso2is/admin.applications.v1@2.21.6
  - @wso2is/admin.claims.v1@2.20.36
  - @wso2is/admin.core.v1@2.21.6
  - @wso2is/admin.identity-providers.v1@2.20.36
  - @wso2is/admin.organizations.v1@2.20.36
  - @wso2is/common.ai.v1@2.20.36

## 2.20.35

### Patch Changes

- Updated dependencies [[`b1e9c3064894e54fce5dcaa9c5afcf3be68cde49`](https://github.com/wso2/identity-apps/commit/b1e9c3064894e54fce5dcaa9c5afcf3be68cde49)]:
  - @wso2is/admin.identity-providers.v1@2.20.35
  - @wso2is/admin.applications.v1@2.21.5
  - @wso2is/admin.core.v1@2.21.5
  - @wso2is/theme@2.0.86
  - @wso2is/admin.organizations.v1@2.20.35
  - @wso2is/admin.claims.v1@2.20.35
  - @wso2is/common.ai.v1@2.20.35
  - @wso2is/react-components@2.2.10
  - @wso2is/dynamic-forms@2.0.68
  - @wso2is/form@2.0.69

## 2.20.34

### Patch Changes

- Updated dependencies [[`724b808017d8ed4649eb672ba53d95dc59251741`](https://github.com/wso2/identity-apps/commit/724b808017d8ed4649eb672ba53d95dc59251741)]:
  - @wso2is/admin.identity-providers.v1@2.20.34
  - @wso2is/admin.applications.v1@2.21.4
  - @wso2is/admin.core.v1@2.21.4
  - @wso2is/admin.organizations.v1@2.20.34
  - @wso2is/admin.claims.v1@2.20.34
  - @wso2is/common.ai.v1@2.20.34

## 2.20.33

### Patch Changes

- Updated dependencies []:
  - @wso2is/admin.applications.v1@2.21.3
  - @wso2is/admin.claims.v1@2.20.33
  - @wso2is/admin.core.v1@2.21.3
  - @wso2is/admin.identity-providers.v1@2.20.33
  - @wso2is/admin.organizations.v1@2.20.33
  - @wso2is/common.ai.v1@2.20.33

## 2.20.32

### Patch Changes

- Updated dependencies [[`d6a846aec10597470a11ecce90c27cdf0c6b240d`](https://github.com/wso2/identity-apps/commit/d6a846aec10597470a11ecce90c27cdf0c6b240d), [`1e59bc54a206b22f49ddeae4ef3645e5ca351188`](https://github.com/wso2/identity-apps/commit/1e59bc54a206b22f49ddeae4ef3645e5ca351188)]:
  - @wso2is/admin.organizations.v1@2.20.32
  - @wso2is/admin.applications.v1@2.21.2
  - @wso2is/admin.core.v1@2.21.2
  - @wso2is/access-control@3.0.10
  - @wso2is/core@2.0.50
  - @wso2is/i18n@2.4.2
  - @wso2is/admin.identity-providers.v1@2.20.32
  - @wso2is/admin.claims.v1@2.20.32
  - @wso2is/common.ai.v1@2.20.32
  - @wso2is/dynamic-forms@2.0.67
  - @wso2is/form@2.0.68
  - @wso2is/forms@2.0.40
  - @wso2is/react-components@2.2.9

## 2.20.31

### Patch Changes

- Updated dependencies [[`2539cb9a769fdeedb6c44985dd76fee91114ced6`](https://github.com/wso2/identity-apps/commit/2539cb9a769fdeedb6c44985dd76fee91114ced6), [`0215c1a74a2f8940d7049e54ec2425b996e50d78`](https://github.com/wso2/identity-apps/commit/0215c1a74a2f8940d7049e54ec2425b996e50d78)]:
  - @wso2is/i18n@2.4.1
  - @wso2is/core@2.0.49
  - @wso2is/admin.applications.v1@2.21.1
  - @wso2is/admin.claims.v1@2.20.31
  - @wso2is/admin.core.v1@2.21.1
  - @wso2is/admin.identity-providers.v1@2.20.31
  - @wso2is/admin.organizations.v1@2.20.31
  - @wso2is/common.ai.v1@2.20.31
  - @wso2is/access-control@3.0.9
  - @wso2is/dynamic-forms@2.0.66
  - @wso2is/form@2.0.67
  - @wso2is/forms@2.0.39
  - @wso2is/react-components@2.2.8

## 2.20.30

### Patch Changes

- Updated dependencies [[`b339d3a607f060015b115a90219989d663ec02bf`](https://github.com/wso2/identity-apps/commit/b339d3a607f060015b115a90219989d663ec02bf)]:
  - @wso2is/admin.applications.v1@2.21.0
  - @wso2is/admin.core.v1@2.21.0
  - @wso2is/i18n@2.4.0
  - @wso2is/admin.claims.v1@2.20.30
  - @wso2is/admin.identity-providers.v1@2.20.30
  - @wso2is/admin.organizations.v1@2.20.30
  - @wso2is/common.ai.v1@2.20.30

## 2.20.29

### Patch Changes

- Updated dependencies []:
  - @wso2is/admin.core.v1@2.20.29
  - @wso2is/admin.applications.v1@2.20.29
  - @wso2is/admin.claims.v1@2.20.29
  - @wso2is/admin.identity-providers.v1@2.20.29
  - @wso2is/admin.organizations.v1@2.20.29
  - @wso2is/common.ai.v1@2.20.29

## 2.20.28

### Patch Changes

- Updated dependencies [[`3bd1bdc4d403f3d4cd06a05813394fba91721e85`](https://github.com/wso2/identity-apps/commit/3bd1bdc4d403f3d4cd06a05813394fba91721e85)]:
  - @wso2is/admin.applications.v1@2.20.28
  - @wso2is/admin.core.v1@2.20.28
  - @wso2is/admin.claims.v1@2.20.28
  - @wso2is/admin.identity-providers.v1@2.20.28
  - @wso2is/admin.organizations.v1@2.20.28
  - @wso2is/common.ai.v1@2.20.28

## 2.20.27

### Patch Changes

- Updated dependencies []:
  - @wso2is/admin.claims.v1@2.20.27
  - @wso2is/admin.core.v1@2.20.27
  - @wso2is/admin.organizations.v1@2.20.27
  - @wso2is/admin.applications.v1@2.20.27
  - @wso2is/admin.identity-providers.v1@2.20.27
  - @wso2is/common.ai.v1@2.20.27

## 2.20.26

### Patch Changes

- Updated dependencies [[`b5fcdf028e090f8e5cbc589d2d75af0527b2ff49`](https://github.com/wso2/identity-apps/commit/b5fcdf028e090f8e5cbc589d2d75af0527b2ff49), [`305f37225bcb656a16ce616e0a48b3c27c7da3ab`](https://github.com/wso2/identity-apps/commit/305f37225bcb656a16ce616e0a48b3c27c7da3ab)]:
  - @wso2is/admin.applications.v1@2.20.26
  - @wso2is/i18n@2.3.9
  - @wso2is/admin.core.v1@2.20.26
  - @wso2is/admin.identity-providers.v1@2.20.26
  - @wso2is/admin.organizations.v1@2.20.26
  - @wso2is/admin.claims.v1@2.20.26
  - @wso2is/common.ai.v1@2.20.26

## 2.20.25

### Patch Changes

- Updated dependencies [[`9b3e0fdb829ec2f4bb9000f599ad2b1153a03642`](https://github.com/wso2/identity-apps/commit/9b3e0fdb829ec2f4bb9000f599ad2b1153a03642), [`76d6a48c92070eb6716197c5488f16fce7dc8bf2`](https://github.com/wso2/identity-apps/commit/76d6a48c92070eb6716197c5488f16fce7dc8bf2)]:
  - @wso2is/admin.core.v1@2.20.25
  - @wso2is/admin.applications.v1@2.20.25
  - @wso2is/admin.claims.v1@2.20.25
  - @wso2is/admin.identity-providers.v1@2.20.25
  - @wso2is/admin.organizations.v1@2.20.25
  - @wso2is/common.ai.v1@2.20.25

## 2.20.24

### Patch Changes

- Updated dependencies [[`1aedc77eff0290d8263e290fef298039e4c98e34`](https://github.com/wso2/identity-apps/commit/1aedc77eff0290d8263e290fef298039e4c98e34)]:
  - @wso2is/admin.applications.v1@2.20.24
  - @wso2is/admin.core.v1@2.20.24
  - @wso2is/admin.identity-providers.v1@2.20.24
  - @wso2is/admin.organizations.v1@2.20.24
  - @wso2is/admin.claims.v1@2.20.24
  - @wso2is/common.ai.v1@2.20.24

## 2.20.23

### Patch Changes

- Updated dependencies [[`08b11da87c09aa0b1cbcd400b4efaef0ca418513`](https://github.com/wso2/identity-apps/commit/08b11da87c09aa0b1cbcd400b4efaef0ca418513)]:
  - @wso2is/admin.applications.v1@2.20.23
  - @wso2is/admin.core.v1@2.20.23
  - @wso2is/admin.identity-providers.v1@2.20.23
  - @wso2is/admin.organizations.v1@2.20.23
  - @wso2is/admin.claims.v1@2.20.23
  - @wso2is/common.ai.v1@2.20.23

## 2.20.22

### Patch Changes

- [#6421](https://github.com/wso2/identity-apps/pull/6421) [`226ab7f3e1d7608f4eaa11365841b99de92f5143`](https://github.com/wso2/identity-apps/commit/226ab7f3e1d7608f4eaa11365841b99de92f5143) Thanks [@sahandilshan](https://github.com/sahandilshan)! - Add data-testid

- Updated dependencies [[`7b935a53556b71947711536e95f548b28aa69eaf`](https://github.com/wso2/identity-apps/commit/7b935a53556b71947711536e95f548b28aa69eaf)]:
  - @wso2is/admin.core.v1@2.20.22
  - @wso2is/admin.applications.v1@2.20.22
  - @wso2is/admin.claims.v1@2.20.22
  - @wso2is/admin.identity-providers.v1@2.20.22
  - @wso2is/admin.organizations.v1@2.20.22
  - @wso2is/common.ai.v1@2.20.22

## 2.20.21

### Patch Changes

- Updated dependencies [[`16f16d3ed494a488bf5c0cda370371a047c0de3f`](https://github.com/wso2/identity-apps/commit/16f16d3ed494a488bf5c0cda370371a047c0de3f), [`e6a9e979f4cacc8b83770c374a93b3ae6b5805b8`](https://github.com/wso2/identity-apps/commit/e6a9e979f4cacc8b83770c374a93b3ae6b5805b8), [`cd34ad60e21e6106d6404c54d7f059c789062dc1`](https://github.com/wso2/identity-apps/commit/cd34ad60e21e6106d6404c54d7f059c789062dc1)]:
  - @wso2is/admin.organizations.v1@2.20.21
  - @wso2is/admin.applications.v1@2.20.21
  - @wso2is/admin.core.v1@2.20.21
  - @wso2is/admin.identity-providers.v1@2.20.21
  - @wso2is/admin.claims.v1@2.20.21
  - @wso2is/common.ai.v1@2.20.21

## 2.20.20

### Patch Changes

- Updated dependencies []:
  - @wso2is/admin.core.v1@2.20.20
  - @wso2is/admin.applications.v1@2.20.20
  - @wso2is/admin.claims.v1@2.20.20
  - @wso2is/admin.identity-providers.v1@2.20.20
  - @wso2is/admin.organizations.v1@2.20.20
  - @wso2is/common.ai.v1@2.20.20

## 2.20.19

### Patch Changes

- Updated dependencies []:
  - @wso2is/admin.applications.v1@2.20.19
  - @wso2is/admin.claims.v1@2.20.19
  - @wso2is/admin.core.v1@2.20.19
  - @wso2is/admin.identity-providers.v1@2.20.19
  - @wso2is/admin.organizations.v1@2.20.19
  - @wso2is/common.ai.v1@2.20.19

## 2.20.18

### Patch Changes

- Updated dependencies [[`2ed2890039a51739721918c224da1b0ffc51d7d0`](https://github.com/wso2/identity-apps/commit/2ed2890039a51739721918c224da1b0ffc51d7d0)]:
  - @wso2is/i18n@2.3.8
  - @wso2is/admin.applications.v1@2.20.18
  - @wso2is/admin.claims.v1@2.20.18
  - @wso2is/admin.core.v1@2.20.18
  - @wso2is/admin.identity-providers.v1@2.20.18
  - @wso2is/admin.organizations.v1@2.20.18
  - @wso2is/common.ai.v1@2.20.18

## 2.20.17

### Patch Changes

- Updated dependencies []:
  - @wso2is/admin.applications.v1@2.20.17
  - @wso2is/admin.claims.v1@2.20.17
  - @wso2is/admin.core.v1@2.20.17
  - @wso2is/admin.identity-providers.v1@2.20.17
  - @wso2is/admin.organizations.v1@2.20.17
  - @wso2is/common.ai.v1@2.20.17

## 2.20.16

### Patch Changes

- Updated dependencies [[`e96de7f6afc24c3117a2e833eb5229ca1ebb88e4`](https://github.com/wso2/identity-apps/commit/e96de7f6afc24c3117a2e833eb5229ca1ebb88e4), [`3777b2553280fd18972e0fc728facfd18a55e160`](https://github.com/wso2/identity-apps/commit/3777b2553280fd18972e0fc728facfd18a55e160), [`5906e411dd31ceb41711159eddfdea025781288d`](https://github.com/wso2/identity-apps/commit/5906e411dd31ceb41711159eddfdea025781288d)]:
  - @wso2is/admin.applications.v1@2.20.16
  - @wso2is/admin.core.v1@2.20.16
  - @wso2is/admin.organizations.v1@2.20.16
  - @wso2is/i18n@2.3.7
  - @wso2is/admin.claims.v1@2.20.16
  - @wso2is/admin.identity-providers.v1@2.20.16
  - @wso2is/common.ai.v1@2.20.16

## 2.20.15

### Patch Changes

- Updated dependencies [[`e0b02dfaaa438e9ec1e0b7556738b4cafb17edfb`](https://github.com/wso2/identity-apps/commit/e0b02dfaaa438e9ec1e0b7556738b4cafb17edfb), [`d41eba80eed7f054a16278d7bc665b128fe2a220`](https://github.com/wso2/identity-apps/commit/d41eba80eed7f054a16278d7bc665b128fe2a220)]:
  - @wso2is/admin.applications.v1@2.20.15
  - @wso2is/admin.core.v1@2.20.15
  - @wso2is/admin.organizations.v1@2.20.15
  - @wso2is/admin.identity-providers.v1@2.20.15
  - @wso2is/admin.claims.v1@2.20.15
  - @wso2is/common.ai.v1@2.20.15

## 2.20.14

### Patch Changes

- Updated dependencies [[`47cfae5172361d9f121d35e332752b26ebeb14a5`](https://github.com/wso2/identity-apps/commit/47cfae5172361d9f121d35e332752b26ebeb14a5)]:
  - @wso2is/admin.applications.v1@2.20.14
  - @wso2is/admin.core.v1@2.20.14
  - @wso2is/admin.identity-providers.v1@2.20.14
  - @wso2is/admin.organizations.v1@2.20.14
  - @wso2is/admin.claims.v1@2.20.14
  - @wso2is/common.ai.v1@2.20.14

## 2.20.13

### Patch Changes

- Updated dependencies []:
  - @wso2is/admin.applications.v1@2.20.13
  - @wso2is/admin.core.v1@2.20.13
  - @wso2is/admin.identity-providers.v1@2.20.13
  - @wso2is/admin.organizations.v1@2.20.13
  - @wso2is/admin.claims.v1@2.20.13
  - @wso2is/common.ai.v1@2.20.13

## 2.20.12

### Patch Changes

- Updated dependencies [[`4227f15f2ff1d223ce59a1b2643cd375574c751f`](https://github.com/wso2/identity-apps/commit/4227f15f2ff1d223ce59a1b2643cd375574c751f)]:
  - @wso2is/admin.applications.v1@2.20.12
  - @wso2is/admin.core.v1@2.20.12
  - @wso2is/admin.identity-providers.v1@2.20.12
  - @wso2is/admin.organizations.v1@2.20.12
  - @wso2is/admin.claims.v1@2.20.12
  - @wso2is/common.ai.v1@2.20.12

## 2.20.11

### Patch Changes

- Updated dependencies []:
  - @wso2is/admin.core.v1@2.20.11
  - @wso2is/admin.organizations.v1@2.20.11
  - @wso2is/admin.applications.v1@2.20.11
  - @wso2is/admin.claims.v1@2.20.11
  - @wso2is/admin.identity-providers.v1@2.20.11
  - @wso2is/common.ai.v1@2.20.11

## 2.20.10

### Patch Changes

- Updated dependencies []:
  - @wso2is/admin.applications.v1@2.20.10
  - @wso2is/admin.claims.v1@2.20.10
  - @wso2is/admin.core.v1@2.20.10
  - @wso2is/admin.identity-providers.v1@2.20.10
  - @wso2is/admin.organizations.v1@2.20.10
  - @wso2is/common.ai.v1@2.20.10

## 2.20.9

### Patch Changes

- Updated dependencies []:
  - @wso2is/admin.core.v1@2.20.9
  - @wso2is/admin.organizations.v1@2.20.9
  - @wso2is/admin.applications.v1@2.20.9
  - @wso2is/admin.claims.v1@2.20.9
  - @wso2is/admin.identity-providers.v1@2.20.9
  - @wso2is/common.ai.v1@2.20.9

## 2.20.8

### Patch Changes

- Updated dependencies [[`0ff9cb8e75c69d56465cc7b59e6c1649afe12254`](https://github.com/wso2/identity-apps/commit/0ff9cb8e75c69d56465cc7b59e6c1649afe12254)]:
  - @wso2is/admin.applications.v1@2.20.8
  - @wso2is/admin.core.v1@2.20.8
  - @wso2is/admin.identity-providers.v1@2.20.8
  - @wso2is/admin.organizations.v1@2.20.8
  - @wso2is/admin.claims.v1@2.20.8
  - @wso2is/common.ai.v1@2.20.8

## 2.20.7

### Patch Changes

- Updated dependencies [[`d538ba34a4c498696755f593a8c79e8cea1838c4`](https://github.com/wso2/identity-apps/commit/d538ba34a4c498696755f593a8c79e8cea1838c4)]:
  - @wso2is/admin.applications.v1@2.20.7
  - @wso2is/admin.core.v1@2.20.7
  - @wso2is/admin.identity-providers.v1@2.20.7
  - @wso2is/admin.organizations.v1@2.20.7
  - @wso2is/admin.claims.v1@2.20.7
  - @wso2is/common.ai.v1@2.20.7

## 2.20.6

### Patch Changes

- Updated dependencies [[`e01cad085da65461dce7337ef71a1ace2fbfff85`](https://github.com/wso2/identity-apps/commit/e01cad085da65461dce7337ef71a1ace2fbfff85)]:
  - @wso2is/admin.applications.v1@2.20.6
  - @wso2is/i18n@2.3.6
  - @wso2is/admin.core.v1@2.20.6
  - @wso2is/admin.identity-providers.v1@2.20.6
  - @wso2is/admin.organizations.v1@2.20.6
  - @wso2is/admin.claims.v1@2.20.6
  - @wso2is/common.ai.v1@2.20.6

## 2.20.5

### Patch Changes

- Updated dependencies [[`12c6333330c4e22d30f5644800dc9b57b4ca4471`](https://github.com/wso2/identity-apps/commit/12c6333330c4e22d30f5644800dc9b57b4ca4471)]:
  - @wso2is/admin.applications.v1@2.20.5
  - @wso2is/i18n@2.3.5
  - @wso2is/admin.core.v1@2.20.5
  - @wso2is/admin.identity-providers.v1@2.20.5
  - @wso2is/admin.organizations.v1@2.20.5
  - @wso2is/admin.claims.v1@2.20.5
  - @wso2is/common.ai.v1@2.20.5

## 2.20.4

### Patch Changes

- Updated dependencies [[`d615c10f5fd308dbfc8b5e14149dd29fcec1b99e`](https://github.com/wso2/identity-apps/commit/d615c10f5fd308dbfc8b5e14149dd29fcec1b99e), [`c1db36e743fa8429a1451980199b2295b3eb9c8a`](https://github.com/wso2/identity-apps/commit/c1db36e743fa8429a1451980199b2295b3eb9c8a)]:
  - @wso2is/theme@2.0.85
  - @wso2is/react-components@2.2.7
  - @wso2is/admin.applications.v1@2.20.4
  - @wso2is/admin.claims.v1@2.20.4
  - @wso2is/admin.identity-providers.v1@2.20.4
  - @wso2is/admin.organizations.v1@2.20.4
  - @wso2is/common.ai.v1@2.20.4
  - @wso2is/admin.core.v1@2.20.4
  - @wso2is/dynamic-forms@2.0.65
  - @wso2is/form@2.0.66

## 2.20.3

### Patch Changes

- [#6348](https://github.com/wso2/identity-apps/pull/6348) [`de4201d75c779ee49c5bea1a63955f88f4b6b966`](https://github.com/wso2/identity-apps/commit/de4201d75c779ee49c5bea1a63955f88f4b6b966) Thanks [@JayaShakthi97](https://github.com/JayaShakthi97)! - Remove unused dependencies and fix version inconsistencies

- Updated dependencies [[`de4201d75c779ee49c5bea1a63955f88f4b6b966`](https://github.com/wso2/identity-apps/commit/de4201d75c779ee49c5bea1a63955f88f4b6b966)]:
  - @wso2is/admin.identity-providers.v1@2.20.3
  - @wso2is/admin.organizations.v1@2.20.3
  - @wso2is/admin.applications.v1@2.20.3
  - @wso2is/admin.claims.v1@2.20.3
  - @wso2is/admin.core.v1@2.20.3
  - @wso2is/common.ai.v1@2.20.3

## 2.20.2

### Patch Changes

- Updated dependencies [[`6cee2b738be4d56d8eba01a78d7e3549ca54b717`](https://github.com/wso2/identity-apps/commit/6cee2b738be4d56d8eba01a78d7e3549ca54b717)]:
  - @wso2is/core@2.0.48
  - @wso2is/admin.applications.v1@2.20.2
  - @wso2is/admin.claims.v1@2.20.2
  - @wso2is/admin.core.v1@2.20.2
  - @wso2is/admin.identity-providers.v1@2.20.2
  - @wso2is/admin.organizations.v1@2.20.2
  - @wso2is/common.ai.v1@2.20.2
  - @wso2is/access-control@3.0.8
  - @wso2is/dynamic-forms@2.0.64
  - @wso2is/form@2.0.65
  - @wso2is/forms@2.0.38
  - @wso2is/i18n@2.3.4
  - @wso2is/react-components@2.2.6

## 2.20.1

### Patch Changes

- Updated dependencies [[`92a48d33e80f8090e86f18cedbbae275927a12eb`](https://github.com/wso2/identity-apps/commit/92a48d33e80f8090e86f18cedbbae275927a12eb)]:
  - @wso2is/admin.identity-providers.v1@2.20.1
  - @wso2is/admin.applications.v1@2.20.1
  - @wso2is/admin.core.v1@2.20.1
  - @wso2is/admin.organizations.v1@2.20.1
  - @wso2is/admin.claims.v1@2.20.1
  - @wso2is/common.ai.v1@2.20.1

## 2.20.0

### Minor Changes

- [#6328](https://github.com/wso2/identity-apps/pull/6328) [`a48348d610accf5e6d946579c71475a79bb7a0f8`](https://github.com/wso2/identity-apps/commit/a48348d610accf5e6d946579c71475a79bb7a0f8) Thanks [@jathushan-r](https://github.com/jathushan-r)! - Standardize import paths by changing relative paths to package names for consistency across features.

### Patch Changes

- Updated dependencies [[`a48348d610accf5e6d946579c71475a79bb7a0f8`](https://github.com/wso2/identity-apps/commit/a48348d610accf5e6d946579c71475a79bb7a0f8)]:
  - @wso2is/admin.identity-providers.v1@2.20.0
  - @wso2is/admin.organizations.v1@2.20.0
  - @wso2is/admin.applications.v1@2.20.0
  - @wso2is/admin.claims.v1@2.20.0
  - @wso2is/admin.core.v1@2.20.0
  - @wso2is/common.ai.v1@2.20.0<|MERGE_RESOLUTION|>--- conflicted
+++ resolved
@@ -1,7 +1,5 @@
 # @wso2is/admin.login-flow.ai.v1
 
-<<<<<<< HEAD
-=======
 ## 2.20.92
 
 ### Patch Changes
@@ -26,7 +24,6 @@
   - @wso2is/admin.claims.v1@2.20.91
   - @wso2is/common.ai.v1@2.20.91
 
->>>>>>> f63f11e1
 ## 2.20.90
 
 ### Patch Changes
