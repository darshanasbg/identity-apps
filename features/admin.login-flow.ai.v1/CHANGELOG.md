--- conflicted
+++ resolved
@@ -1,7 +1,5 @@
 # @wso2is/admin.login-flow.ai.v1
 
-<<<<<<< HEAD
-=======
 ## 2.27.10
 
 ### Patch Changes
@@ -204,7 +202,6 @@
   - @wso2is/common.ai.v1@2.25.103
   - @wso2is/admin.feature-gate.v1@1.4.103
 
->>>>>>> 4d9cfbc9
 ## 2.26.102
 
 ### Patch Changes
