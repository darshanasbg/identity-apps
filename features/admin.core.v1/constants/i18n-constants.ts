/**
 * Copyright (c) 2020-2024, WSO2 LLC. (https://www.wso2.com).
 *
 * WSO2 LLC. licenses this file to you under the Apache License,
 * Version 2.0 (the "License"); you may not use this file except
 * in compliance with the License.
 * You may obtain a copy of the License at
 *
 *     http://www.apache.org/licenses/LICENSE-2.0
 *
 * Unless required by applicable law or agreed to in writing,
 * software distributed under the License is distributed on an
 * "AS IS" BASIS, WITHOUT WARRANTIES OR CONDITIONS OF ANY
 * KIND, either express or implied. See the License for the
 * specific language governing permissions and limitations
 * under the License.
 */

import { I18nModuleConstants } from "@wso2is/i18n";

/**
 * Class containing portal specific i18n constants.
 */
export class I18nConstants {

    /**
     * Private constructor to avoid object instantiation from outside
     * the class.
     */
    /* eslint-disable @typescript-eslint/no-empty-function */
    private constructor() { }

    /**
     * Common namespace.
     */
    public static readonly COMMON_NAMESPACE: string = I18nModuleConstants.COMMON_NAMESPACE;

    /**
     * Console portal namespace.
     */
    public static readonly CONSOLE_PORTAL_NAMESPACE: string = I18nModuleConstants.CONSOLE_PORTAL_NAMESPACE;

    /**
     * apiResources namespace.
     */
    public static readonly EXTENSIONS_NAMESPACE: string = I18nModuleConstants.EXTENSIONS_NAMESPACE;

    /**
     * api resources namespace.
     */
    public static readonly API_RESOURCES_NAMESPACE: string = I18nModuleConstants.API_RESOURCES_NAMESPACE;

    /**
     * Applications namespace.
     */
    public static readonly APPLICATIONS_NAMESPACE: string = I18nModuleConstants.APPLICATIONS_NAMESPACE;

    /**
     * idp namespace.
     */
    public static readonly IDP_NAMESPACE: string = I18nModuleConstants.IDP_NAMESPACE;

    /**
     * userstores namespace.
     */
    public static readonly USERSTORES_NAMESPACE: string = I18nModuleConstants.USERSTORES_NAMESPACE;

    /**
     * Validation namespace.
     */
    public static readonly VALIDATION_NAMESPACE: string = I18nModuleConstants.VALIDATION_NAMESPACE;

    /**
     * JWT private key configuration namespace.
     */
    public static readonly JWT_PRIVATE_KEY_CONFIGURATION_NAMESPACE: string =
    I18nModuleConstants.JWT_PRIVATE_KEY_CONFIGURATION_NAMESPACE;

    /**
     * JWT private key configuration namespace.
     */
    public static readonly IMPERSONATION_CONFIGURATION_NAMESPACE: string =
    I18nModuleConstants.IMPERSONATION_NAMESPACE;

    /**
     * transferList namespace.
     */
    public static readonly TRANSFER_LIST_NAMESPACE: string = I18nModuleConstants.TRANSFER_LIST_NAMESPACE;

    /**
     * User namespace.
     */
    public static readonly USER_NAMESPACE: string = I18nModuleConstants.USER_NAMESPACE;

    /**
     * Users namespace.
     */
    public static readonly USERS_NAMESPACE: string = I18nModuleConstants.USERS_NAMESPACE;

    /**
     * governanceConnectors namespace.
     */
    public static readonly GOVERNANCE_CONNECTORS_NAMESPACE: string =
    I18nModuleConstants.GOVERNANCE_CONNECTORS_NAMESPACE;

    /**
     * Groups namespace.
     */
    public static readonly GROUPS_NAMESPACE: string = I18nModuleConstants.GROUPS_NAMESPACE;

    /**
     * pages namespace.
     */
    public static readonly PAGES_NAMESPACE: string = I18nModuleConstants.PAGES_NAMESPACE;

    /**
     * IDVP namespace.
     */
    public static readonly IDVP_NAMESPACE: string = I18nModuleConstants.IDVP_NAMESPACE;

    /**
     * Invite namespace.
     */
    public static readonly INVITE_NAMESPACE: string = I18nModuleConstants.INVITE_NAMESPACE;

    /**
     * Parent org invitations namespace.
     */
    public static readonly PARENT_ORG_INVITATIONS_NAMESPACE: string =
    I18nModuleConstants.PARENT_ORG_INVITATIONS_NAMESPACE;

    /**
     * OIDC scopes namespace.
     */
    public static readonly OIDC_SCOPES_NAMESPACE: string = I18nModuleConstants.OIDC_SCOPES_NAMESPACE;

    /**
     * Onboarded namespace.
     */
    public static readonly ONBOARDED_NAMESPACE: string = I18nModuleConstants.ONBOARDED_NAMESPACE;

    /**
     * Organization discovery namespace.
     */
    public static readonly ORGANIZATION_DISCOVERY_NAMESPACE: string =
      I18nModuleConstants.ORGANIZATION_DISCOVERY_NAMESPACE;

    /**
     * Organizations namespace.
     */
    public static readonly ORGANIZATIONS_NAMESPACE: string = I18nModuleConstants.ORGANIZATIONS_NAMESPACE;

    /**
     * Authentication Flow namespace.
     */
    public static readonly AUTHENTICATION_FLOW_NAMESPACE: string = I18nModuleConstants.AUTHENTICATION_FLOW_NAMESPACE;

    /**
     * remoteFetch namespace.
     */
    public static readonly REMOTE_FETCH_NAMESPACE: string = I18nModuleConstants.REMOTE_FETCH_NAMESPACE;

    /**
     * Roles namespace.
     */
    public static readonly ROLES_NAMESPACE: string = I18nModuleConstants.ROLES_NAMESPACE;

    /**
     * Server configurations namespace.
     */
    public static readonly SERVER_CONFIGS_NAMESPACE: string = I18nModuleConstants.SERVER_CONFIGS_NAMESPACE;

    /**
     * SAML 2.0 Configuration namespace.
     */
    public static readonly SAML2_CONFIG_NAMESPACE: string = I18nModuleConstants.SAML2_CONFIG_NAMESPACE;

    /**
     * Session management namespace.
     */
    public static readonly SESSION_MANAGEMENT_NAMESPACE: string = I18nModuleConstants.SESSION_MANAGEMENT_NAMESPACE;

    /**
     * WS-Federation Configuration namespace.
     */
    public static readonly WS_FEDERATION_CONFIG_NAMESPACE: string = I18nModuleConstants.WS_FEDERATION_CONFIG_NAMESPACE;

    /**
     * insights namespace.
     */
    public static readonly INSIGHTS_NAMESPACE: string = I18nModuleConstants.INSIGHTS_NAMESPACE;

    /**
     * SMS Providers namespace.
     */
    public static readonly SMS_PROVIDERS_NAMESPACE: string = I18nModuleConstants.SMS_PROVIDERS_NAMESPACE;

    /**
     * Claims namespace.
     */
    public static readonly CLAIMS_NAMESPACE: string = I18nModuleConstants.CLAIMS_NAMESPACE;

    /**
     * Email locale namespace.
     */
    public static readonly EMAIL_LOCALE_NAMESPACE: string = I18nModuleConstants.EMAIL_LOCALE_NAMESPACE;

    /**
     * Help Panel namespace.
     */
    public static readonly HELP_PANEL_NAMESPACE: string = I18nModuleConstants.HELP_PANEL_NAMESPACE;

    /**
     * suborganizations namespace.
     */
    public static readonly SUBORGANIZATIONS_NAMESPACE: string = I18nModuleConstants.SUBORGANIZATIONS_NAMESPACE;

    /**
     * console settings namespace.
     */
    public static readonly CONSOLE_SETTINGS_NAMESPACE: string = I18nModuleConstants.CONSOLE_SETTINGS_NAMESPACE;

    /**
     * Secrets namespace.
     */
    public static readonly SECRETS_NAMESPACE: string = I18nModuleConstants.SECRETS_NAMESPACE;

    /**
     * Branding namespace.
     */
    public static readonly BRANDING_NAMESPACE: string = I18nModuleConstants.BRANDING_NAMESPACE;

    /**
     * emailTemplates namespace.
     */
    public static readonly EMAIL_TEMPLATES_NAMESPACE: string = I18nModuleConstants.EMAIL_TEMPLATES_NAMESPACE;

    /**
     * Certificates namespace.
     */
    public static readonly CERTIFICATES_NAMESPACE: string = I18nModuleConstants.CERTIFICATES_NAMESPACE;

    /**
     * authenticationProvider namespace.
     */
    public static readonly AUTHENTICATION_PROVIDER_NAMESPACE: string =
      I18nModuleConstants.AUTHENTICATION_PROVIDER_NAMESPACE;

    /**
    * AI namespace.
    */
    public static readonly AI_NAMESPACE: string = I18nModuleConstants.AI_NAMESPACE;

    /**
    * Application Templates namespace.
    */
    public static readonly APPLICATION_TEMPLATES_NAMESPACE: string =
        I18nModuleConstants.APPLICATION_TEMPLATES_NAMESPACE;

    /**
    * Extension Templates namespace.
    */
    public static readonly TEMPLATE_CORE_NAMESPACE: string = I18nModuleConstants.TEMPLATE_CORE_NAMESPACE;

    /**
     * Locations of the I18n namespaces.
     */
    public static readonly BUNDLE_NAMESPACE_DIRECTORIES: Map<string, string> = new Map<string, string>([
        [ I18nConstants.COMMON_NAMESPACE, "portals" ],
        [ I18nConstants.CONSOLE_PORTAL_NAMESPACE, "portals" ],
        [ I18nConstants.EXTENSIONS_NAMESPACE, "portals" ],
        [ I18nConstants.USERSTORES_NAMESPACE, "portals" ],
        [ I18nConstants.VALIDATION_NAMESPACE, "portals" ],
        [ I18nConstants.JWT_PRIVATE_KEY_CONFIGURATION_NAMESPACE, "portals" ],
        [ I18nConstants.TRANSFER_LIST_NAMESPACE, "portals" ],
        [ I18nConstants.USER_NAMESPACE, "portals" ],
        [ I18nConstants.USERS_NAMESPACE, "portals" ],
        [ I18nConstants.PAGES_NAMESPACE, "portals" ],
        [ I18nConstants.IDVP_NAMESPACE, "portals" ],
        [ I18nConstants.INVITE_NAMESPACE, "portals" ],
        [ I18nConstants.PARENT_ORG_INVITATIONS_NAMESPACE, "portals" ],
        [ I18nConstants.OIDC_SCOPES_NAMESPACE, "portals" ],
        [ I18nConstants.ONBOARDED_NAMESPACE, "portals" ],
        [ I18nConstants.ORGANIZATION_DISCOVERY_NAMESPACE, "portals" ],
        [ I18nConstants.ORGANIZATIONS_NAMESPACE, "portals" ],
        [ I18nConstants.AUTHENTICATION_FLOW_NAMESPACE, "portals" ],
        [ I18nConstants.REMOTE_FETCH_NAMESPACE, "portals" ],
        [ I18nConstants.ROLES_NAMESPACE, "portals" ],
        [ I18nConstants.SERVER_CONFIGS_NAMESPACE, "portals" ],
        [ I18nConstants.SAML2_CONFIG_NAMESPACE, "portals" ],
        [ I18nConstants.SESSION_MANAGEMENT_NAMESPACE, "portals" ],
        [ I18nConstants.WS_FEDERATION_CONFIG_NAMESPACE, "portals" ],
        [ I18nConstants.INSIGHTS_NAMESPACE, "portals" ],
        [ I18nConstants.SMS_PROVIDERS_NAMESPACE, "portals" ],
        [ I18nConstants.CLAIMS_NAMESPACE, "portals" ],
        [ I18nConstants.EMAIL_LOCALE_NAMESPACE, "portals" ],
        [ I18nConstants.HELP_PANEL_NAMESPACE, "portals" ],
        [ I18nConstants.SUBORGANIZATIONS_NAMESPACE, "portals" ],
        [ I18nConstants.CONSOLE_SETTINGS_NAMESPACE, "portals" ],
        [ I18nConstants.SECRETS_NAMESPACE, "portals" ],
        [ I18nConstants.BRANDING_NAMESPACE, "portals" ],
        [ I18nConstants.EMAIL_TEMPLATES_NAMESPACE, "portals" ],
        [ I18nConstants.CERTIFICATES_NAMESPACE, "portals" ],
        [ I18nConstants.AUTHENTICATION_PROVIDER_NAMESPACE, "portals" ],
        [ I18nConstants.GOVERNANCE_CONNECTORS_NAMESPACE, "portals" ],
        [ I18nConstants.GROUPS_NAMESPACE, "portals" ],
        [ I18nConstants.APPLICATIONS_NAMESPACE, "portals" ],
        [ I18nConstants.IDP_NAMESPACE, "portals" ],
        [ I18nConstants.API_RESOURCES_NAMESPACE, "portals" ],
        [ I18nConstants.AI_NAMESPACE, "portals" ],
<<<<<<< HEAD
        [ I18nConstants.APPLICATION_TEMPLATES_NAMESPACE, "portals" ],
        [ I18nConstants.TEMPLATE_CORE_NAMESPACE, "portals" ]
=======
        [ I18nConstants.IMPERSONATION_CONFIGURATION_NAMESPACE, "portals" ]
>>>>>>> b4f9d898
    ]);

    /**
     * I18n init options override flag. The default options in the module will be overridden if set to true.
     */
    public static readonly INIT_OPTIONS_OVERRIDE: boolean = false;

    /**
     * If the language detector plugin should be enabled or not.
     */
    public static readonly LANG_AUTO_DETECT_ENABLED: boolean = true;

    /**
     * If the xhr backend plugin should be enabled or not.
     */
    public static readonly XHR_BACKEND_PLUGIN_ENABLED: boolean = true;

    /**
     * Default fallback language.
     */
    public static readonly DEFAULT_FALLBACK_LANGUAGE: string = I18nModuleConstants.DEFAULT_FALLBACK_LANGUAGE;
}<|MERGE_RESOLUTION|>--- conflicted
+++ resolved
@@ -308,12 +308,9 @@
         [ I18nConstants.IDP_NAMESPACE, "portals" ],
         [ I18nConstants.API_RESOURCES_NAMESPACE, "portals" ],
         [ I18nConstants.AI_NAMESPACE, "portals" ],
-<<<<<<< HEAD
         [ I18nConstants.APPLICATION_TEMPLATES_NAMESPACE, "portals" ],
-        [ I18nConstants.TEMPLATE_CORE_NAMESPACE, "portals" ]
-=======
+        [ I18nConstants.TEMPLATE_CORE_NAMESPACE, "portals" ],
         [ I18nConstants.IMPERSONATION_CONFIGURATION_NAMESPACE, "portals" ]
->>>>>>> b4f9d898
     ]);
 
     /**
