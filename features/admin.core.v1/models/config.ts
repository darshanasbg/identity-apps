--- conflicted
+++ resolved
@@ -17,11 +17,8 @@
  */
 
 import { ResponseMode, Storage } from "@asgardeo/auth-react";
-<<<<<<< HEAD
 import { ActionsResourceEndpointsInterface } from "@wso2is/admin.actions.v1/models/endpoints";
-=======
 import { ApplicationsTemplatesEndpointsInterface } from "@wso2is/admin.application-templates.v1/models/endpoints";
->>>>>>> 178afad1
 import {
     ApplicationTemplateLoadingStrategies,
     ApplicationsResourceEndpointsInterface
@@ -542,12 +539,9 @@
     ValidationServiceEndpointsInterface,
     BrandingPreferenceResourceEndpointsInterface,
     ConsoleSettingsResourceEndpointsInterface,
-<<<<<<< HEAD
+    ExtensionTemplatesEndpointsInterface,
+    ApplicationsTemplatesEndpointsInterface,
     ActionsResourceEndpointsInterface {
-=======
-    ExtensionTemplatesEndpointsInterface,
-    ApplicationsTemplatesEndpointsInterface {
->>>>>>> 178afad1
 
     CORSOrigins: string;
     // TODO: Remove this endpoint and use ID token to get the details
