--- conflicted
+++ resolved
@@ -75,8 +75,6 @@
         SMS_OTP_CODE_LENGTH_MIN_LENGTH: number;
         SMS_OTP_CODE_LENGTH_MIN_VALUE: number;
     } = {
-
-<<<<<<< HEAD
             EXPIRY_TIME_MAX_LENGTH: 5,
             EXPIRY_TIME_MAX_VALUE: 10080,
             EXPIRY_TIME_MIN_LENGTH: 1,
@@ -92,31 +90,10 @@
             SMS_OTP_CODE_LENGTH_MAX_LENGTH: 2,
             SMS_OTP_CODE_LENGTH_MAX_VALUE: 10,
             SMS_OTP_CODE_LENGTH_MIN_LENGTH: 1,
-            SMS_OTP_CODE_LENGTH_MIN_VALUE: 6,
+            SMS_OTP_CODE_LENGTH_MIN_VALUE: 4,
             SMS_OTP_EXPIRY_TIME_MAX_LENGTH: 4,
             SMS_OTP_EXPIRY_TIME_MAX_VALUE: 1440
         };
-=======
-        EXPIRY_TIME_MAX_LENGTH: 5,
-        EXPIRY_TIME_MAX_VALUE: 10080,
-        EXPIRY_TIME_MIN_LENGTH: 1,
-        EXPIRY_TIME_MIN_VALUE: 1,
-        MAX_FAILED_ATTEMPT_COUNT_MAX_LENGTH: 2,
-        MAX_FAILED_ATTEMPT_COUNT_MAX_VALUE: 10,
-        MAX_FAILED_ATTEMPT_COUNT_MIN_LENGTH: 1,
-        MAX_FAILED_ATTEMPT_COUNT_MIN_VALUE: 1,
-        MAX_RESEND_COUNT_MAX_LENGTH: 1,
-        MAX_RESEND_COUNT_MAX_VALUE: 5,
-        MAX_RESEND_COUNT_MIN_LENGTH: 1,
-        MAX_RESEND_COUNT_MIN_VALUE: 1,
-        SMS_OTP_CODE_LENGTH_MAX_LENGTH: 2,
-        SMS_OTP_CODE_LENGTH_MAX_VALUE: 10,
-        SMS_OTP_CODE_LENGTH_MIN_LENGTH: 1,
-        SMS_OTP_CODE_LENGTH_MIN_VALUE: 4,
-        SMS_OTP_EXPIRY_TIME_MAX_LENGTH: 4,
-        SMS_OTP_EXPIRY_TIME_MAX_VALUE: 1440
-    };
->>>>>>> bc73ba3d
 
     /**
      * Login Attempt Security Form element constraints.
