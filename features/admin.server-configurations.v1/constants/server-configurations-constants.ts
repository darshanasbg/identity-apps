/**
 * Copyright (c) 2020-2024, WSO2 LLC. (https://www.wso2.com).
 *
 * WSO2 LLC. licenses this file to you under the Apache License,
 * Version 2.0 (the "License"); you may not use this file except
 * in compliance with the License.
 * You may obtain a copy of the License at
 *
 *     http://www.apache.org/licenses/LICENSE-2.0
 *
 * Unless required by applicable law or agreed to in writing,
 * software distributed under the License is distributed on an
 * "AS IS" BASIS, WITHOUT WARRANTIES OR CONDITIONS OF ANY
 * KIND, either express or implied. See the License for the
 * specific language governing permissions and limitations
 * under the License.
 */

export class ServerConfigurationsConstants {

    /**
     * Private constructor to avoid object instantiation from outside the class.
     *
     */
    /* eslint-disable @typescript-eslint/no-empty-function */
    private constructor() { }

    /**
<<<<<<< HEAD
     * UUID of the identity governance account management policies category.
     *
     */
=======
	 * UUID of the identity governance account management policies category.
	 *
	 */
>>>>>>> e642fe6e
    public static readonly IDENTITY_GOVERNANCE_ACCOUNT_MANAGEMENT_POLICIES_ID: string =
        "QWNjb3VudCBNYW5hZ2VtZW50IFBvbGljaWVz";

    /**
<<<<<<< HEAD
     * Regex matcher to identify if the connector is deprecated.
     *
     */
    public static readonly DEPRECATION_MATCHER: string = "[Deprecated]";

    /**
     * UUID of the identity governance self sign up connector.
     *
     */
    public static readonly SELF_SIGN_UP_CONNECTOR_ID: string = "c2VsZi1zaWduLXVw";

    /**
     * UUID of the identity governance light user registration connector.
     *
     */
    public static readonly LITE_USER_REGISTRATION_CONNECTOR_ID: string = "bGl0ZS11c2VyLXNpZ24tdXA";

    /**
     * UUID of the identity governance account recovery connector.
     *
     */
    public static readonly ACCOUNT_RECOVERY_CONNECTOR_ID: string = "YWNjb3VudC1yZWNvdmVyeQ";

    /**
     * UUID of the identity governance password reset connector.
     *
     */
    public static readonly PASSWORD_RESET_CONNECTOR_ID: string = "YWRtaW4tZm9yY2VkLXBhc3N3b3JkLXJlc2V0";

    /**
     * UUID of the identity governance consent information connector.
     *
     */
    public static readonly CONSENT_INFO_CONNECTOR_ID: string = "cGlpLWNvbnRyb2xsZXI";

    /**
     * UUID of the identity governance analytics engine connector.
     *
     */
    public static readonly ANALYTICS_ENGINE_CONNECTOR_ID: string = "ZWxhc3RpYy1hbmFseXRpY3MtZW5naW5l";

    /**
     * UUID of the identity governance user claim update connector.
     *
     */
    public static readonly USER_CLAIM_UPDATE_CONNECTOR_ID: string = "dXNlci1jbGFpbS11cGRhdGU";

    /**
     * UUID of the identity governance login policies category.
     *
     */
=======
	 * Regex matcher to identify if the connector is deprecated.
	 *
	 */
    public static readonly DEPRECATION_MATCHER: string = "[Deprecated]";

    /**
	 * UUID of the identity governance self sign up connector.
	 *
	 */
    public static readonly SELF_SIGN_UP_CONNECTOR_ID: string = "c2VsZi1zaWduLXVw";

    /**
	 * UUID of the identity governance light user registration connector.
	 *
	 */
    public static readonly LITE_USER_REGISTRATION_CONNECTOR_ID: string = "bGl0ZS11c2VyLXNpZ24tdXA";

    /**
	 * UUID of the identity governance account recovery connector.
	 *
	 */
    public static readonly ACCOUNT_RECOVERY_CONNECTOR_ID: string = "YWNjb3VudC1yZWNvdmVyeQ";

    /**
	 * UUID of the identity governance password reset connector.
	 *
	 */
    public static readonly PASSWORD_RESET_CONNECTOR_ID: string = "YWRtaW4tZm9yY2VkLXBhc3N3b3JkLXJlc2V0";

    /**
	 * UUID of the identity governance consent information connector.
	 *
	 */
    public static readonly CONSENT_INFO_CONNECTOR_ID: string = "cGlpLWNvbnRyb2xsZXI";

    /**
	 * UUID of the identity governance analytics engine connector.
	 *
	 */
    public static readonly ANALYTICS_ENGINE_CONNECTOR_ID: string = "ZWxhc3RpYy1hbmFseXRpY3MtZW5naW5l";

    /**
	 * UUID of the identity governance user claim update connector.
	 *
	 */
    public static readonly USER_CLAIM_UPDATE_CONNECTOR_ID: string = "dXNlci1jbGFpbS11cGRhdGU";

    /**
	 * UUID of the identity governance login policies category.
	 *
	 */
>>>>>>> e642fe6e

    public static readonly IDENTITY_GOVERNANCE_LOGIN_POLICIES_ID: string = "TG9naW4gUG9saWNpZXM";

    /**
<<<<<<< HEAD
     * UUID of the identity governance account locking connector.
     *
     */
    public static readonly ACCOUNT_LOCKING_CONNECTOR_ID: string = "YWNjb3VudC5sb2NrLmhhbmRsZXI";

    /**
     * UUID of the identity governance account disabling connector.
     *
     */
    public static readonly ACCOUNT_DISABLING_CONNECTOR_ID: string = "YWNjb3VudC5kaXNhYmxlLmhhbmRsZXI";

    /**
     * UUID of the identity governance captcha for sso login connector.
     *
     */
    public static readonly CAPTCHA_FOR_SSO_LOGIN_CONNECTOR_ID: string = "c3NvLmxvZ2luLnJlY2FwdGNoYQ";

    /**
     * UUID of the identity governance idle account suspend connector.
     *
     */
    public static readonly IDLE_ACCOUNT_SUSPEND_CONNECTOR_ID: string = "c3VzcGVuc2lvbi5ub3RpZmljYXRpb24";

    /**
     * UUID of the identity governance account disable connector.
     *
     */
    public static readonly ACCOUNT_DISABLE_CONNECTOR_ID: string = "YWNjb3VudC5kaXNhYmxlLmhhbmRsZXI";

    /**
     * UUID of the identity governance login policies category.
     *
     */
    public static readonly IDENTITY_GOVERNANCE_PASSWORD_POLICIES_ID: string = "UGFzc3dvcmQgUG9saWNpZXM";

    /**
     * UUID of the identity governance captcha for sso login connector.
     *
     */
    public static readonly PASSWORD_HISTORY_CONNECTOR_ID: string = "cGFzc3dvcmRIaXN0b3J5";

    /**
     * UUID of the identity governance password expiry connector.
     */
    public static readonly PASSWORD_EXPIRY_CONNECTOR_ID: string = "cGFzc3dvcmRFeHBpcnk";

    /**
     * UUID of the identity governance captcha for sso login connector.
     *
     */
=======
	 * UUID of the identity governance account locking connector.
	 *
	 */
    public static readonly ACCOUNT_LOCKING_CONNECTOR_ID: string = "YWNjb3VudC5sb2NrLmhhbmRsZXI";

    /**
	 * UUID of the identity governance account disabling connector.
	 *
	 */
    public static readonly ACCOUNT_DISABLING_CONNECTOR_ID: string = "YWNjb3VudC5kaXNhYmxlLmhhbmRsZXI";

    /**
	 * UUID of the identity governance captcha for sso login connector.
	 *
	 */
    public static readonly CAPTCHA_FOR_SSO_LOGIN_CONNECTOR_ID: string = "c3NvLmxvZ2luLnJlY2FwdGNoYQ";

    /**
	 * UUID of the identity governance idle account suspend connector.
	 *
	 */
    public static readonly IDLE_ACCOUNT_SUSPEND_CONNECTOR_ID: string = "c3VzcGVuc2lvbi5ub3RpZmljYXRpb24";

    /**
	 * UUID of the identity governance account disable connector.
	 *
	 */
    public static readonly ACCOUNT_DISABLE_CONNECTOR_ID: string = "YWNjb3VudC5kaXNhYmxlLmhhbmRsZXI";

    /**
	 * UUID of the identity governance login policies category.
	 *
	 */
    public static readonly IDENTITY_GOVERNANCE_PASSWORD_POLICIES_ID: string = "UGFzc3dvcmQgUG9saWNpZXM";

    /**
	 * UUID of the identity governance captcha for sso login connector.
	 *
	 */
    public static readonly PASSWORD_HISTORY_CONNECTOR_ID: string = "cGFzc3dvcmRIaXN0b3J5";

    /**
	 * UUID of the identity governance password expiry connector.
	 */
    public static readonly PASSWORD_EXPIRY_CONNECTOR_ID: string = "cGFzc3dvcmRFeHBpcnk";

    /**
	 * UUID of the identity governance captcha for sso login connector.
	 *
	 */
>>>>>>> e642fe6e
    public static readonly PASSWORD_POLICY_CONNECTOR_ID: string = "cGFzc3dvcmRQb2xpY3k";

    /**
     * Multi Attribute Login Claim List pattern regex.
     *
     */
    public static readonly MULTI_ATTRIBUTE_CLAIM_LIST_REGEX_PATTERN: RegExp =
        new RegExp("^(?:[a-zA-Z0-9:./]+,)*[a-zA-Z0-9:./]+$");

    /**
<<<<<<< HEAD
     * UUID of the user on boarding connector.
     */
    public static readonly USER_ONBOARDING_CONNECTOR_ID: string = "VXNlciBPbmJvYXJkaW5n";

    /**
     * UUID of the email verification category.
     */
    public static readonly USER_EMAIL_VERIFICATION_CONNECTOR_ID: string = "dXNlci1lbWFpbC12ZXJpZmljYXRpb24";

    /**
     * UUID of the Other Settings governance connector category.
     */
    public static readonly OTHER_SETTINGS_CONNECTOR_CATEGORY_ID: string = "T3RoZXIgU2V0dGluZ3M";

    /**
     * UUID of the ELK Analaytics connector.
     */
    public static readonly ELK_ANALYTICS_CONNECTOR_ID: string = "ZWxhc3RpYy1hbmFseXRpY3MtZW5naW5l";

    /**
     * UUID of the Login Attempt Security governance connector category.
     */
    public static readonly LOGIN_ATTEMPT_SECURITY_CONNECTOR_CATEGORY_ID: string = "TG9naW4gQXR0ZW1wdHMgU2VjdXJpdHk";

    /**
     * UUID of the Account Management governance connector category.
     */
    public static readonly ACCOUNT_MANAGEMENT_CONNECTOR_CATEGORY_ID: string = "QWNjb3VudCBNYW5hZ2VtZW50";

    /**
     * UUID of the Multi-Factor Authenticators governance connector category.
     */
=======
	 * UUID of the user on boarding connector.
	 */
    public static readonly USER_ONBOARDING_CONNECTOR_ID: string = "VXNlciBPbmJvYXJkaW5n";

    /**
	 * UUID of the email verification category.
	 */
    public static readonly USER_EMAIL_VERIFICATION_CONNECTOR_ID: string = "dXNlci1lbWFpbC12ZXJpZmljYXRpb24";

    /**
	 * UUID of the Other Settings governance connector category.
	 */
    public static readonly OTHER_SETTINGS_CONNECTOR_CATEGORY_ID: string = "T3RoZXIgU2V0dGluZ3M";

    /**
	 * UUID of the ELK Analaytics connector.
	 */
    public static readonly ELK_ANALYTICS_CONNECTOR_ID: string = "ZWxhc3RpYy1hbmFseXRpY3MtZW5naW5l";

    /**
	 * UUID of the Login Attempt Security governance connector category.
	 */
    public static readonly LOGIN_ATTEMPT_SECURITY_CONNECTOR_CATEGORY_ID: string = "TG9naW4gQXR0ZW1wdHMgU2VjdXJpdHk";

    /**
	 * UUID of the Account Management governance connector category.
	 */
    public static readonly ACCOUNT_MANAGEMENT_CONNECTOR_CATEGORY_ID: string = "QWNjb3VudCBNYW5hZ2VtZW50";

    /**
	 * UUID of the Multi-Factor Authenticators governance connector category.
	 */
>>>>>>> e642fe6e
    public static readonly MFA_CONNECTOR_CATEGORY_ID: string = "TXVsdGkgRmFjdG9yIEF1dGhlbnRpY2F0b3Jz";

    /**
     * UUID of the WSO2 Analytics Engine governance connector category.
     */
    public static readonly WSO2_ANALYTICS_ENGINE_CONNECTOR_CATEGORY_ID: string = "YW5hbHl0aWNzLWVuZ2luZQ";

    /**
     * User email verification API Keyword constants.
     */
    public static readonly EMAIL_VERIFICATION_ENABLED: string = "EmailVerification.Enable";

    /**
<<<<<<< HEAD
     * Self registration API Keyword constants.
     */
=======
	 * Self registration API Keyword constants.
	 */
>>>>>>> e642fe6e
    public static readonly SELF_REGISTRATION_ENABLE: string = "SelfRegistration.Enable";
    public static readonly ACCOUNT_LOCK_ON_CREATION: string = "SelfRegistration.LockOnCreation";
    public static readonly SELF_SIGN_UP_NOTIFICATIONS_INTERNALLY_MANAGED: string =
        "SelfRegistration.Notification.InternallyManage";

    public static readonly ACCOUNT_CONFIRMATION: string = "SelfRegistration.SendConfirmationOnCreation";
    public static readonly RE_CAPTCHA: string = "SelfRegistration.ReCaptcha";
    public static readonly VERIFICATION_CODE_EXPIRY_TIME: string = "SelfRegistration.VerificationCode.ExpiryTime";
    public static readonly SMS_OTP_EXPIRY_TIME: string = "SelfRegistration.VerificationCode.SMSOTP.ExpiryTime";
    public static readonly CALLBACK_REGEX: string = "SelfRegistration.CallbackRegex";

    /**
<<<<<<< HEAD
     * Account recovery API Keyword constants.
     */
=======
	 * Account recovery API Keyword constants.
	 */
>>>>>>> e642fe6e
    public static readonly USERNAME_RECOVERY_ENABLE: string = "Recovery.Notification.Username.Enable";
    public static readonly USERNAME_RECOVERY_RE_CAPTCHA: string = "Recovery.ReCaptcha.Username.Enable";
    public static readonly PASSWORD_RECOVERY_NOTIFICATION_BASED_ENABLE: string =
        "Recovery.Notification.Password.Enable";

    public static readonly PASSWORD_RECOVERY_NOTIFICATION_BASED_RE_CAPTCHA: string =
        "Recovery.ReCaptcha.Password.Enable";

    public static readonly PASSWORD_RECOVERY_QUESTION_BASED_ENABLE: string = "Recovery.Question.Password.Enable";
    public static readonly PASSWORD_RECOVERY_QUESTION_BASED_MIN_ANSWERS: string =
        "Recovery.Question.Password.MinAnswers";

    public static readonly PASSWORD_RECOVERY_QUESTION_BASED_RE_CAPTCHA_ENABLE: string =
        "Recovery.Question.Password.ReCaptcha.Enable";

    public static readonly RE_CAPTCHA_MAX_FAILED_ATTEMPTS: string =
        "Recovery.Question.Password.ReCaptcha.MaxFailedAttempts";

    public static readonly ACCOUNT_RECOVERY_NOTIFICATIONS_INTERNALLY_MANAGED: string =
        "Recovery.Notification.InternallyManage";

    public static readonly NOTIFY_RECOVERY_START: string = "Recovery.Question.Password.NotifyStart";
    public static readonly NOTIFY_SUCCESS: string = "Recovery.NotifySuccess";
    public static readonly RECOVERY_LINK_EXPIRY_TIME: string = "Recovery.ExpiryTime";
    public static readonly RECOVERY_SMS_EXPIRY_TIME: string = "Recovery.Notification.Password.ExpiryTime.smsOtp";
    public static readonly RECOVERY_CALLBACK_REGEX: string = "Recovery.CallbackRegex";
    public static readonly PASSWORD_RECOVERY_QUESTION_FORCED_ENABLE: string =
        "Recovery.Question.Password.Forced.Enable";

    public static readonly RECOVERY_EMAIL_LINK_ENABLE: string = "Recovery.Notification.Password.emailLink.Enable";
    public static readonly RECOVERY_SMS_OTP_ENABLE: string = "Recovery.Notification.Password.smsOtp.Enable";
    public static readonly RECOVERY_OTP_USE_UPPERCASE: string =
        "Recovery.Notification.Password.OTP.UseUppercaseCharactersInOTP";

    public static readonly RECOVERY_OTP_USE_LOWERCASE: string =
        "Recovery.Notification.Password.OTP.UseLowercaseCharactersInOTP";

    public static readonly RECOVERY_OTP_USE_NUMERIC: string = "Recovery.Notification.Password.OTP.UseNumbersInOTP";
    public static readonly RECOVERY_OTP_LENGTH: string = "Recovery.Notification.Password.OTP.OTPLength";
    public static readonly RECOVERY_MAX_RESEND_COUNT: string = "Recovery.Notification.Password.MaxResendAttempts";
    public static readonly RECOVERY_MAX_FAILED_ATTEMPTS_COUNT: string =
        "Recovery.Notification.Password.MaxFailedAttempts";

    /**
<<<<<<< HEAD
     * Connector toggle constants.
     */
=======
	 * Connector toggle constants.
	 */
>>>>>>> e642fe6e
    public static readonly ACCOUNT_RECOVERY: string = "account-recovery";
    public static readonly ACCOUNT_RECOVERY_BY_USERNAME: string = "account-recovery-username";
    public static readonly ACCOUNT_LOCK_HANDLER: string = "account.lock.handler";
    public static readonly MULTI_ATTRIBUTE_LOGIN_HANDLER: string = "multiattribute.login.handler";
    public static readonly ORGANIZATION_SELF_SERVICE: string = "organization-self-service";
    public static readonly SELF_SIGNUP: string = "self-sign-up";
    public static readonly SSO_LOGIN_RECAPTCHA: string = "sso.login.recaptcha";

    /**
<<<<<<< HEAD
     * Login policies - account locking API Keyword constants.
     */
=======
	 * Login policies - account locking API Keyword constants.
	 */
>>>>>>> e642fe6e
    public static readonly ACCOUNT_LOCK_ENABLE: string = "account.lock.handler.lock.on.max.failed.attempts.enable";
    public static readonly ANALYTICS_ENGINE_ENABLE: string = "adaptive_authentication.analytics.basicAuth.enabled";

    public static readonly MAX_FAILED_LOGIN_ATTEMPTS_TO_ACCOUNT_LOCK: string =
        "account.lock.handler.On.Failure.Max.Attempts";

    public static readonly ACCOUNT_LOCK_TIME: string = "account.lock.handler.Time";
    public static readonly ACCOUNT_LOCK_TIME_INCREMENT_FACTOR: string = "account.lock.handler.login.fail.timeout.ratio";
    public static readonly ACCOUNT_LOCK_INTERNAL_NOTIFICATION_MANAGEMENT: string =
        "account.lock.handler.notification.manageInternally";

    public static readonly NOTIFY_USER_ON_ACCOUNT_LOCK_INCREMENT: string =
        "account.lock.handler.notification.notifyOnLockIncrement";

    /**
<<<<<<< HEAD
     * Login policies - account disabling API Keyword constants.
     */
=======
	 * Login policies - account disabling API Keyword constants.
	 */
>>>>>>> e642fe6e
    public static readonly ACCOUNT_DISABLING_ENABLE: string = "account.disable.handler.enable";
    public static readonly ACCOUNT_DISABLE_INTERNAL_NOTIFICATION_MANAGEMENT: string =
        "account.disable.handler.notification.manageInternally";

    /**
<<<<<<< HEAD
     * Login policies - captcha for sso login API Keyword constants.
     */
=======
	 * Login policies - captcha for sso login API Keyword constants.
	 */
>>>>>>> e642fe6e
    public static readonly RE_CAPTCHA_ALWAYS_ENABLE: string = "sso.login.recaptcha.enable.always";
    public static readonly RE_CAPTCHA_AFTER_MAX_FAILED_ATTEMPTS_ENABLE: string =
        "sso.login.recaptcha.enable";

    public static readonly MAX_FAILED_LOGIN_ATTEMPTS_TO_RE_CAPTCHA: string =
        "sso.login.recaptcha.on.max.failed.attempts";

    /**
<<<<<<< HEAD
     * Login policies - API Keyword constants.
     */
    public static readonly PASSWORD_EXPIRY_ENABLE: string = "passwordExpiry.enablePasswordExpiry";
    public static readonly PASSWORD_EXPIRY_TIME: string = "passwordExpiry.passwordExpiryInDays";
=======
	 * Login policies - API Keyword constants.
	 */
    public static readonly PASSWORD_EXPIRY_ENABLE: string = "passwordExpiry.enablePasswordExpiry";
    public static readonly PASSWORD_EXPIRY_TIME: string = "passwordExpiry.passwordExpiryInDays";
    public static readonly PASSWORD_EXPIRY_SKIP_IF_NO_APPLICABLE_RULES: string =
        "passwordExpiry.skipIfNoApplicableRules";

    public static readonly PASSWORD_EXPIRY_RULES_PREFIX: string = "passwordExpiry.rule";
>>>>>>> e642fe6e
    public static readonly PASSWORD_HISTORY_ENABLE: string = "passwordHistory.enable";
    public static readonly PASSWORD_HISTORY_COUNT: string = "passwordHistory.count";
    public static readonly PASSWORD_POLICY_ENABLE: string = "passwordPolicy.enable";
    public static readonly PASSWORD_POLICY_MIN_LENGTH: string = "passwordPolicy.min.length";
    public static readonly PASSWORD_POLICY_MAX_LENGTH: string = "passwordPolicy.max.length";
    public static readonly PASSWORD_POLICY_PATTERN: string = "passwordPolicy.pattern";
    public static readonly PASSWORD_POLICY_ERROR_MESSAGE: string = "passwordPolicy.errorMsg";

    /**
<<<<<<< HEAD
     * User claim update - API Keyword constants.
     */
    public static readonly ENABLE_MOBILE_VERIFICATION: string = "UserClaimUpdate.MobileNumber.EnableVerification";

    public static readonly ENABLE_EMAIL_VERIFICATION: string = "UserClaimUpdate.Email.EnableVerification";
    public static readonly ENABLE_MOBILE_VERIFICATION_BY_PRIVILEGED_USER: string
        = "UserClaimUpdate.MobileNumber.EnableVerificationByPrivilegedUser";

    /**
     * Real Configurations constants.
     */
=======
	 * Real Configurations constants.
	 */
>>>>>>> e642fe6e
    public static readonly HOME_REALM_IDENTIFIER: string = "homeRealmIdentifiers";
    public static readonly IDLE_SESSION_TIMEOUT_PERIOD: string = "idleSessionTimeoutPeriod";
    public static readonly REMEMBER_ME_PERIOD: string = "rememberMePeriod";

    // API Errors.
    public static readonly CONFIGS_FETCH_REQUEST_INVALID_STATUS_CODE_ERROR: string = "Received an invalid status " +
<<<<<<< HEAD
        "code while retrieving the configurations.";

    public static readonly CONFIGS_FETCH_REQUEST_ERROR: string = "An error occurred while retrieving the " +
        "configurations.";

    public static readonly CONFIGS_UPDATE_REQUEST_INVALID_STATUS_CODE_ERROR: string = "Received an invalid status " +
        "code while updating the configurations.";

    public static readonly CONFIGS_UPDATE_REQUEST_ERROR: string = "An error occurred while updating the " +
        "configurations.";
=======
		"code while retrieving the configurations.";

    public static readonly CONFIGS_FETCH_REQUEST_ERROR: string = "An error occurred while retrieving the " +
		"configurations.";

    public static readonly CONFIGS_UPDATE_REQUEST_INVALID_STATUS_CODE_ERROR: string = "Received an invalid status " +
		"code while updating the configurations.";

    public static readonly CONFIGS_UPDATE_REQUEST_ERROR: string = "An error occurred while updating the " +
		"configurations.";
>>>>>>> e642fe6e

    public static readonly ADMIN_ADVISORY_BANNER_CONFIGS_UPDATE_REQUEST_ERROR: string = "An error occurred " +
        "while updating the admin advisory banner configurations.";

    public static readonly ADMIN_ADVISORY_BANNER_CONFIGS_INVALID_INPUT_ERROR: string = "An invalid input value " +
<<<<<<< HEAD
        "in the request.";
=======
		"in the request.";
>>>>>>> e642fe6e

    // Idle account suspend names.
    public static readonly ALLOWED_IDLE_TIME_SPAN_IN_DAYS: string = "suspension.notification.account.disable.delay";
    public static readonly ALERT_SENDING_TIME_PERIODS_IN_DAYS: string = "suspension.notification.delays";

    /**
   * Account Management Connector Constants.
   */
    public static readonly ACCOUNT_MANAGEMENT_CATEGORY_ID: string = "QWNjb3VudCBNYW5hZ2VtZW50";
    public static readonly ADMIN_FORCE_PASSWORD_RESET_CONNECTOR_ID: string = "YWRtaW4tZm9yY2VkLXBhc3N3b3JkLXJlc2V0";
    public static readonly RECOVERY_LINK_PASSWORD_RESET: string = "Recovery.AdminPasswordReset.RecoveryLink";
    public static readonly OTP_PASSWORD_RESET: string = "Recovery.AdminPasswordReset.OTP";
    public static readonly OFFLINE_PASSWORD_RESET: string = "Recovery.AdminPasswordReset.Offline";
    public static readonly ADMIN_FORCED_PASSWORD_RESET_EXPIRY_TIME: string = "Recovery.AdminPasswordReset.ExpiryTime";

    public static readonly MULTI_ATTRIBUTE_CLAIM_LIST: string = "account-multiattributelogin-handler-allowedattributes";

    /**
<<<<<<< HEAD
     * Analytics Engine Connector Constants.
     */
=======
	 * Analytics Engine Connector Constants.
	 */
>>>>>>> e642fe6e
    public static readonly ANALYTICS_HOST: string = "adaptive_authentication.elastic.receiver";
    public static readonly ANALYTICS_BASIC_AUTH_ENABLE: string = "adaptive_authentication.elastic.basicAuth.enabled";
    public static readonly ANALYTICS_BASIC_AUTH_USERNAME: string = "adaptive_authentication.elastic.basicAuth.username";
    public static readonly ANALYTICS_BASIC_AUTH_PASSWORD: string =
        "__secret__adaptive_authentication.elastic.basicAuth.password";

    public static readonly ANALYTICS_HTTP_CONNECTION_TIMEOUT: string =
        "adaptive_authentication.elastic.HTTPConnectionTimeout";

    public static readonly ANALYTICS_HTTP_READ_TIMEOUT: string = "adaptive_authentication.elastic.HTTPReadTimeout";
    public static readonly ANALYTICS_HTTP_CONNECTION_REQUEST_TIMEOUT: string =
        "adaptive_authentication.elastic.HTTPConnectionRequestTimeout";

    public static readonly ANALYTICS_HOSTNAME_VERIFICATION: string = "adaptive_authentication.elastic.hostnameVerfier";

    /**
<<<<<<< HEAD
     * Extensions Constants.
     */
    public static readonly ALL: string = "all";

    /**
     * Custom connector IDs.
     */
=======
	 * Extensions Constants.
	 */
    public static readonly ALL: string = "all";

    /**
	 * Custom connector IDs.
	 */
>>>>>>> e642fe6e
    public static readonly SAML2_SSO_CONNECTOR_ID: string = "saml2-sso";
    public static readonly SESSION_MANAGEMENT_CONNECTOR_ID: string = "session-management";
    public static readonly WS_FEDERATION_CONNECTOR_ID: string = "ws-fed";

    /**
     * Predefined connector catergory IDs.
     */
    public static readonly SSO_SETTINGS_CATEGORY_ID: string = "sso-settings";
    public static readonly LOGIN_SECURITY_SETTINGS_CATEGORY_ID: string = "login-security";
    public static readonly PROVISIONING_SETTINGS_CATEGORY_ID: string = "provider-settings";
    public static readonly OUTBOUND_PROVISIONING_SETTINGS_CONNECTOR_ID: string = "outbound-provisioning-settings";

    /**
<<<<<<< HEAD
     * Multi Attribute Login Constants.
     */
=======
	 * Multi Attribute Login Constants.
	 */
>>>>>>> e642fe6e
    public static readonly MULTI_ATTRIBUTE_LOGIN_CONNECTOR_ID: string = "bXVsdGlhdHRyaWJ1dGUubG9naW4uaGFuZGxlcg";
    public static readonly MULTI_ATTRIBUTE_LOGIN_ENABLE: string = "account.multiattributelogin.handler.enable";
    public static readonly ALTERNATIVE_LOGIN_IDENTIFIER: string = "alternative-login-identifier";
    public static readonly USERNAME_VALIDATION: string = "username-validation";
    public static readonly PASSWORD_RECOVERY: string = "password-recovery";
    public static readonly USERNAME_RECOVERY: string = "username-recovery";

    /**
     * User Onboarding Catergory Constants.
     */
    public static readonly ORGANIZATION_SELF_SERVICE_CONNECTOR_ID: string = "b3JnYW5pemF0aW9uLXNlbGYtc2VydmljZQ";
    public static readonly ORGANIZATION_SELF_SERVICE_ENABLE: string = "Organization.SelfService.Enable";
    public static readonly ASK_PASSWORD_CONNECTOR_ID: string = "dXNlci1lbWFpbC12ZXJpZmljYXRpb24";
    public static readonly ASK_PASSWORD_ENABLE: string = "EmailVerification.Enable";

    /**
     * Account Management Catergory Constants.
     */
    public static readonly ADMIN_FORCED_PASSWORD_RESET: string = "YWRtaW4tZm9yY2VkLXBhc3N3b3JkLXJlc2V0";
    public static readonly PRIVATE_KEY_JWT_CLIENT_AUTH: string = "private-key-jwt-configuration";

    public static readonly LOGIN_ATTEMPT_SECURITY: string = "login-attempt-security";

    /**
<<<<<<< HEAD
     * Organization Settings Category Constants.
     */
=======
	 * Organization Settings Category Constants.
	 */
>>>>>>> e642fe6e
    public static readonly ORGANIZATION_SETTINGS_CATEGORY_ID: string = "organization-settings";
    public static readonly EMAIL_DOMAIN_DISCOVERY: string = "ZW1haWwtZG9tYWluLWRpc2NvdmVyeQ==";
    public static readonly IMPERSONATION: string = "impersonation";
}<|MERGE_RESOLUTION|>--- conflicted
+++ resolved
@@ -26,231 +26,118 @@
     private constructor() { }
 
     /**
-<<<<<<< HEAD
-     * UUID of the identity governance account management policies category.
-     *
-     */
-=======
 	 * UUID of the identity governance account management policies category.
 	 *
 	 */
->>>>>>> e642fe6e
     public static readonly IDENTITY_GOVERNANCE_ACCOUNT_MANAGEMENT_POLICIES_ID: string =
         "QWNjb3VudCBNYW5hZ2VtZW50IFBvbGljaWVz";
 
     /**
-<<<<<<< HEAD
-     * Regex matcher to identify if the connector is deprecated.
-     *
-     */
+	 * Regex matcher to identify if the connector is deprecated.
+	 *
+	 */
     public static readonly DEPRECATION_MATCHER: string = "[Deprecated]";
 
     /**
-     * UUID of the identity governance self sign up connector.
-     *
-     */
+	 * UUID of the identity governance self sign up connector.
+	 *
+	 */
     public static readonly SELF_SIGN_UP_CONNECTOR_ID: string = "c2VsZi1zaWduLXVw";
 
     /**
-     * UUID of the identity governance light user registration connector.
-     *
-     */
+	 * UUID of the identity governance light user registration connector.
+	 *
+	 */
     public static readonly LITE_USER_REGISTRATION_CONNECTOR_ID: string = "bGl0ZS11c2VyLXNpZ24tdXA";
 
     /**
-     * UUID of the identity governance account recovery connector.
-     *
-     */
+	 * UUID of the identity governance account recovery connector.
+	 *
+	 */
     public static readonly ACCOUNT_RECOVERY_CONNECTOR_ID: string = "YWNjb3VudC1yZWNvdmVyeQ";
 
     /**
-     * UUID of the identity governance password reset connector.
-     *
-     */
+	 * UUID of the identity governance password reset connector.
+	 *
+	 */
     public static readonly PASSWORD_RESET_CONNECTOR_ID: string = "YWRtaW4tZm9yY2VkLXBhc3N3b3JkLXJlc2V0";
 
     /**
-     * UUID of the identity governance consent information connector.
-     *
-     */
+	 * UUID of the identity governance consent information connector.
+	 *
+	 */
     public static readonly CONSENT_INFO_CONNECTOR_ID: string = "cGlpLWNvbnRyb2xsZXI";
 
     /**
-     * UUID of the identity governance analytics engine connector.
-     *
-     */
+	 * UUID of the identity governance analytics engine connector.
+	 *
+	 */
     public static readonly ANALYTICS_ENGINE_CONNECTOR_ID: string = "ZWxhc3RpYy1hbmFseXRpY3MtZW5naW5l";
 
     /**
-     * UUID of the identity governance user claim update connector.
-     *
-     */
+	 * UUID of the identity governance user claim update connector.
+	 *
+	 */
     public static readonly USER_CLAIM_UPDATE_CONNECTOR_ID: string = "dXNlci1jbGFpbS11cGRhdGU";
 
     /**
-     * UUID of the identity governance login policies category.
-     *
-     */
-=======
-	 * Regex matcher to identify if the connector is deprecated.
-	 *
-	 */
-    public static readonly DEPRECATION_MATCHER: string = "[Deprecated]";
-
-    /**
-	 * UUID of the identity governance self sign up connector.
-	 *
-	 */
-    public static readonly SELF_SIGN_UP_CONNECTOR_ID: string = "c2VsZi1zaWduLXVw";
-
-    /**
-	 * UUID of the identity governance light user registration connector.
-	 *
-	 */
-    public static readonly LITE_USER_REGISTRATION_CONNECTOR_ID: string = "bGl0ZS11c2VyLXNpZ24tdXA";
-
-    /**
-	 * UUID of the identity governance account recovery connector.
-	 *
-	 */
-    public static readonly ACCOUNT_RECOVERY_CONNECTOR_ID: string = "YWNjb3VudC1yZWNvdmVyeQ";
-
-    /**
-	 * UUID of the identity governance password reset connector.
-	 *
-	 */
-    public static readonly PASSWORD_RESET_CONNECTOR_ID: string = "YWRtaW4tZm9yY2VkLXBhc3N3b3JkLXJlc2V0";
-
-    /**
-	 * UUID of the identity governance consent information connector.
-	 *
-	 */
-    public static readonly CONSENT_INFO_CONNECTOR_ID: string = "cGlpLWNvbnRyb2xsZXI";
-
-    /**
-	 * UUID of the identity governance analytics engine connector.
-	 *
-	 */
-    public static readonly ANALYTICS_ENGINE_CONNECTOR_ID: string = "ZWxhc3RpYy1hbmFseXRpY3MtZW5naW5l";
-
-    /**
-	 * UUID of the identity governance user claim update connector.
-	 *
-	 */
-    public static readonly USER_CLAIM_UPDATE_CONNECTOR_ID: string = "dXNlci1jbGFpbS11cGRhdGU";
-
-    /**
 	 * UUID of the identity governance login policies category.
 	 *
 	 */
->>>>>>> e642fe6e
 
     public static readonly IDENTITY_GOVERNANCE_LOGIN_POLICIES_ID: string = "TG9naW4gUG9saWNpZXM";
 
     /**
-<<<<<<< HEAD
-     * UUID of the identity governance account locking connector.
-     *
-     */
+	 * UUID of the identity governance account locking connector.
+	 *
+	 */
     public static readonly ACCOUNT_LOCKING_CONNECTOR_ID: string = "YWNjb3VudC5sb2NrLmhhbmRsZXI";
 
     /**
-     * UUID of the identity governance account disabling connector.
-     *
-     */
+	 * UUID of the identity governance account disabling connector.
+	 *
+	 */
     public static readonly ACCOUNT_DISABLING_CONNECTOR_ID: string = "YWNjb3VudC5kaXNhYmxlLmhhbmRsZXI";
 
     /**
-     * UUID of the identity governance captcha for sso login connector.
-     *
-     */
+	 * UUID of the identity governance captcha for sso login connector.
+	 *
+	 */
     public static readonly CAPTCHA_FOR_SSO_LOGIN_CONNECTOR_ID: string = "c3NvLmxvZ2luLnJlY2FwdGNoYQ";
 
     /**
-     * UUID of the identity governance idle account suspend connector.
-     *
-     */
+	 * UUID of the identity governance idle account suspend connector.
+	 *
+	 */
     public static readonly IDLE_ACCOUNT_SUSPEND_CONNECTOR_ID: string = "c3VzcGVuc2lvbi5ub3RpZmljYXRpb24";
 
     /**
-     * UUID of the identity governance account disable connector.
-     *
-     */
+	 * UUID of the identity governance account disable connector.
+	 *
+	 */
     public static readonly ACCOUNT_DISABLE_CONNECTOR_ID: string = "YWNjb3VudC5kaXNhYmxlLmhhbmRsZXI";
 
     /**
-     * UUID of the identity governance login policies category.
-     *
-     */
+	 * UUID of the identity governance login policies category.
+	 *
+	 */
     public static readonly IDENTITY_GOVERNANCE_PASSWORD_POLICIES_ID: string = "UGFzc3dvcmQgUG9saWNpZXM";
 
     /**
-     * UUID of the identity governance captcha for sso login connector.
-     *
-     */
+	 * UUID of the identity governance captcha for sso login connector.
+	 *
+	 */
     public static readonly PASSWORD_HISTORY_CONNECTOR_ID: string = "cGFzc3dvcmRIaXN0b3J5";
 
     /**
-     * UUID of the identity governance password expiry connector.
-     */
+	 * UUID of the identity governance password expiry connector.
+	 */
     public static readonly PASSWORD_EXPIRY_CONNECTOR_ID: string = "cGFzc3dvcmRFeHBpcnk";
 
     /**
-     * UUID of the identity governance captcha for sso login connector.
-     *
-     */
-=======
-	 * UUID of the identity governance account locking connector.
-	 *
-	 */
-    public static readonly ACCOUNT_LOCKING_CONNECTOR_ID: string = "YWNjb3VudC5sb2NrLmhhbmRsZXI";
-
-    /**
-	 * UUID of the identity governance account disabling connector.
-	 *
-	 */
-    public static readonly ACCOUNT_DISABLING_CONNECTOR_ID: string = "YWNjb3VudC5kaXNhYmxlLmhhbmRsZXI";
-
-    /**
 	 * UUID of the identity governance captcha for sso login connector.
 	 *
 	 */
-    public static readonly CAPTCHA_FOR_SSO_LOGIN_CONNECTOR_ID: string = "c3NvLmxvZ2luLnJlY2FwdGNoYQ";
-
-    /**
-	 * UUID of the identity governance idle account suspend connector.
-	 *
-	 */
-    public static readonly IDLE_ACCOUNT_SUSPEND_CONNECTOR_ID: string = "c3VzcGVuc2lvbi5ub3RpZmljYXRpb24";
-
-    /**
-	 * UUID of the identity governance account disable connector.
-	 *
-	 */
-    public static readonly ACCOUNT_DISABLE_CONNECTOR_ID: string = "YWNjb3VudC5kaXNhYmxlLmhhbmRsZXI";
-
-    /**
-	 * UUID of the identity governance login policies category.
-	 *
-	 */
-    public static readonly IDENTITY_GOVERNANCE_PASSWORD_POLICIES_ID: string = "UGFzc3dvcmQgUG9saWNpZXM";
-
-    /**
-	 * UUID of the identity governance captcha for sso login connector.
-	 *
-	 */
-    public static readonly PASSWORD_HISTORY_CONNECTOR_ID: string = "cGFzc3dvcmRIaXN0b3J5";
-
-    /**
-	 * UUID of the identity governance password expiry connector.
-	 */
-    public static readonly PASSWORD_EXPIRY_CONNECTOR_ID: string = "cGFzc3dvcmRFeHBpcnk";
-
-    /**
-	 * UUID of the identity governance captcha for sso login connector.
-	 *
-	 */
->>>>>>> e642fe6e
     public static readonly PASSWORD_POLICY_CONNECTOR_ID: string = "cGFzc3dvcmRQb2xpY3k";
 
     /**
@@ -261,73 +148,38 @@
         new RegExp("^(?:[a-zA-Z0-9:./]+,)*[a-zA-Z0-9:./]+$");
 
     /**
-<<<<<<< HEAD
-     * UUID of the user on boarding connector.
-     */
+	 * UUID of the user on boarding connector.
+	 */
     public static readonly USER_ONBOARDING_CONNECTOR_ID: string = "VXNlciBPbmJvYXJkaW5n";
 
     /**
-     * UUID of the email verification category.
-     */
+	 * UUID of the email verification category.
+	 */
     public static readonly USER_EMAIL_VERIFICATION_CONNECTOR_ID: string = "dXNlci1lbWFpbC12ZXJpZmljYXRpb24";
 
     /**
-     * UUID of the Other Settings governance connector category.
-     */
+	 * UUID of the Other Settings governance connector category.
+	 */
     public static readonly OTHER_SETTINGS_CONNECTOR_CATEGORY_ID: string = "T3RoZXIgU2V0dGluZ3M";
 
     /**
-     * UUID of the ELK Analaytics connector.
-     */
+	 * UUID of the ELK Analaytics connector.
+	 */
     public static readonly ELK_ANALYTICS_CONNECTOR_ID: string = "ZWxhc3RpYy1hbmFseXRpY3MtZW5naW5l";
 
     /**
-     * UUID of the Login Attempt Security governance connector category.
-     */
+	 * UUID of the Login Attempt Security governance connector category.
+	 */
     public static readonly LOGIN_ATTEMPT_SECURITY_CONNECTOR_CATEGORY_ID: string = "TG9naW4gQXR0ZW1wdHMgU2VjdXJpdHk";
 
     /**
-     * UUID of the Account Management governance connector category.
-     */
+	 * UUID of the Account Management governance connector category.
+	 */
     public static readonly ACCOUNT_MANAGEMENT_CONNECTOR_CATEGORY_ID: string = "QWNjb3VudCBNYW5hZ2VtZW50";
 
     /**
-     * UUID of the Multi-Factor Authenticators governance connector category.
-     */
-=======
-	 * UUID of the user on boarding connector.
-	 */
-    public static readonly USER_ONBOARDING_CONNECTOR_ID: string = "VXNlciBPbmJvYXJkaW5n";
-
-    /**
-	 * UUID of the email verification category.
-	 */
-    public static readonly USER_EMAIL_VERIFICATION_CONNECTOR_ID: string = "dXNlci1lbWFpbC12ZXJpZmljYXRpb24";
-
-    /**
-	 * UUID of the Other Settings governance connector category.
-	 */
-    public static readonly OTHER_SETTINGS_CONNECTOR_CATEGORY_ID: string = "T3RoZXIgU2V0dGluZ3M";
-
-    /**
-	 * UUID of the ELK Analaytics connector.
-	 */
-    public static readonly ELK_ANALYTICS_CONNECTOR_ID: string = "ZWxhc3RpYy1hbmFseXRpY3MtZW5naW5l";
-
-    /**
-	 * UUID of the Login Attempt Security governance connector category.
-	 */
-    public static readonly LOGIN_ATTEMPT_SECURITY_CONNECTOR_CATEGORY_ID: string = "TG9naW4gQXR0ZW1wdHMgU2VjdXJpdHk";
-
-    /**
-	 * UUID of the Account Management governance connector category.
-	 */
-    public static readonly ACCOUNT_MANAGEMENT_CONNECTOR_CATEGORY_ID: string = "QWNjb3VudCBNYW5hZ2VtZW50";
-
-    /**
 	 * UUID of the Multi-Factor Authenticators governance connector category.
 	 */
->>>>>>> e642fe6e
     public static readonly MFA_CONNECTOR_CATEGORY_ID: string = "TXVsdGkgRmFjdG9yIEF1dGhlbnRpY2F0b3Jz";
 
     /**
@@ -341,13 +193,8 @@
     public static readonly EMAIL_VERIFICATION_ENABLED: string = "EmailVerification.Enable";
 
     /**
-<<<<<<< HEAD
-     * Self registration API Keyword constants.
-     */
-=======
 	 * Self registration API Keyword constants.
 	 */
->>>>>>> e642fe6e
     public static readonly SELF_REGISTRATION_ENABLE: string = "SelfRegistration.Enable";
     public static readonly ACCOUNT_LOCK_ON_CREATION: string = "SelfRegistration.LockOnCreation";
     public static readonly SELF_SIGN_UP_NOTIFICATIONS_INTERNALLY_MANAGED: string =
@@ -360,13 +207,8 @@
     public static readonly CALLBACK_REGEX: string = "SelfRegistration.CallbackRegex";
 
     /**
-<<<<<<< HEAD
-     * Account recovery API Keyword constants.
-     */
-=======
 	 * Account recovery API Keyword constants.
 	 */
->>>>>>> e642fe6e
     public static readonly USERNAME_RECOVERY_ENABLE: string = "Recovery.Notification.Username.Enable";
     public static readonly USERNAME_RECOVERY_RE_CAPTCHA: string = "Recovery.ReCaptcha.Username.Enable";
     public static readonly PASSWORD_RECOVERY_NOTIFICATION_BASED_ENABLE: string =
@@ -411,13 +253,8 @@
         "Recovery.Notification.Password.MaxFailedAttempts";
 
     /**
-<<<<<<< HEAD
-     * Connector toggle constants.
-     */
-=======
 	 * Connector toggle constants.
 	 */
->>>>>>> e642fe6e
     public static readonly ACCOUNT_RECOVERY: string = "account-recovery";
     public static readonly ACCOUNT_RECOVERY_BY_USERNAME: string = "account-recovery-username";
     public static readonly ACCOUNT_LOCK_HANDLER: string = "account.lock.handler";
@@ -427,13 +264,8 @@
     public static readonly SSO_LOGIN_RECAPTCHA: string = "sso.login.recaptcha";
 
     /**
-<<<<<<< HEAD
-     * Login policies - account locking API Keyword constants.
-     */
-=======
 	 * Login policies - account locking API Keyword constants.
 	 */
->>>>>>> e642fe6e
     public static readonly ACCOUNT_LOCK_ENABLE: string = "account.lock.handler.lock.on.max.failed.attempts.enable";
     public static readonly ANALYTICS_ENGINE_ENABLE: string = "adaptive_authentication.analytics.basicAuth.enabled";
 
@@ -449,25 +281,15 @@
         "account.lock.handler.notification.notifyOnLockIncrement";
 
     /**
-<<<<<<< HEAD
-     * Login policies - account disabling API Keyword constants.
-     */
-=======
 	 * Login policies - account disabling API Keyword constants.
 	 */
->>>>>>> e642fe6e
     public static readonly ACCOUNT_DISABLING_ENABLE: string = "account.disable.handler.enable";
     public static readonly ACCOUNT_DISABLE_INTERNAL_NOTIFICATION_MANAGEMENT: string =
         "account.disable.handler.notification.manageInternally";
 
     /**
-<<<<<<< HEAD
-     * Login policies - captcha for sso login API Keyword constants.
-     */
-=======
 	 * Login policies - captcha for sso login API Keyword constants.
 	 */
->>>>>>> e642fe6e
     public static readonly RE_CAPTCHA_ALWAYS_ENABLE: string = "sso.login.recaptcha.enable.always";
     public static readonly RE_CAPTCHA_AFTER_MAX_FAILED_ATTEMPTS_ENABLE: string =
         "sso.login.recaptcha.enable";
@@ -476,12 +298,6 @@
         "sso.login.recaptcha.on.max.failed.attempts";
 
     /**
-<<<<<<< HEAD
-     * Login policies - API Keyword constants.
-     */
-    public static readonly PASSWORD_EXPIRY_ENABLE: string = "passwordExpiry.enablePasswordExpiry";
-    public static readonly PASSWORD_EXPIRY_TIME: string = "passwordExpiry.passwordExpiryInDays";
-=======
 	 * Login policies - API Keyword constants.
 	 */
     public static readonly PASSWORD_EXPIRY_ENABLE: string = "passwordExpiry.enablePasswordExpiry";
@@ -490,7 +306,6 @@
         "passwordExpiry.skipIfNoApplicableRules";
 
     public static readonly PASSWORD_EXPIRY_RULES_PREFIX: string = "passwordExpiry.rule";
->>>>>>> e642fe6e
     public static readonly PASSWORD_HISTORY_ENABLE: string = "passwordHistory.enable";
     public static readonly PASSWORD_HISTORY_COUNT: string = "passwordHistory.count";
     public static readonly PASSWORD_POLICY_ENABLE: string = "passwordPolicy.enable";
@@ -500,40 +315,14 @@
     public static readonly PASSWORD_POLICY_ERROR_MESSAGE: string = "passwordPolicy.errorMsg";
 
     /**
-<<<<<<< HEAD
-     * User claim update - API Keyword constants.
-     */
-    public static readonly ENABLE_MOBILE_VERIFICATION: string = "UserClaimUpdate.MobileNumber.EnableVerification";
-
-    public static readonly ENABLE_EMAIL_VERIFICATION: string = "UserClaimUpdate.Email.EnableVerification";
-    public static readonly ENABLE_MOBILE_VERIFICATION_BY_PRIVILEGED_USER: string
-        = "UserClaimUpdate.MobileNumber.EnableVerificationByPrivilegedUser";
-
-    /**
-     * Real Configurations constants.
-     */
-=======
 	 * Real Configurations constants.
 	 */
->>>>>>> e642fe6e
     public static readonly HOME_REALM_IDENTIFIER: string = "homeRealmIdentifiers";
     public static readonly IDLE_SESSION_TIMEOUT_PERIOD: string = "idleSessionTimeoutPeriod";
     public static readonly REMEMBER_ME_PERIOD: string = "rememberMePeriod";
 
     // API Errors.
     public static readonly CONFIGS_FETCH_REQUEST_INVALID_STATUS_CODE_ERROR: string = "Received an invalid status " +
-<<<<<<< HEAD
-        "code while retrieving the configurations.";
-
-    public static readonly CONFIGS_FETCH_REQUEST_ERROR: string = "An error occurred while retrieving the " +
-        "configurations.";
-
-    public static readonly CONFIGS_UPDATE_REQUEST_INVALID_STATUS_CODE_ERROR: string = "Received an invalid status " +
-        "code while updating the configurations.";
-
-    public static readonly CONFIGS_UPDATE_REQUEST_ERROR: string = "An error occurred while updating the " +
-        "configurations.";
-=======
 		"code while retrieving the configurations.";
 
     public static readonly CONFIGS_FETCH_REQUEST_ERROR: string = "An error occurred while retrieving the " +
@@ -544,17 +333,12 @@
 
     public static readonly CONFIGS_UPDATE_REQUEST_ERROR: string = "An error occurred while updating the " +
 		"configurations.";
->>>>>>> e642fe6e
 
     public static readonly ADMIN_ADVISORY_BANNER_CONFIGS_UPDATE_REQUEST_ERROR: string = "An error occurred " +
         "while updating the admin advisory banner configurations.";
 
     public static readonly ADMIN_ADVISORY_BANNER_CONFIGS_INVALID_INPUT_ERROR: string = "An invalid input value " +
-<<<<<<< HEAD
-        "in the request.";
-=======
 		"in the request.";
->>>>>>> e642fe6e
 
     // Idle account suspend names.
     public static readonly ALLOWED_IDLE_TIME_SPAN_IN_DAYS: string = "suspension.notification.account.disable.delay";
@@ -573,13 +357,8 @@
     public static readonly MULTI_ATTRIBUTE_CLAIM_LIST: string = "account-multiattributelogin-handler-allowedattributes";
 
     /**
-<<<<<<< HEAD
-     * Analytics Engine Connector Constants.
-     */
-=======
 	 * Analytics Engine Connector Constants.
 	 */
->>>>>>> e642fe6e
     public static readonly ANALYTICS_HOST: string = "adaptive_authentication.elastic.receiver";
     public static readonly ANALYTICS_BASIC_AUTH_ENABLE: string = "adaptive_authentication.elastic.basicAuth.enabled";
     public static readonly ANALYTICS_BASIC_AUTH_USERNAME: string = "adaptive_authentication.elastic.basicAuth.username";
@@ -596,23 +375,13 @@
     public static readonly ANALYTICS_HOSTNAME_VERIFICATION: string = "adaptive_authentication.elastic.hostnameVerfier";
 
     /**
-<<<<<<< HEAD
-     * Extensions Constants.
-     */
+	 * Extensions Constants.
+	 */
     public static readonly ALL: string = "all";
 
     /**
-     * Custom connector IDs.
-     */
-=======
-	 * Extensions Constants.
-	 */
-    public static readonly ALL: string = "all";
-
-    /**
 	 * Custom connector IDs.
 	 */
->>>>>>> e642fe6e
     public static readonly SAML2_SSO_CONNECTOR_ID: string = "saml2-sso";
     public static readonly SESSION_MANAGEMENT_CONNECTOR_ID: string = "session-management";
     public static readonly WS_FEDERATION_CONNECTOR_ID: string = "ws-fed";
@@ -626,13 +395,8 @@
     public static readonly OUTBOUND_PROVISIONING_SETTINGS_CONNECTOR_ID: string = "outbound-provisioning-settings";
 
     /**
-<<<<<<< HEAD
-     * Multi Attribute Login Constants.
-     */
-=======
 	 * Multi Attribute Login Constants.
 	 */
->>>>>>> e642fe6e
     public static readonly MULTI_ATTRIBUTE_LOGIN_CONNECTOR_ID: string = "bXVsdGlhdHRyaWJ1dGUubG9naW4uaGFuZGxlcg";
     public static readonly MULTI_ATTRIBUTE_LOGIN_ENABLE: string = "account.multiattributelogin.handler.enable";
     public static readonly ALTERNATIVE_LOGIN_IDENTIFIER: string = "alternative-login-identifier";
@@ -657,13 +421,8 @@
     public static readonly LOGIN_ATTEMPT_SECURITY: string = "login-attempt-security";
 
     /**
-<<<<<<< HEAD
-     * Organization Settings Category Constants.
-     */
-=======
 	 * Organization Settings Category Constants.
 	 */
->>>>>>> e642fe6e
     public static readonly ORGANIZATION_SETTINGS_CATEGORY_ID: string = "organization-settings";
     public static readonly EMAIL_DOMAIN_DISCOVERY: string = "ZW1haWwtZG9tYWluLWRpc2NvdmVyeQ==";
     public static readonly IMPERSONATION: string = "impersonation";
