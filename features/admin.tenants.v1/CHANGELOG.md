--- conflicted
+++ resolved
@@ -1,7 +1,5 @@
 # @wso2is/admin.tenants.v1
 
-<<<<<<< HEAD
-=======
 ## 2.28.89
 
 ### Patch Changes
@@ -191,7 +189,6 @@
   - @wso2is/admin.validation.v1@2.27.41
   - @wso2is/admin.feature-gate.v1@1.4.103
 
->>>>>>> 4d9cfbc9
 ## 2.28.76
 
 ### Patch Changes
