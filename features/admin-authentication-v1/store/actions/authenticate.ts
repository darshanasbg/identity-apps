/**
 * Copyright (c) 2020-2023, WSO2 LLC. (https://www.wso2.com).
 *
 * WSO2 LLC. licenses this file to you under the Apache License,
 * Version 2.0 (the "License"); you may not use this file except
 * in compliance with the License.
 * You may obtain a copy of the License at
 *
 *     http://www.apache.org/licenses/LICENSE-2.0
 *
 * Unless required by applicable law or agreed to in writing,
 * software distributed under the License is distributed on an
 * "AS IS" BASIS, WITHOUT WARRANTIES OR CONDITIONS OF ANY
 * KIND, either express or implied. See the License for the
 * specific language governing permissions and limitations
 * under the License.
 */

import { AsgardeoSPAClient, DecodedIDTokenPayload } from "@asgardeo/auth-react";
import { IdentityAppsApiException } from "@wso2is/core/exceptions";
import {
    AlertInterface,
    AlertLevels,
    ProfileInfoInterface,
    ProfileSchemaInterface
} from "@wso2is/core/models";
import {
    addAlert,
    setProfileInfo,
    setProfileInfoRequestLoadingStatus,
    setProfileSchemaRequestLoadingStatus,
    setSCIMSchemas
} from "@wso2is/core/store";
import { I18n } from "@wso2is/i18n";
import isEmpty from "lodash-es/isEmpty";
import { Dispatch } from "redux";
<<<<<<< HEAD
import { Config } from "../../../core/configs";
import { store } from "../../../core/store";
import { getProfileInfo, getProfileSchemas } from "../../../admin-users-v1/api";
=======
import { Config } from "../../../admin-core-v1/configs";
import { store } from "../../../admin-core-v1/store";
import { getProfileInfo, getProfileSchemas } from "../../../users/api";
>>>>>>> 9bb25c35

/**
 *  Gets profile information by making an API call
 */
export const getProfileInformation = (
    meEndpoint: string = Config.getServiceResourceEndpoints().me,
    clientOrigin: string = window["AppUtils"].getConfig().clientOriginWithTenant,
    fetchProfileSchema: boolean = false
) => (dispatch: Dispatch): void => {

    dispatch(setProfileInfoRequestLoadingStatus(true));

    const isSubOrg: boolean = window[ "AppUtils" ].getConfig().organizationName;

    const getProfileInfoFromToken: boolean = store.getState().auth.isPrivilegedUser ||
                                    (window[ "AppUtils" ].getConfig().getProfileInfoFromIDToken ?? false);

    const getProfileSchema = (): void => {
        if (!fetchProfileSchema && !isEmpty(store.getState().profile.profileSchemas)) {
            return;
        }

        dispatch(setProfileSchemaRequestLoadingStatus(true));
        getProfileSchemas()
            .then((response: ProfileSchemaInterface[]) => {
                dispatch(setSCIMSchemas<ProfileSchemaInterface[]>(response));
            })
            .catch((error: IdentityAppsApiException) => {
                if (error?.response?.data?.description) {
                    dispatch(
                        addAlert<AlertInterface>({
                            description: error.response.data.description,
                            level: AlertLevels.ERROR,
                            message: I18n.instance.t("console:manage.notifications.getProfileSchema." +
                                "error.message")
                        })
                    );
                }

                dispatch(
                    addAlert<AlertInterface>({
                        description: I18n.instance.t(
                            "console:manage.notifications.getProfileSchema.genericError.description"
                        ),
                        level: AlertLevels.ERROR,
                        message: I18n.instance.t(
                            "console:manage.notifications.getProfileSchema.genericError.message"
                        )
                    })
                );
            })
            .finally(() => {
                dispatch(setProfileSchemaRequestLoadingStatus(false));
            });
    };

    if (getProfileInfoFromToken || isSubOrg && meEndpoint.includes("scim2/Me")) {
        AsgardeoSPAClient.getInstance().getDecodedIDToken().then((decodedToken: DecodedIDTokenPayload) => {
            const profileInfo: ProfileInfoInterface = {
                emails: [ decodedToken.email ] ?? [],
                id: decodedToken.sub,
                name: {
                    familyName: decodedToken.family_name ?? "",
                    givenName: decodedToken.given_name ?? ""
                },
                profileUrl: decodedToken.profile,
                userId: decodedToken.userid ?? "",
                userName: decodedToken.username
            };

            dispatch(setProfileInfo(profileInfo));
            dispatch(setProfileInfoRequestLoadingStatus(false));
            getProfileSchema();
        });
    } else {
        // Get the profile info.
        // TODO: Add the function to handle SCIM disabled error.
        getProfileInfo(meEndpoint, clientOrigin, null)
            .then((infoResponse: ProfileInfoInterface) => {
                if (infoResponse.responseStatus !== 200) {
                    dispatch(
                        addAlert({
                            description: I18n.instance.t(
                                "console:manage.notifications.getProfileInfo.genericError.description"
                            ),
                            level: AlertLevels.ERROR,
                            message: I18n.instance.t("console:manage.notifications.getProfileInfo.genericError.message")
                        })
                    );

                    return;
                }
                dispatch(setProfileInfo<ProfileInfoInterface>(infoResponse));
                getProfileSchema();

                return;
            })
            .catch((error: IdentityAppsApiException) => {
                if (error.response && error.response.data && error.response.data.detail) {
                    dispatch(
                        addAlert({
                            description: I18n.instance.t(
                                "console:manage.notifications.getProfileInfo.error.description", {
                                    description: error.response.data.detail
                                } ),
                            level: AlertLevels.ERROR,
                            message: I18n.instance.t("console:manage.notifications.getProfileInfo.error.message")
                        })
                    );

                    return;
                }

                dispatch(
                    addAlert({
                        description: I18n.instance.t("console:manage.notifications.getProfileInfo.genericError." +
                            "description"),
                        level: AlertLevels.ERROR,
                        message: I18n.instance.t("console:manage.notifications.getProfileInfo.genericError.message")
                    })
                );
            })
            .finally(() => {
                dispatch(setProfileInfoRequestLoadingStatus(false));
            });
    }
};<|MERGE_RESOLUTION|>--- conflicted
+++ resolved
@@ -34,15 +34,9 @@
 import { I18n } from "@wso2is/i18n";
 import isEmpty from "lodash-es/isEmpty";
 import { Dispatch } from "redux";
-<<<<<<< HEAD
-import { Config } from "../../../core/configs";
-import { store } from "../../../core/store";
-import { getProfileInfo, getProfileSchemas } from "../../../admin-users-v1/api";
-=======
 import { Config } from "../../../admin-core-v1/configs";
 import { store } from "../../../admin-core-v1/store";
-import { getProfileInfo, getProfileSchemas } from "../../../users/api";
->>>>>>> 9bb25c35
+import { getProfileInfo, getProfileSchemas } from "../../../admin-users-v1/api";
 
 /**
  *  Gets profile information by making an API call
