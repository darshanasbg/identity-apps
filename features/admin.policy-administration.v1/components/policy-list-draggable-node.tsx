--- conflicted
+++ resolved
@@ -132,11 +132,7 @@
 
         <Card variant="outlined" className="policy-list-node">
             <CardContent>
-<<<<<<< HEAD
-                <Stack direction={ "row" } justifyContent={ "space-between" }>
-=======
                 <Stack direction={ "row" } justifyContent={ "space-between" } className="policy-action-container">
->>>>>>> 4d9cfbc9
                     <Typography className="ellipsis-text">{ policy.policyId }</Typography>
                     <Stack direction={ "row" } marginTop={ "3px" }>
                         <Popup
