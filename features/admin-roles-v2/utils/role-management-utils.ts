/**
 * Copyright (c) 2020, WSO2 LLC. (https://www.wso2.com).
 *
 * WSO2 LLC. licenses this file to you under the Apache License,
 * Version 2.0 (the "License"); you may not use this file except
 * in compliance with the License.
 * You may obtain a copy of the License at
 *
 *     http://www.apache.org/licenses/LICENSE-2.0
 *
 * Unless required by applicable law or agreed to in writing,
 * software distributed under the License is distributed on an
 * "AS IS" BASIS, WITHOUT WARRANTIES OR CONDITIONS OF ANY
 * KIND, either express or implied. See the License for the
 * specific language governing permissions and limitations
 * under the License.
 */

import { RoleGroupsInterface } from "@wso2is/core/models";
import { I18n } from "@wso2is/i18n";
import { AxiosResponse } from "axios";
import isEmpty from "lodash-es/isEmpty";
import { SCIMConfigs } from "../../../extensions/configs/scim";
<<<<<<< HEAD
import { AppConstants } from "../../core";
import { UserBasicInterface } from "../../admin-users-v1/models/user";
=======
import { AppConstants } from "../../admin-core-v1";
import { UserBasicInterface } from "../../users/models/user";
>>>>>>> 9bb25c35
import { getPermissionList, searchRoleList } from "../api";
import { generatePermissionTree } from "../components/role-utils";
import { PermissionObject, SearchRoleInterface, TreeNode } from "../models";

/**
 * Utility class for roles operations.
 */
export class RoleManagementUtils {

    /**
     * Private constructor to avoid object instantiation from outside
     * the class.
     */
    private constructor() {
    }

    /**
     * Util method to validate if the provided role name exists in the system.
     *
     * @param roleName - new role name user entered.
     */
    public static validateRoleName = (roleName: string): Promise<boolean> => {
        const searchData: SearchRoleInterface = {
            filter: "displayName eq " + roleName,
            schemas: [
                "urn:ietf:params:scim:api:messages:2.0:SearchRequest"
            ],
            startIndex: 1
        };

        return searchRoleList(searchData)
            .then((response: AxiosResponse) => response?.data?.totalResults === 0);
    };

    /**
     * Retrieve all permissions from backend.
     *
     * @param permissionsToSkip - Array of permissions to filter out.
     * @returns `Promise<TreeNode[]>`
     */
    public static getAllPermissions = (permissionsToSkip?: string[]): Promise<TreeNode[]> => {
        return getPermissionList()
            .then((response: AxiosResponse) => {
                if (response.status === 200 && response.data && response.data instanceof Array) {

                    const permissionStringArray: PermissionObject[] = !isEmpty(permissionsToSkip)
                        ? response.data.filter((permission: { resourcePath: string; }) =>
                            !permissionsToSkip.includes(permission.resourcePath))
                        : response.data;

                    let permissionTree: TreeNode[] = [];

                    permissionTree = permissionStringArray.reduce((arr: TreeNode[], path: PermissionObject) => {

                        let nodes: TreeNode[] = [];

                        nodes = generatePermissionTree(
                            path,
                            path.resourcePath.replace(/^\/|\/$/g, "").split("/"),
                            arr
                        );

                        return nodes;
                    },[]);

                    if (permissionTree[0]?.title !== AppConstants.PERMISSIONS_ROOT_NODE) {
                        return permissionTree[0]?.children;
                    }

                    return permissionTree;
                }
            });
    }

    /**
     * Get the display name from the name with userstore.
     *
     * @param nameWithUserstore - name with userstore
     * @returns - display name
     */
    public static getDisplayName = (nameWithUserstore: string): string =>
        nameWithUserstore?.split("/").length > 1
            ? nameWithUserstore?.split("/")[1]
            : nameWithUserstore;

    /**
     * Get the display name of the group.
     *
     * @param group - group
     * @returns - display name of the group
     */
    public static getGroupDisplayName = (group: RoleGroupsInterface): string => this.getDisplayName(group?.display);

    /**
     * Get the display name of the user.
     *
     * @param user - user
     * @returns - display name of the user
     */
    public static getUserUsername = (user: UserBasicInterface): string => this.getDisplayName(user?.userName);

    /**
     * Get the userstore from the name with userstore.
     *
     * @param nameWithUserstore - name with userstore
     * @returns - userstore
     */
    public static getUserStore = (nameWithUserstore: string): string =>
        nameWithUserstore?.split("/").length > 1
            ? nameWithUserstore?.split("/")[0]
            : I18n.instance.t("users:userstores.userstoreOptions.primary")

    /**
     * Get name to display of the user.
     *
     * @param user - user
     * @returns - name to display of the user
     */
    public static getNameToDisplayOfUser = (user: UserBasicInterface): string => {

        const resolvedGivenName: string = user.name?.givenName;
        const resolvedFamilyName: string = user.name?.familyName;
        const resolvedEmail: string = user.emails?.[0]?.toString();

        if (resolvedGivenName && resolvedFamilyName) {
            return `${ resolvedGivenName } ${ resolvedFamilyName }`;
        } else if (resolvedGivenName) {
            return resolvedGivenName;
        } else if (resolvedFamilyName) {
            return resolvedFamilyName;
        } else if(resolvedEmail) {
            return resolvedEmail;
        } else {
            return this.getUserUsername(user);
        }
    };

    /**
     * Get the user managed by.
     *
     * @param user - user
     * @returns - user managed by
     */
    public static getUserManagedBy = (user: UserBasicInterface): string => {
        const userIdp: string = user[ SCIMConfigs.scim.enterpriseSchema ]?.idpType;

        if (!userIdp) {
            return null;
        }

        if (userIdp.split("/").length > 1) {
            return userIdp.split("/")[1];
        } else {
            return userIdp;
        }
    };

    /**
     * Groups the role groups by the identity provider ID.
     *
     * @param roleGroups - List of role groups.
     * @returns A map of role groups grouped by the identity provider ID.
     */
    public static getRoleGroupsGroupedByIdp = (
        roleGroups: RoleGroupsInterface[]
    ): Map<string, RoleGroupsInterface[]> => {
        const categorizedGroups: Map<string, RoleGroupsInterface[]> = new Map<string, RoleGroupsInterface[]>();

        if (roleGroups?.length > 0) {
            roleGroups.forEach((group: RoleGroupsInterface) => {
                const ref: string = group.$ref;
                let idpId: string;

                // Extract the identity provider ID from the $ref attribute.
                const match: RegExpMatchArray = ref.match(/identity-providers\/([^/]+)/);

                if (match) {
                    idpId = match[1];
                } else {
                    idpId = "LOCAL"; // A default category for groups not belonging to an identity provider.
                }

                if (!categorizedGroups[idpId]) {
                    categorizedGroups[idpId] = [];
                }

                categorizedGroups[idpId].push(group);
            });
        }

        return categorizedGroups;
    };
}<|MERGE_RESOLUTION|>--- conflicted
+++ resolved
@@ -21,13 +21,8 @@
 import { AxiosResponse } from "axios";
 import isEmpty from "lodash-es/isEmpty";
 import { SCIMConfigs } from "../../../extensions/configs/scim";
-<<<<<<< HEAD
-import { AppConstants } from "../../core";
+import { AppConstants } from "../../admin-core-v1";
 import { UserBasicInterface } from "../../admin-users-v1/models/user";
-=======
-import { AppConstants } from "../../admin-core-v1";
-import { UserBasicInterface } from "../../users/models/user";
->>>>>>> 9bb25c35
 import { getPermissionList, searchRoleList } from "../api";
 import { generatePermissionTree } from "../components/role-utils";
 import { PermissionObject, SearchRoleInterface, TreeNode } from "../models";
