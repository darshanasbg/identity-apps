--- conflicted
+++ resolved
@@ -54,11 +54,7 @@
     PaginationProps
 } from "semantic-ui-react";
 import { getOrganizations, useAuthorizedOrganizationsList } from "../api";
-<<<<<<< HEAD
 import { AddOrganizationModal, MetaAttributeAutoComplete, OrganizationList } from "../components";
-=======
-import { AddOrganizationModal, OrganizationList } from "../components";
->>>>>>> 3672c819
 import {
     OrganizationInterface,
     OrganizationLinkInterface,
@@ -419,11 +415,7 @@
         setTriggerClearQuery((triggerClearQuery: boolean) => !triggerClearQuery);
         setSearchQuery("");
         resetPagination();
-<<<<<<< HEAD
     }, [ setSearchQuery, resetPagination, setTriggerClearQuery ]);
-=======
-    }, [ setSearchQuery, resetPagination ]);
->>>>>>> 3672c819
 
     const handleListItemClick = (
         _e: SyntheticEvent<Element, Event>,
