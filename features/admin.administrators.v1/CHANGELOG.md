--- conflicted
+++ resolved
@@ -1,7 +1,5 @@
 # @wso2is/admin.administrators.v1
 
-<<<<<<< HEAD
-=======
 ## 2.29.115
 
 ### Patch Changes
@@ -237,7 +235,6 @@
   - @wso2is/admin.remote-userstores.v1@1.7.59
   - @wso2is/admin.feature-gate.v1@1.4.103
 
->>>>>>> 4d9cfbc9
 ## 2.29.102
 
 ### Patch Changes
