# @wso2is/admin.claims.v1

<<<<<<< HEAD
=======
## 2.27.25

### Patch Changes

- Updated dependencies [[`487651a6db5cfa2b19468f9cb1219d7c23fad989`](https://github.com/wso2/identity-apps/commit/487651a6db5cfa2b19468f9cb1219d7c23fad989)]:
  - @wso2is/admin.server-configurations.v1@2.32.40
  - @wso2is/admin.claims.v1@2.27.25
  - @wso2is/admin.core.v1@2.37.23
  - @wso2is/admin.extensions.v1@2.36.40
  - @wso2is/admin.users.v1@2.30.25
  - @wso2is/admin.validation.v1@2.27.53
  - @wso2is/admin.organizations.v1@2.26.115
  - @wso2is/admin.userstores.v1@2.26.74

## 2.27.24

### Patch Changes

- Updated dependencies []:
  - @wso2is/admin.core.v1@2.37.22
  - @wso2is/admin.extensions.v1@2.36.39
  - @wso2is/admin.organizations.v1@2.26.114
  - @wso2is/admin.users.v1@2.30.24
  - @wso2is/admin.validation.v1@2.27.52
  - @wso2is/admin.claims.v1@2.27.24
  - @wso2is/admin.server-configurations.v1@2.32.39
  - @wso2is/admin.userstores.v1@2.26.73

## 2.27.23

### Patch Changes

- Updated dependencies [[`b67d22c81d5c8be72c09abd36ed829a88fb22a4b`](https://github.com/wso2/identity-apps/commit/b67d22c81d5c8be72c09abd36ed829a88fb22a4b), [`985c81584c0d9d2a803b3ee12fc80d473249e341`](https://github.com/wso2/identity-apps/commit/985c81584c0d9d2a803b3ee12fc80d473249e341)]:
  - @wso2is/react-components@2.9.0
  - @wso2is/core@2.6.0
  - @wso2is/i18n@2.17.0
  - @wso2is/admin.claims.v1@2.27.23
  - @wso2is/admin.core.v1@2.37.21
  - @wso2is/admin.extensions.v1@2.36.38
  - @wso2is/admin.organizations.v1@2.26.113
  - @wso2is/admin.server-configurations.v1@2.32.38
  - @wso2is/admin.users.v1@2.30.23
  - @wso2is/admin.userstores.v1@2.26.72
  - @wso2is/admin.validation.v1@2.27.51
  - @wso2is/dynamic-forms@2.4.28
  - @wso2is/form@2.6.21
  - @wso2is/access-control@3.3.14
  - @wso2is/forms@2.3.15

## 2.27.22

### Patch Changes

- Updated dependencies [[`bbfb046145fb557911950c923dc7dd08507f6822`](https://github.com/wso2/identity-apps/commit/bbfb046145fb557911950c923dc7dd08507f6822)]:
  - @wso2is/admin.extensions.v1@2.36.37
  - @wso2is/i18n@2.16.12
  - @wso2is/admin.core.v1@2.37.20
  - @wso2is/admin.organizations.v1@2.26.112
  - @wso2is/admin.claims.v1@2.27.22
  - @wso2is/admin.server-configurations.v1@2.32.37
  - @wso2is/admin.users.v1@2.30.22
  - @wso2is/admin.userstores.v1@2.26.71
  - @wso2is/admin.validation.v1@2.27.50

## 2.27.21

### Patch Changes

- Updated dependencies [[`9b6fe9141f5260d6e3760298badd6e0f6c7ec499`](https://github.com/wso2/identity-apps/commit/9b6fe9141f5260d6e3760298badd6e0f6c7ec499)]:
  - @wso2is/react-components@2.8.27
  - @wso2is/admin.core.v1@2.37.19
  - @wso2is/theme@2.6.3
  - @wso2is/form@2.6.20
  - @wso2is/i18n@2.16.11
  - @wso2is/admin.extensions.v1@2.36.36
  - @wso2is/admin.organizations.v1@2.26.111
  - @wso2is/admin.server-configurations.v1@2.32.36
  - @wso2is/admin.users.v1@2.30.21
  - @wso2is/admin.claims.v1@2.27.21
  - @wso2is/admin.userstores.v1@2.26.70
  - @wso2is/admin.validation.v1@2.27.49
  - @wso2is/dynamic-forms@2.4.27

## 2.27.20

### Patch Changes

- Updated dependencies [[`f5eb7968aa0f8482f61b3d3fd8809dc82fb6457f`](https://github.com/wso2/identity-apps/commit/f5eb7968aa0f8482f61b3d3fd8809dc82fb6457f)]:
  - @wso2is/admin.server-configurations.v1@2.32.35
  - @wso2is/i18n@2.16.10
  - @wso2is/admin.core.v1@2.37.18
  - @wso2is/admin.claims.v1@2.27.20
  - @wso2is/admin.extensions.v1@2.36.35
  - @wso2is/admin.users.v1@2.30.20
  - @wso2is/admin.validation.v1@2.27.48
  - @wso2is/admin.organizations.v1@2.26.110
  - @wso2is/admin.userstores.v1@2.26.69

## 2.27.19

### Patch Changes

- Updated dependencies []:
  - @wso2is/admin.core.v1@2.37.17
  - @wso2is/admin.extensions.v1@2.36.34
  - @wso2is/admin.server-configurations.v1@2.32.34
  - @wso2is/admin.users.v1@2.30.19
  - @wso2is/admin.organizations.v1@2.26.109
  - @wso2is/admin.claims.v1@2.27.19
  - @wso2is/admin.userstores.v1@2.26.68
  - @wso2is/admin.validation.v1@2.27.47

## 2.27.18

### Patch Changes

- Updated dependencies []:
  - @wso2is/admin.core.v1@2.37.16
  - @wso2is/admin.extensions.v1@2.36.33
  - @wso2is/admin.organizations.v1@2.26.108
  - @wso2is/admin.claims.v1@2.27.18
  - @wso2is/admin.server-configurations.v1@2.32.33
  - @wso2is/admin.users.v1@2.30.18
  - @wso2is/admin.userstores.v1@2.26.67
  - @wso2is/admin.validation.v1@2.27.46

## 2.27.17

### Patch Changes

- Updated dependencies [[`651f2836dd609e7d87d67549b4d5faef2d7aee14`](https://github.com/wso2/identity-apps/commit/651f2836dd609e7d87d67549b4d5faef2d7aee14)]:
  - @wso2is/i18n@2.16.9
  - @wso2is/admin.core.v1@2.37.15
  - @wso2is/admin.claims.v1@2.27.17
  - @wso2is/admin.extensions.v1@2.36.32
  - @wso2is/admin.organizations.v1@2.26.107
  - @wso2is/admin.server-configurations.v1@2.32.32
  - @wso2is/admin.users.v1@2.30.17
  - @wso2is/admin.userstores.v1@2.26.66
  - @wso2is/admin.validation.v1@2.27.45

## 2.27.16

### Patch Changes

- [#7396](https://github.com/wso2/identity-apps/pull/7396) [`a9cee2b815ae3823e7511ecc6234b45d879ebe8c`](https://github.com/wso2/identity-apps/commit/a9cee2b815ae3823e7511ecc6234b45d879ebe8c) Thanks [@amanda-ariyaratne](https://github.com/amanda-ariyaratne)! - Hide attribute mapping button for system schema

- Updated dependencies [[`6a86d803a5997538ab424336e29f7401c7fb3582`](https://github.com/wso2/identity-apps/commit/6a86d803a5997538ab424336e29f7401c7fb3582), [`a9cee2b815ae3823e7511ecc6234b45d879ebe8c`](https://github.com/wso2/identity-apps/commit/a9cee2b815ae3823e7511ecc6234b45d879ebe8c)]:
  - @wso2is/admin.server-configurations.v1@2.32.31
  - @wso2is/admin.extensions.v1@2.36.31
  - @wso2is/i18n@2.16.8
  - @wso2is/admin.claims.v1@2.27.16
  - @wso2is/admin.core.v1@2.37.14
  - @wso2is/admin.users.v1@2.30.16
  - @wso2is/admin.validation.v1@2.27.44
  - @wso2is/admin.organizations.v1@2.26.106
  - @wso2is/admin.userstores.v1@2.26.65

## 2.27.15

### Patch Changes

- Updated dependencies [[`92a6766086071fd5e0986f91803804783b9159bf`](https://github.com/wso2/identity-apps/commit/92a6766086071fd5e0986f91803804783b9159bf)]:
  - @wso2is/admin.server-configurations.v1@2.32.30
  - @wso2is/core@2.5.9
  - @wso2is/admin.core.v1@2.37.13
  - @wso2is/admin.claims.v1@2.27.15
  - @wso2is/admin.extensions.v1@2.36.30
  - @wso2is/admin.users.v1@2.30.15
  - @wso2is/admin.validation.v1@2.27.43
  - @wso2is/admin.organizations.v1@2.26.105
  - @wso2is/admin.userstores.v1@2.26.64
  - @wso2is/access-control@3.3.13
  - @wso2is/dynamic-forms@2.4.26
  - @wso2is/form@2.6.19
  - @wso2is/forms@2.3.14
  - @wso2is/i18n@2.16.7
  - @wso2is/react-components@2.8.26

## 2.27.14

### Patch Changes

- Updated dependencies [[`689dcc45ad43831b2805c3b91f04bdd254e1a7ef`](https://github.com/wso2/identity-apps/commit/689dcc45ad43831b2805c3b91f04bdd254e1a7ef)]:
  - @wso2is/theme@2.6.2
  - @wso2is/i18n@2.16.6
  - @wso2is/admin.claims.v1@2.27.14
  - @wso2is/admin.extensions.v1@2.36.29
  - @wso2is/admin.organizations.v1@2.26.104
  - @wso2is/admin.server-configurations.v1@2.32.29
  - @wso2is/admin.users.v1@2.30.14
  - @wso2is/admin.userstores.v1@2.26.63
  - @wso2is/admin.validation.v1@2.27.42
  - @wso2is/react-components@2.8.25
  - @wso2is/admin.core.v1@2.37.12
  - @wso2is/dynamic-forms@2.4.25
  - @wso2is/form@2.6.18

## 2.27.13

### Patch Changes

- Updated dependencies [[`897424e026699eb987ff8a0fb473e6bba5f8c117`](https://github.com/wso2/identity-apps/commit/897424e026699eb987ff8a0fb473e6bba5f8c117), [`9e3977c9c5e90cbe454147b42b121aecc28d9ab9`](https://github.com/wso2/identity-apps/commit/9e3977c9c5e90cbe454147b42b121aecc28d9ab9)]:
  - @wso2is/i18n@2.16.5
  - @wso2is/admin.core.v1@2.37.11
  - @wso2is/admin.extensions.v1@2.36.28
  - @wso2is/admin.organizations.v1@2.26.103
  - @wso2is/admin.claims.v1@2.27.13
  - @wso2is/admin.server-configurations.v1@2.32.28
  - @wso2is/admin.users.v1@2.30.13
  - @wso2is/admin.userstores.v1@2.26.62
  - @wso2is/admin.validation.v1@2.27.41

>>>>>>> 4d9cfbc9
## 2.27.12

### Patch Changes

- Updated dependencies [[`fa707cce1d0e1a54a282a57bd137e047e6dd207e`](https://github.com/wso2/identity-apps/commit/fa707cce1d0e1a54a282a57bd137e047e6dd207e)]:
  - @wso2is/admin.users.v1@2.30.12
  - @wso2is/admin.core.v1@2.37.10
  - @wso2is/admin.extensions.v1@2.36.27
  - @wso2is/admin.organizations.v1@2.26.102
  - @wso2is/admin.validation.v1@2.27.40
  - @wso2is/admin.claims.v1@2.27.12
  - @wso2is/admin.server-configurations.v1@2.32.27
  - @wso2is/admin.userstores.v1@2.26.61

## 2.27.11

### Patch Changes

- Updated dependencies [[`0939ecb46c7e1d115924c6da953d2f575ebbf83a`](https://github.com/wso2/identity-apps/commit/0939ecb46c7e1d115924c6da953d2f575ebbf83a)]:
  - @wso2is/i18n@2.16.4
  - @wso2is/admin.core.v1@2.37.9
  - @wso2is/admin.claims.v1@2.27.11
  - @wso2is/admin.extensions.v1@2.36.26
  - @wso2is/admin.organizations.v1@2.26.101
  - @wso2is/admin.server-configurations.v1@2.32.26
  - @wso2is/admin.users.v1@2.30.11
  - @wso2is/admin.userstores.v1@2.26.60
  - @wso2is/admin.validation.v1@2.27.39

## 2.27.10

### Patch Changes

- Updated dependencies [[`20852203b5868edd1045c8ea236955076b85cdfc`](https://github.com/wso2/identity-apps/commit/20852203b5868edd1045c8ea236955076b85cdfc)]:
  - @wso2is/admin.core.v1@2.37.8
  - @wso2is/i18n@2.16.3
  - @wso2is/admin.extensions.v1@2.36.25
  - @wso2is/admin.organizations.v1@2.26.100
  - @wso2is/admin.claims.v1@2.27.10
  - @wso2is/admin.server-configurations.v1@2.32.25
  - @wso2is/admin.users.v1@2.30.10
  - @wso2is/admin.userstores.v1@2.26.59
  - @wso2is/admin.validation.v1@2.27.38

## 2.27.9

### Patch Changes

- Updated dependencies []:
  - @wso2is/admin.core.v1@2.37.7
  - @wso2is/admin.claims.v1@2.27.9
  - @wso2is/admin.extensions.v1@2.36.24
  - @wso2is/admin.organizations.v1@2.26.99
  - @wso2is/admin.server-configurations.v1@2.32.24
  - @wso2is/admin.users.v1@2.30.9
  - @wso2is/admin.userstores.v1@2.26.58
  - @wso2is/admin.validation.v1@2.27.37

## 2.27.8

### Patch Changes

- Updated dependencies []:
  - @wso2is/admin.core.v1@2.37.6
  - @wso2is/admin.extensions.v1@2.36.23
  - @wso2is/admin.organizations.v1@2.26.98
  - @wso2is/admin.claims.v1@2.27.8
  - @wso2is/admin.server-configurations.v1@2.32.23
  - @wso2is/admin.users.v1@2.30.8
  - @wso2is/admin.userstores.v1@2.26.57
  - @wso2is/admin.validation.v1@2.27.36

## 2.27.7

### Patch Changes

- Updated dependencies [[`dfe37eaa32b41e8102d8cbd923602cf71077b92f`](https://github.com/wso2/identity-apps/commit/dfe37eaa32b41e8102d8cbd923602cf71077b92f)]:
  - @wso2is/admin.users.v1@2.30.7
  - @wso2is/admin.claims.v1@2.27.7
  - @wso2is/admin.core.v1@2.37.5
  - @wso2is/admin.extensions.v1@2.36.22
  - @wso2is/admin.organizations.v1@2.26.97
  - @wso2is/admin.server-configurations.v1@2.32.22
  - @wso2is/admin.validation.v1@2.27.35
  - @wso2is/admin.userstores.v1@2.26.56

## 2.27.6

### Patch Changes

- Updated dependencies [[`365c0cf9158518f16d330a8b55173cf2cc673b46`](https://github.com/wso2/identity-apps/commit/365c0cf9158518f16d330a8b55173cf2cc673b46)]:
  - @wso2is/admin.users.v1@2.30.6
  - @wso2is/admin.core.v1@2.37.4
  - @wso2is/admin.extensions.v1@2.36.21
  - @wso2is/admin.organizations.v1@2.26.96
  - @wso2is/admin.claims.v1@2.27.6
  - @wso2is/admin.server-configurations.v1@2.32.21
  - @wso2is/admin.validation.v1@2.27.34
  - @wso2is/admin.userstores.v1@2.26.55

## 2.27.5

### Patch Changes

- [#7362](https://github.com/wso2/identity-apps/pull/7362) [`31b4e92ae73fea1372a03f9aa0511f062030e44f`](https://github.com/wso2/identity-apps/commit/31b4e92ae73fea1372a03f9aa0511f062030e44f) Thanks [@amanda-ariyaratne](https://github.com/amanda-ariyaratne)! - Add system schema

- Updated dependencies [[`31b4e92ae73fea1372a03f9aa0511f062030e44f`](https://github.com/wso2/identity-apps/commit/31b4e92ae73fea1372a03f9aa0511f062030e44f)]:
  - @wso2is/admin.extensions.v1@2.36.20
  - @wso2is/admin.claims.v1@2.27.5
  - @wso2is/admin.users.v1@2.30.5
  - @wso2is/admin.core.v1@2.37.3
  - @wso2is/core@2.5.8
  - @wso2is/admin.organizations.v1@2.26.95
  - @wso2is/admin.server-configurations.v1@2.32.20
  - @wso2is/admin.userstores.v1@2.26.54
  - @wso2is/admin.validation.v1@2.27.33
  - @wso2is/access-control@3.3.12
  - @wso2is/dynamic-forms@2.4.24
  - @wso2is/form@2.6.17
  - @wso2is/forms@2.3.13
  - @wso2is/i18n@2.16.2
  - @wso2is/react-components@2.8.24

## 2.27.4

### Patch Changes

- Updated dependencies [[`5d39c0975774564423edebcb268291eb24932e23`](https://github.com/wso2/identity-apps/commit/5d39c0975774564423edebcb268291eb24932e23), [`3811ae3d223db8bf4fa5315f61d19a11aecc32a9`](https://github.com/wso2/identity-apps/commit/3811ae3d223db8bf4fa5315f61d19a11aecc32a9), [`7de99c9b05b5f11e8350796ba370d54e8b2dc181`](https://github.com/wso2/identity-apps/commit/7de99c9b05b5f11e8350796ba370d54e8b2dc181)]:
  - @wso2is/i18n@2.16.1
  - @wso2is/theme@2.6.1
  - @wso2is/admin.core.v1@2.37.2
  - @wso2is/admin.claims.v1@2.27.4
  - @wso2is/admin.extensions.v1@2.36.19
  - @wso2is/admin.organizations.v1@2.26.94
  - @wso2is/admin.server-configurations.v1@2.32.19
  - @wso2is/admin.users.v1@2.30.4
  - @wso2is/admin.userstores.v1@2.26.53
  - @wso2is/admin.validation.v1@2.27.32
  - @wso2is/react-components@2.8.23
  - @wso2is/dynamic-forms@2.4.23
  - @wso2is/form@2.6.16

## 2.27.3

### Patch Changes

- Updated dependencies []:
  - @wso2is/admin.core.v1@2.37.1
  - @wso2is/admin.extensions.v1@2.36.18
  - @wso2is/admin.organizations.v1@2.26.93
  - @wso2is/admin.claims.v1@2.27.3
  - @wso2is/admin.server-configurations.v1@2.32.18
  - @wso2is/admin.users.v1@2.30.3
  - @wso2is/admin.userstores.v1@2.26.52
  - @wso2is/admin.validation.v1@2.27.31

## 2.27.2

### Patch Changes

- [#7311](https://github.com/wso2/identity-apps/pull/7311) [`abf5c953b8f48db5cdb855e75f5c1b847d1e42f0`](https://github.com/wso2/identity-apps/commit/abf5c953b8f48db5cdb855e75f5c1b847d1e42f0) Thanks [@Yasasr1](https://github.com/Yasasr1)! - Provide capability to update shared user profile & give support to update shared user profile resolving method for local claims.

- Updated dependencies [[`363aeec4c658628cf89027a9f81f52f545421842`](https://github.com/wso2/identity-apps/commit/363aeec4c658628cf89027a9f81f52f545421842), [`50b9ac91f7ff1da3f2e9d3d4ec99a84ff16f3523`](https://github.com/wso2/identity-apps/commit/50b9ac91f7ff1da3f2e9d3d4ec99a84ff16f3523), [`abf5c953b8f48db5cdb855e75f5c1b847d1e42f0`](https://github.com/wso2/identity-apps/commit/abf5c953b8f48db5cdb855e75f5c1b847d1e42f0)]:
  - @wso2is/admin.core.v1@2.37.0
  - @wso2is/i18n@2.16.0
  - @wso2is/admin.users.v1@2.30.2
  - @wso2is/core@2.5.7
  - @wso2is/admin.claims.v1@2.27.2
  - @wso2is/admin.extensions.v1@2.36.17
  - @wso2is/admin.organizations.v1@2.26.92
  - @wso2is/admin.server-configurations.v1@2.32.17
  - @wso2is/admin.userstores.v1@2.26.51
  - @wso2is/admin.validation.v1@2.27.30
  - @wso2is/access-control@3.3.11
  - @wso2is/dynamic-forms@2.4.22
  - @wso2is/form@2.6.15
  - @wso2is/forms@2.3.12
  - @wso2is/react-components@2.8.22

## 2.27.1

### Patch Changes

- Updated dependencies []:
  - @wso2is/admin.core.v1@2.36.1
  - @wso2is/admin.claims.v1@2.27.1
  - @wso2is/admin.extensions.v1@2.36.16
  - @wso2is/admin.organizations.v1@2.26.91
  - @wso2is/admin.server-configurations.v1@2.32.16
  - @wso2is/admin.users.v1@2.30.1
  - @wso2is/admin.userstores.v1@2.26.50
  - @wso2is/admin.validation.v1@2.27.29

## 2.27.0

### Minor Changes

- [#7269](https://github.com/wso2/identity-apps/pull/7269) [`066e6a556b348a29874119fdd30e7779e644db84`](https://github.com/wso2/identity-apps/commit/066e6a556b348a29874119fdd30e7779e644db84) Thanks [@Yasasr1](https://github.com/Yasasr1)! - Enable UI to manage secondary userstores in sub-organizations.

### Patch Changes

- Updated dependencies [[`066e6a556b348a29874119fdd30e7779e644db84`](https://github.com/wso2/identity-apps/commit/066e6a556b348a29874119fdd30e7779e644db84)]:
  - @wso2is/admin.claims.v1@2.27.0
  - @wso2is/admin.users.v1@2.30.0
  - @wso2is/admin.core.v1@2.36.0
  - @wso2is/admin.extensions.v1@2.36.15
  - @wso2is/admin.organizations.v1@2.26.90
  - @wso2is/admin.validation.v1@2.27.28
  - @wso2is/admin.server-configurations.v1@2.32.15
  - @wso2is/admin.userstores.v1@2.26.49

## 2.26.48

### Patch Changes

- Updated dependencies [[`cfe475febd8e3972a545cf12bb86e7fd08d344ea`](https://github.com/wso2/identity-apps/commit/cfe475febd8e3972a545cf12bb86e7fd08d344ea), [`f2c7a35ce347d4ac7e3e15f3f50404c9d701d212`](https://github.com/wso2/identity-apps/commit/f2c7a35ce347d4ac7e3e15f3f50404c9d701d212), [`f6939061baec44323111cd5a09164d1e7a441324`](https://github.com/wso2/identity-apps/commit/f6939061baec44323111cd5a09164d1e7a441324)]:
  - @wso2is/admin.core.v1@2.35.27
  - @wso2is/i18n@2.15.2
  - @wso2is/admin.claims.v1@2.26.48
  - @wso2is/admin.extensions.v1@2.36.14
  - @wso2is/admin.server-configurations.v1@2.32.14
  - @wso2is/admin.users.v1@2.29.48
  - @wso2is/admin.userstores.v1@2.26.48
  - @wso2is/admin.validation.v1@2.27.27

## 2.26.47

### Patch Changes

- Updated dependencies []:
  - @wso2is/admin.core.v1@2.35.26
  - @wso2is/admin.extensions.v1@2.36.13
  - @wso2is/admin.server-configurations.v1@2.32.13
  - @wso2is/admin.users.v1@2.29.47
  - @wso2is/admin.validation.v1@2.27.26
  - @wso2is/admin.claims.v1@2.26.47
  - @wso2is/admin.userstores.v1@2.26.47

## 2.26.46

### Patch Changes

- Updated dependencies [[`ed6e0a5dfe66c7ef786cff892008fd74fac10e2b`](https://github.com/wso2/identity-apps/commit/ed6e0a5dfe66c7ef786cff892008fd74fac10e2b)]:
  - @wso2is/admin.validation.v1@2.27.25
  - @wso2is/admin.users.v1@2.29.46
  - @wso2is/admin.core.v1@2.35.25
  - @wso2is/admin.extensions.v1@2.36.12
  - @wso2is/admin.claims.v1@2.26.46
  - @wso2is/admin.server-configurations.v1@2.32.12
  - @wso2is/admin.userstores.v1@2.26.46

## 2.26.45

### Patch Changes

- [#7312](https://github.com/wso2/identity-apps/pull/7312) [`4497e3e2a3ec1ea0ca94aad71d3bd8580e3f1b98`](https://github.com/wso2/identity-apps/commit/4497e3e2a3ec1ea0ca94aad71d3bd8580e3f1b98) Thanks [@DonOmalVindula](https://github.com/DonOmalVindula)! - Add support to distinct attribute profiles in the console

- Updated dependencies [[`4497e3e2a3ec1ea0ca94aad71d3bd8580e3f1b98`](https://github.com/wso2/identity-apps/commit/4497e3e2a3ec1ea0ca94aad71d3bd8580e3f1b98)]:
  - @wso2is/admin.claims.v1@2.26.45
  - @wso2is/core@2.5.6
  - @wso2is/i18n@2.15.1
  - @wso2is/admin.core.v1@2.35.24
  - @wso2is/admin.extensions.v1@2.36.11
  - @wso2is/admin.users.v1@2.29.45
  - @wso2is/admin.server-configurations.v1@2.32.11
  - @wso2is/admin.userstores.v1@2.26.45
  - @wso2is/admin.validation.v1@2.27.24
  - @wso2is/access-control@3.3.10
  - @wso2is/dynamic-forms@2.4.21
  - @wso2is/form@2.6.14
  - @wso2is/forms@2.3.11
  - @wso2is/react-components@2.8.21

## 2.26.44

### Patch Changes

- Updated dependencies []:
  - @wso2is/admin.core.v1@2.35.23
  - @wso2is/admin.extensions.v1@2.36.10
  - @wso2is/admin.claims.v1@2.26.44
  - @wso2is/admin.server-configurations.v1@2.32.10
  - @wso2is/admin.users.v1@2.29.44
  - @wso2is/admin.userstores.v1@2.26.44
  - @wso2is/admin.validation.v1@2.27.23

## 2.26.43

### Patch Changes

- [#7318](https://github.com/wso2/identity-apps/pull/7318) [`23bd7d4f6d6d70d789ad7115ffd1fbec742455a6`](https://github.com/wso2/identity-apps/commit/23bd7d4f6d6d70d789ad7115ffd1fbec742455a6) Thanks [@JeethJJ](https://github.com/JeethJJ)! - Bump oxygen version and enable active policy view.

* [#7313](https://github.com/wso2/identity-apps/pull/7313) [`ad63bbe54541ed6b28e1f254f3e7f5e7b6767d7b`](https://github.com/wso2/identity-apps/commit/ad63bbe54541ed6b28e1f254f3e7f5e7b6767d7b) Thanks [@JeethJJ](https://github.com/JeethJJ)! - Bump oxygen version

* Updated dependencies [[`9ecf97c14319c2af32a0ef375c02c4b70cf159d5`](https://github.com/wso2/identity-apps/commit/9ecf97c14319c2af32a0ef375c02c4b70cf159d5), [`23bd7d4f6d6d70d789ad7115ffd1fbec742455a6`](https://github.com/wso2/identity-apps/commit/23bd7d4f6d6d70d789ad7115ffd1fbec742455a6), [`ad63bbe54541ed6b28e1f254f3e7f5e7b6767d7b`](https://github.com/wso2/identity-apps/commit/ad63bbe54541ed6b28e1f254f3e7f5e7b6767d7b), [`5a5577aacf0a12d03246c9b829c8168296b37dcf`](https://github.com/wso2/identity-apps/commit/5a5577aacf0a12d03246c9b829c8168296b37dcf)]:
  - @wso2is/i18n@2.15.0
  - @wso2is/admin.server-configurations.v1@2.32.9
  - @wso2is/admin.extensions.v1@2.36.9
  - @wso2is/admin.userstores.v1@2.26.43
  - @wso2is/admin.validation.v1@2.27.22
  - @wso2is/admin.claims.v1@2.26.43
  - @wso2is/react-components@2.8.20
  - @wso2is/admin.users.v1@2.29.43
  - @wso2is/admin.core.v1@2.35.22
  - @wso2is/dynamic-forms@2.4.20
  - @wso2is/form@2.6.13

## 2.26.42

### Patch Changes

- [#7306](https://github.com/wso2/identity-apps/pull/7306) [`f9db643943377216b8525a183f3ad4855a3bd4af`](https://github.com/wso2/identity-apps/commit/f9db643943377216b8525a183f3ad4855a3bd4af) Thanks [@DonOmalVindula](https://github.com/DonOmalVindula)! - Update oxygen-ui to 2.2.0

- Updated dependencies [[`f9db643943377216b8525a183f3ad4855a3bd4af`](https://github.com/wso2/identity-apps/commit/f9db643943377216b8525a183f3ad4855a3bd4af), [`afd3f3bb5aae4dab8dc85ea58fb529af057e9095`](https://github.com/wso2/identity-apps/commit/afd3f3bb5aae4dab8dc85ea58fb529af057e9095)]:
  - @wso2is/admin.server-configurations.v1@2.32.8
  - @wso2is/admin.extensions.v1@2.36.8
  - @wso2is/admin.userstores.v1@2.26.42
  - @wso2is/admin.validation.v1@2.27.21
  - @wso2is/admin.claims.v1@2.26.42
  - @wso2is/react-components@2.8.19
  - @wso2is/admin.users.v1@2.29.42
  - @wso2is/admin.core.v1@2.35.21
  - @wso2is/dynamic-forms@2.4.19
  - @wso2is/form@2.6.12

## 2.26.41

### Patch Changes

- Updated dependencies []:
  - @wso2is/admin.core.v1@2.35.20
  - @wso2is/admin.extensions.v1@2.36.7
  - @wso2is/admin.users.v1@2.29.41
  - @wso2is/admin.validation.v1@2.27.20
  - @wso2is/admin.claims.v1@2.26.41
  - @wso2is/admin.server-configurations.v1@2.32.7
  - @wso2is/admin.userstores.v1@2.26.41

## 2.26.40

### Patch Changes

- Updated dependencies []:
  - @wso2is/admin.core.v1@2.35.19
  - @wso2is/admin.extensions.v1@2.36.6
  - @wso2is/admin.server-configurations.v1@2.32.6
  - @wso2is/admin.users.v1@2.29.40
  - @wso2is/admin.validation.v1@2.27.19
  - @wso2is/admin.claims.v1@2.26.40
  - @wso2is/admin.userstores.v1@2.26.40

## 2.26.39

### Patch Changes

- Updated dependencies [[`cd827d04f98a519804f1f9996a1dc3a831278df1`](https://github.com/wso2/identity-apps/commit/cd827d04f98a519804f1f9996a1dc3a831278df1)]:
  - @wso2is/theme@2.6.0
  - @wso2is/admin.claims.v1@2.26.39
  - @wso2is/admin.extensions.v1@2.36.5
  - @wso2is/admin.server-configurations.v1@2.32.5
  - @wso2is/admin.users.v1@2.29.39
  - @wso2is/admin.userstores.v1@2.26.39
  - @wso2is/admin.validation.v1@2.27.18
  - @wso2is/react-components@2.8.18
  - @wso2is/admin.core.v1@2.35.18
  - @wso2is/dynamic-forms@2.4.18
  - @wso2is/form@2.6.11

## 2.26.38

### Patch Changes

- Updated dependencies [[`c1394df22ae507e372f5b7e091be2dceb581d5e0`](https://github.com/wso2/identity-apps/commit/c1394df22ae507e372f5b7e091be2dceb581d5e0)]:
  - @wso2is/admin.users.v1@2.29.38
  - @wso2is/admin.claims.v1@2.26.38
  - @wso2is/admin.core.v1@2.35.17
  - @wso2is/admin.extensions.v1@2.36.4
  - @wso2is/admin.server-configurations.v1@2.32.4
  - @wso2is/admin.validation.v1@2.27.17
  - @wso2is/admin.userstores.v1@2.26.38

## 2.26.37

### Patch Changes

- Updated dependencies [[`e7d200f21f5a9d6113dba7959b07a0b96bc8d118`](https://github.com/wso2/identity-apps/commit/e7d200f21f5a9d6113dba7959b07a0b96bc8d118)]:
  - @wso2is/admin.validation.v1@2.27.16
  - @wso2is/admin.users.v1@2.29.37
  - @wso2is/admin.core.v1@2.35.16
  - @wso2is/forms@2.3.10
  - @wso2is/admin.extensions.v1@2.36.3
  - @wso2is/admin.claims.v1@2.26.37
  - @wso2is/admin.server-configurations.v1@2.32.3
  - @wso2is/admin.userstores.v1@2.26.37

## 2.26.36

### Patch Changes

- Updated dependencies []:
  - @wso2is/admin.core.v1@2.35.15
  - @wso2is/admin.extensions.v1@2.36.2
  - @wso2is/admin.users.v1@2.29.36
  - @wso2is/admin.validation.v1@2.27.15
  - @wso2is/admin.claims.v1@2.26.36
  - @wso2is/admin.server-configurations.v1@2.32.2
  - @wso2is/admin.userstores.v1@2.26.36

## 2.26.35

### Patch Changes

- [#7235](https://github.com/wso2/identity-apps/pull/7235) [`c2568dbe95e01427899dbb6c71c6e04d8941e308`](https://github.com/wso2/identity-apps/commit/c2568dbe95e01427899dbb6c71c6e04d8941e308) Thanks [@pavinduLakshan](https://github.com/pavinduLakshan)! - Move common i18n extensions in console app to i18n module

- Updated dependencies [[`c2568dbe95e01427899dbb6c71c6e04d8941e308`](https://github.com/wso2/identity-apps/commit/c2568dbe95e01427899dbb6c71c6e04d8941e308), [`f1173193bb885f71c7d25fae5bfd011dfb70d79a`](https://github.com/wso2/identity-apps/commit/f1173193bb885f71c7d25fae5bfd011dfb70d79a)]:
  - @wso2is/admin.server-configurations.v1@2.32.1
  - @wso2is/admin.extensions.v1@2.36.1
  - @wso2is/admin.claims.v1@2.26.35
  - @wso2is/admin.users.v1@2.29.35
  - @wso2is/admin.core.v1@2.35.14
  - @wso2is/i18n@2.14.6
  - @wso2is/theme@2.5.1
  - @wso2is/admin.validation.v1@2.27.14
  - @wso2is/admin.userstores.v1@2.26.35
  - @wso2is/react-components@2.8.17
  - @wso2is/dynamic-forms@2.4.17
  - @wso2is/form@2.6.10

## 2.26.34

### Patch Changes

- Updated dependencies [[`721be7bcde74a5db48fd4ee981e336e37d35ab00`](https://github.com/wso2/identity-apps/commit/721be7bcde74a5db48fd4ee981e336e37d35ab00), [`c01fab399c1832cfe7551229f608a8ff1020b7e8`](https://github.com/wso2/identity-apps/commit/c01fab399c1832cfe7551229f608a8ff1020b7e8)]:
  - @wso2is/admin.server-configurations.v1@2.32.0
  - @wso2is/admin.extensions.v1@2.36.0
  - @wso2is/core@2.5.5
  - @wso2is/i18n@2.14.5
  - @wso2is/admin.claims.v1@2.26.34
  - @wso2is/admin.core.v1@2.35.13
  - @wso2is/admin.users.v1@2.29.34
  - @wso2is/admin.validation.v1@2.27.13
  - @wso2is/admin.userstores.v1@2.26.34
  - @wso2is/access-control@3.3.9
  - @wso2is/dynamic-forms@2.4.16
  - @wso2is/form@2.6.9
  - @wso2is/forms@2.3.9
  - @wso2is/react-components@2.8.16

## 2.26.33

### Patch Changes

- Updated dependencies [[`664b1ec3c513595cdcc91216af4371dbe70ab996`](https://github.com/wso2/identity-apps/commit/664b1ec3c513595cdcc91216af4371dbe70ab996)]:
  - @wso2is/theme@2.5.0
  - @wso2is/admin.claims.v1@2.26.33
  - @wso2is/admin.extensions.v1@2.35.33
  - @wso2is/admin.server-configurations.v1@2.31.12
  - @wso2is/admin.users.v1@2.29.33
  - @wso2is/admin.userstores.v1@2.26.33
  - @wso2is/admin.validation.v1@2.27.12
  - @wso2is/react-components@2.8.15
  - @wso2is/admin.core.v1@2.35.12
  - @wso2is/dynamic-forms@2.4.15
  - @wso2is/form@2.6.8

## 2.26.32

### Patch Changes

- Updated dependencies []:
  - @wso2is/admin.extensions.v1@2.35.32
  - @wso2is/admin.claims.v1@2.26.32
  - @wso2is/admin.core.v1@2.35.11
  - @wso2is/admin.server-configurations.v1@2.31.11
  - @wso2is/admin.users.v1@2.29.32
  - @wso2is/admin.userstores.v1@2.26.32
  - @wso2is/admin.validation.v1@2.27.11

## 2.26.31

### Patch Changes

- [#7239](https://github.com/wso2/identity-apps/pull/7239) [`398c39ec452d460994a3a0a6425115678538e49b`](https://github.com/wso2/identity-apps/commit/398c39ec452d460994a3a0a6425115678538e49b) Thanks [@DilshanSenarath](https://github.com/DilshanSenarath)! - Add the option to modify the primary user store domain name in console and myaccount apps

- Updated dependencies [[`398c39ec452d460994a3a0a6425115678538e49b`](https://github.com/wso2/identity-apps/commit/398c39ec452d460994a3a0a6425115678538e49b)]:
  - @wso2is/admin.extensions.v1@2.35.31
  - @wso2is/admin.claims.v1@2.26.31
  - @wso2is/react-components@2.8.14
  - @wso2is/admin.users.v1@2.29.31
  - @wso2is/admin.core.v1@2.35.10
  - @wso2is/core@2.5.4
  - @wso2is/admin.server-configurations.v1@2.31.10
  - @wso2is/admin.validation.v1@2.27.10
  - @wso2is/admin.userstores.v1@2.26.31
  - @wso2is/dynamic-forms@2.4.14
  - @wso2is/form@2.6.7
  - @wso2is/access-control@3.3.8
  - @wso2is/forms@2.3.8
  - @wso2is/i18n@2.14.4

## 2.26.30

### Patch Changes

- Updated dependencies [[`a7a437f20784d7b7423a195f5f9fe0682bc28235`](https://github.com/wso2/identity-apps/commit/a7a437f20784d7b7423a195f5f9fe0682bc28235)]:
  - @wso2is/admin.users.v1@2.29.30
  - @wso2is/admin.core.v1@2.35.9
  - @wso2is/admin.claims.v1@2.26.30
  - @wso2is/admin.extensions.v1@2.35.30
  - @wso2is/admin.server-configurations.v1@2.31.9
  - @wso2is/admin.validation.v1@2.27.9
  - @wso2is/admin.userstores.v1@2.26.30

## 2.26.29

### Patch Changes

- Updated dependencies [[`de4d605d925e25ed7be92b969fb691de2a8339a3`](https://github.com/wso2/identity-apps/commit/de4d605d925e25ed7be92b969fb691de2a8339a3)]:
  - @wso2is/admin.validation.v1@2.27.8
  - @wso2is/admin.claims.v1@2.26.29
  - @wso2is/admin.core.v1@2.35.8
  - @wso2is/admin.extensions.v1@2.35.29
  - @wso2is/admin.server-configurations.v1@2.31.8
  - @wso2is/admin.users.v1@2.29.29
  - @wso2is/admin.userstores.v1@2.26.29

## 2.26.28

### Patch Changes

- Updated dependencies [[`224842029dc99ae8b90344a146a5bbd1d4fb5c35`](https://github.com/wso2/identity-apps/commit/224842029dc99ae8b90344a146a5bbd1d4fb5c35)]:
  - @wso2is/admin.core.v1@2.35.7
  - @wso2is/admin.validation.v1@2.27.7
  - @wso2is/admin.claims.v1@2.26.28
  - @wso2is/admin.extensions.v1@2.35.28
  - @wso2is/admin.server-configurations.v1@2.31.7
  - @wso2is/admin.users.v1@2.29.28
  - @wso2is/admin.userstores.v1@2.26.28

## 2.26.27

### Patch Changes

- [#7258](https://github.com/wso2/identity-apps/pull/7258) [`403d351f2cb978fc4e2c02d49160af509a50a112`](https://github.com/wso2/identity-apps/commit/403d351f2cb978fc4e2c02d49160af509a50a112) Thanks [@pavinduLakshan](https://github.com/pavinduLakshan)! - Revert pnpm version back to v8.7.4

- Updated dependencies [[`403d351f2cb978fc4e2c02d49160af509a50a112`](https://github.com/wso2/identity-apps/commit/403d351f2cb978fc4e2c02d49160af509a50a112)]:
  - @wso2is/admin.server-configurations.v1@2.31.6
  - @wso2is/admin.extensions.v1@2.35.27
  - @wso2is/admin.userstores.v1@2.26.27
  - @wso2is/admin.validation.v1@2.27.6
  - @wso2is/admin.claims.v1@2.26.27
  - @wso2is/admin.users.v1@2.29.27
  - @wso2is/admin.core.v1@2.35.6

## 2.26.26

### Patch Changes

- Updated dependencies []:
  - @wso2is/admin.core.v1@2.35.5
  - @wso2is/admin.extensions.v1@2.35.26
  - @wso2is/admin.claims.v1@2.26.26
  - @wso2is/admin.server-configurations.v1@2.31.5
  - @wso2is/admin.users.v1@2.29.26
  - @wso2is/admin.userstores.v1@2.26.26
  - @wso2is/admin.validation.v1@2.27.5

## 2.26.25

### Patch Changes

- [#7238](https://github.com/wso2/identity-apps/pull/7238) [`56322497c76af2999e4945502296bf2257f14c10`](https://github.com/wso2/identity-apps/commit/56322497c76af2999e4945502296bf2257f14c10) Thanks [@pavinduLakshan](https://github.com/pavinduLakshan)! - Move React version to pnpm catalog

- Updated dependencies [[`56322497c76af2999e4945502296bf2257f14c10`](https://github.com/wso2/identity-apps/commit/56322497c76af2999e4945502296bf2257f14c10)]:
  - @wso2is/admin.server-configurations.v1@2.31.4
  - @wso2is/admin.extensions.v1@2.35.25
  - @wso2is/admin.userstores.v1@2.26.25
  - @wso2is/admin.validation.v1@2.27.4
  - @wso2is/admin.claims.v1@2.26.25
  - @wso2is/admin.users.v1@2.29.25
  - @wso2is/admin.core.v1@2.35.4

## 2.26.24

### Patch Changes

- Updated dependencies [[`97aae1b9168c49e72cd544ded82d53c8fa16fff0`](https://github.com/wso2/identity-apps/commit/97aae1b9168c49e72cd544ded82d53c8fa16fff0), [`e4978afb7f6d93587773e06152bda252cfce478f`](https://github.com/wso2/identity-apps/commit/e4978afb7f6d93587773e06152bda252cfce478f)]:
  - @wso2is/admin.users.v1@2.29.24
  - @wso2is/core@2.5.3
  - @wso2is/admin.validation.v1@2.27.3
  - @wso2is/admin.claims.v1@2.26.24
  - @wso2is/admin.core.v1@2.35.3
  - @wso2is/admin.extensions.v1@2.35.24
  - @wso2is/admin.server-configurations.v1@2.31.3
  - @wso2is/admin.userstores.v1@2.26.24
  - @wso2is/access-control@3.3.7
  - @wso2is/dynamic-forms@2.4.13
  - @wso2is/form@2.6.6
  - @wso2is/forms@2.3.7
  - @wso2is/i18n@2.14.3
  - @wso2is/react-components@2.8.13

## 2.26.23

### Patch Changes

- Updated dependencies [[`d4b2298353d0184ac77d5be3b0a7676a8e94e004`](https://github.com/wso2/identity-apps/commit/d4b2298353d0184ac77d5be3b0a7676a8e94e004), [`f0da57190bcbe263e54df65ca04087fb832b70d6`](https://github.com/wso2/identity-apps/commit/f0da57190bcbe263e54df65ca04087fb832b70d6), [`f0da57190bcbe263e54df65ca04087fb832b70d6`](https://github.com/wso2/identity-apps/commit/f0da57190bcbe263e54df65ca04087fb832b70d6), [`f0da57190bcbe263e54df65ca04087fb832b70d6`](https://github.com/wso2/identity-apps/commit/f0da57190bcbe263e54df65ca04087fb832b70d6)]:
  - @wso2is/admin.core.v1@2.35.2
  - @wso2is/admin.extensions.v1@2.35.23
  - @wso2is/i18n@2.14.2
  - @wso2is/theme@2.4.6
  - @wso2is/admin.claims.v1@2.26.23
  - @wso2is/admin.server-configurations.v1@2.31.2
  - @wso2is/admin.users.v1@2.29.23
  - @wso2is/admin.userstores.v1@2.26.23
  - @wso2is/admin.validation.v1@2.27.2
  - @wso2is/react-components@2.8.12
  - @wso2is/dynamic-forms@2.4.12
  - @wso2is/form@2.6.5

## 2.26.22

### Patch Changes

- Updated dependencies []:
  - @wso2is/admin.core.v1@2.35.1
  - @wso2is/admin.extensions.v1@2.35.22
  - @wso2is/admin.claims.v1@2.26.22
  - @wso2is/admin.server-configurations.v1@2.31.1
  - @wso2is/admin.users.v1@2.29.22
  - @wso2is/admin.userstores.v1@2.26.22
  - @wso2is/admin.validation.v1@2.27.1

## 2.26.21

### Patch Changes

- Updated dependencies [[`8110b4503bc622997af4942727afa5ef65245689`](https://github.com/wso2/identity-apps/commit/8110b4503bc622997af4942727afa5ef65245689), [`0057877859bdf3d91475cf3d1865382a88a1e9e7`](https://github.com/wso2/identity-apps/commit/0057877859bdf3d91475cf3d1865382a88a1e9e7)]:
  - @wso2is/admin.server-configurations.v1@2.31.0
  - @wso2is/admin.core.v1@2.35.0
  - @wso2is/i18n@2.14.1
  - @wso2is/admin.validation.v1@2.27.0
  - @wso2is/core@2.5.2
  - @wso2is/admin.claims.v1@2.26.21
  - @wso2is/admin.extensions.v1@2.35.21
  - @wso2is/admin.users.v1@2.29.21
  - @wso2is/admin.userstores.v1@2.26.21
  - @wso2is/access-control@3.3.6
  - @wso2is/dynamic-forms@2.4.11
  - @wso2is/form@2.6.4
  - @wso2is/forms@2.3.6
  - @wso2is/react-components@2.8.11

## 2.26.20

### Patch Changes

- Updated dependencies [[`2840ab6f606b818ad0a1b0427dd88bfce4be986f`](https://github.com/wso2/identity-apps/commit/2840ab6f606b818ad0a1b0427dd88bfce4be986f)]:
  - @wso2is/i18n@2.14.0
  - @wso2is/admin.core.v1@2.34.61
  - @wso2is/admin.extensions.v1@2.35.20
  - @wso2is/admin.claims.v1@2.26.20
  - @wso2is/admin.server-configurations.v1@2.30.15
  - @wso2is/admin.users.v1@2.29.20
  - @wso2is/admin.userstores.v1@2.26.20
  - @wso2is/admin.validation.v1@2.26.61

## 2.26.19

### Patch Changes

- [#7222](https://github.com/wso2/identity-apps/pull/7222) [`1eb537e110aa1eec0e791667ae25fe44a4d42424`](https://github.com/wso2/identity-apps/commit/1eb537e110aa1eec0e791667ae25fe44a4d42424) Thanks [@bhagyasakalanka](https://github.com/bhagyasakalanka)! - Hide disabled userstores from mapped attribute menu

- Updated dependencies [[`be2156b4bfb88d225caef6f8b99242e30c1ed0c9`](https://github.com/wso2/identity-apps/commit/be2156b4bfb88d225caef6f8b99242e30c1ed0c9), [`1eb537e110aa1eec0e791667ae25fe44a4d42424`](https://github.com/wso2/identity-apps/commit/1eb537e110aa1eec0e791667ae25fe44a4d42424)]:
  - @wso2is/admin.users.v1@2.29.19
  - @wso2is/admin.claims.v1@2.26.19
  - @wso2is/admin.core.v1@2.34.60
  - @wso2is/admin.extensions.v1@2.35.19
  - @wso2is/admin.server-configurations.v1@2.30.14
  - @wso2is/admin.validation.v1@2.26.60
  - @wso2is/admin.userstores.v1@2.26.19

## 2.26.18

### Patch Changes

- Updated dependencies []:
  - @wso2is/admin.core.v1@2.34.59
  - @wso2is/admin.claims.v1@2.26.18
  - @wso2is/admin.extensions.v1@2.35.18
  - @wso2is/admin.server-configurations.v1@2.30.13
  - @wso2is/admin.users.v1@2.29.18
  - @wso2is/admin.userstores.v1@2.26.18
  - @wso2is/admin.validation.v1@2.26.59

## 2.26.17

### Patch Changes

- Updated dependencies []:
  - @wso2is/admin.core.v1@2.34.58
  - @wso2is/admin.extensions.v1@2.35.17
  - @wso2is/admin.claims.v1@2.26.17
  - @wso2is/admin.server-configurations.v1@2.30.12
  - @wso2is/admin.users.v1@2.29.17
  - @wso2is/admin.userstores.v1@2.26.17
  - @wso2is/admin.validation.v1@2.26.58

## 2.26.16

### Patch Changes

- Updated dependencies [[`48167e5ce0601e49097deea7c4d7808cf7bbd064`](https://github.com/wso2/identity-apps/commit/48167e5ce0601e49097deea7c4d7808cf7bbd064)]:
  - @wso2is/admin.extensions.v1@2.35.16
  - @wso2is/admin.core.v1@2.34.57
  - @wso2is/admin.server-configurations.v1@2.30.11
  - @wso2is/admin.users.v1@2.29.16
  - @wso2is/admin.validation.v1@2.26.57
  - @wso2is/admin.claims.v1@2.26.16
  - @wso2is/admin.userstores.v1@2.26.16

## 2.26.15

### Patch Changes

- Updated dependencies [[`5c34ab228052f828724ef129eeaeef6e6042c708`](https://github.com/wso2/identity-apps/commit/5c34ab228052f828724ef129eeaeef6e6042c708)]:
  - @wso2is/admin.validation.v1@2.26.56
  - @wso2is/admin.core.v1@2.34.56
  - @wso2is/admin.extensions.v1@2.35.15
  - @wso2is/admin.users.v1@2.29.15
  - @wso2is/admin.claims.v1@2.26.15
  - @wso2is/admin.server-configurations.v1@2.30.10
  - @wso2is/admin.userstores.v1@2.26.15

## 2.26.14

### Patch Changes

- [#7106](https://github.com/wso2/identity-apps/pull/7106) [`1d03b454bd2dcd03ea3c9af5fb78a7320e7b47aa`](https://github.com/wso2/identity-apps/commit/1d03b454bd2dcd03ea3c9af5fb78a7320e7b47aa) Thanks [@AfraHussaindeen](https://github.com/AfraHussaindeen)! - Add support for claim-wise uniqueness validation

- Updated dependencies [[`1d03b454bd2dcd03ea3c9af5fb78a7320e7b47aa`](https://github.com/wso2/identity-apps/commit/1d03b454bd2dcd03ea3c9af5fb78a7320e7b47aa)]:
  - @wso2is/admin.claims.v1@2.26.14
  - @wso2is/admin.core.v1@2.34.55
  - @wso2is/forms@2.3.5
  - @wso2is/core@2.5.1
  - @wso2is/i18n@2.13.4
  - @wso2is/admin.extensions.v1@2.35.14
  - @wso2is/admin.users.v1@2.29.14
  - @wso2is/admin.server-configurations.v1@2.30.9
  - @wso2is/admin.userstores.v1@2.26.14
  - @wso2is/admin.validation.v1@2.26.55
  - @wso2is/access-control@3.3.5
  - @wso2is/dynamic-forms@2.4.10
  - @wso2is/form@2.6.3
  - @wso2is/react-components@2.8.10

## 2.26.13

### Patch Changes

- Updated dependencies [[`e698589ee572899b0fa7c4c70407b740d7dbec2d`](https://github.com/wso2/identity-apps/commit/e698589ee572899b0fa7c4c70407b740d7dbec2d)]:
  - @wso2is/theme@2.4.5
  - @wso2is/admin.claims.v1@2.26.13
  - @wso2is/admin.extensions.v1@2.35.13
  - @wso2is/admin.server-configurations.v1@2.30.8
  - @wso2is/admin.users.v1@2.29.13
  - @wso2is/admin.userstores.v1@2.26.13
  - @wso2is/admin.validation.v1@2.26.54
  - @wso2is/react-components@2.8.9
  - @wso2is/admin.core.v1@2.34.54
  - @wso2is/dynamic-forms@2.4.9
  - @wso2is/form@2.6.2

## 2.26.12

### Patch Changes

- Updated dependencies []:
  - @wso2is/admin.core.v1@2.34.53
  - @wso2is/admin.extensions.v1@2.35.12
  - @wso2is/admin.claims.v1@2.26.12
  - @wso2is/admin.server-configurations.v1@2.30.7
  - @wso2is/admin.users.v1@2.29.12
  - @wso2is/admin.userstores.v1@2.26.12
  - @wso2is/admin.validation.v1@2.26.53

## 2.26.11

### Patch Changes

- Updated dependencies []:
  - @wso2is/admin.core.v1@2.34.52
  - @wso2is/admin.extensions.v1@2.35.11
  - @wso2is/admin.users.v1@2.29.11
  - @wso2is/admin.validation.v1@2.26.52
  - @wso2is/admin.claims.v1@2.26.11
  - @wso2is/admin.server-configurations.v1@2.30.6
  - @wso2is/admin.userstores.v1@2.26.11

## 2.26.10

### Patch Changes

- Updated dependencies []:
  - @wso2is/admin.core.v1@2.34.51
  - @wso2is/admin.extensions.v1@2.35.10
  - @wso2is/admin.claims.v1@2.26.10
  - @wso2is/admin.server-configurations.v1@2.30.5
  - @wso2is/admin.users.v1@2.29.10
  - @wso2is/admin.userstores.v1@2.26.10
  - @wso2is/admin.validation.v1@2.26.51

## 2.26.9

### Patch Changes

- Updated dependencies []:
  - @wso2is/admin.core.v1@2.34.50
  - @wso2is/admin.extensions.v1@2.35.9
  - @wso2is/admin.claims.v1@2.26.9
  - @wso2is/admin.server-configurations.v1@2.30.4
  - @wso2is/admin.users.v1@2.29.9
  - @wso2is/admin.userstores.v1@2.26.9
  - @wso2is/admin.validation.v1@2.26.50

## 2.26.8

### Patch Changes

- Updated dependencies [[`ffd11318ba4fa76ecb54bd0228466c2f0ad3cd7c`](https://github.com/wso2/identity-apps/commit/ffd11318ba4fa76ecb54bd0228466c2f0ad3cd7c)]:
  - @wso2is/i18n@2.13.3
  - @wso2is/admin.extensions.v1@2.35.8
  - @wso2is/admin.userstores.v1@2.26.8
  - @wso2is/admin.claims.v1@2.26.8
  - @wso2is/admin.core.v1@2.34.49
  - @wso2is/admin.server-configurations.v1@2.30.3
  - @wso2is/admin.users.v1@2.29.8
  - @wso2is/admin.validation.v1@2.26.49

## 2.26.7

### Patch Changes

- Updated dependencies []:
  - @wso2is/admin.core.v1@2.34.48
  - @wso2is/admin.extensions.v1@2.35.7
  - @wso2is/admin.claims.v1@2.26.7
  - @wso2is/admin.server-configurations.v1@2.30.2
  - @wso2is/admin.users.v1@2.29.7
  - @wso2is/admin.userstores.v1@2.26.7
  - @wso2is/admin.validation.v1@2.26.48

## 2.26.6

### Patch Changes

- Updated dependencies []:
  - @wso2is/admin.core.v1@2.34.47
  - @wso2is/admin.extensions.v1@2.35.6
  - @wso2is/admin.claims.v1@2.26.6
  - @wso2is/admin.server-configurations.v1@2.30.1
  - @wso2is/admin.users.v1@2.29.6
  - @wso2is/admin.userstores.v1@2.26.6
  - @wso2is/admin.validation.v1@2.26.47

## 2.26.5

### Patch Changes

- Updated dependencies [[`615188993e920b2df3321bad91e7659f9db5b79f`](https://github.com/wso2/identity-apps/commit/615188993e920b2df3321bad91e7659f9db5b79f), [`6ca0f80dbe76cf9b51e7bb3d3773dd14b254546a`](https://github.com/wso2/identity-apps/commit/6ca0f80dbe76cf9b51e7bb3d3773dd14b254546a), [`423eb1ccefc05e0a3d314f49707256af715c6501`](https://github.com/wso2/identity-apps/commit/423eb1ccefc05e0a3d314f49707256af715c6501)]:
  - @wso2is/i18n@2.13.2
  - @wso2is/admin.server-configurations.v1@2.30.0
  - @wso2is/form@2.6.1
  - @wso2is/admin.core.v1@2.34.46
  - @wso2is/admin.claims.v1@2.26.5
  - @wso2is/admin.extensions.v1@2.35.5
  - @wso2is/admin.users.v1@2.29.5
  - @wso2is/admin.userstores.v1@2.26.5
  - @wso2is/admin.validation.v1@2.26.46

## 2.26.4

### Patch Changes

- Updated dependencies []:
  - @wso2is/admin.core.v1@2.34.45
  - @wso2is/admin.extensions.v1@2.35.4
  - @wso2is/admin.claims.v1@2.26.4
  - @wso2is/admin.server-configurations.v1@2.29.18
  - @wso2is/admin.users.v1@2.29.4
  - @wso2is/admin.userstores.v1@2.26.4
  - @wso2is/admin.validation.v1@2.26.45

## 2.26.3

### Patch Changes

- Updated dependencies []:
  - @wso2is/admin.extensions.v1@2.35.3
  - @wso2is/admin.userstores.v1@2.26.3
  - @wso2is/admin.core.v1@2.34.44
  - @wso2is/admin.claims.v1@2.26.3
  - @wso2is/admin.server-configurations.v1@2.29.17
  - @wso2is/admin.users.v1@2.29.3
  - @wso2is/admin.validation.v1@2.26.44

## 2.26.2

### Patch Changes

- Updated dependencies [[`eb2b27a9d56bec6e126f908339f151cab80e0ad5`](https://github.com/wso2/identity-apps/commit/eb2b27a9d56bec6e126f908339f151cab80e0ad5)]:
  - @wso2is/i18n@2.13.1
  - @wso2is/admin.core.v1@2.34.43
  - @wso2is/admin.claims.v1@2.26.2
  - @wso2is/admin.extensions.v1@2.35.2
  - @wso2is/admin.server-configurations.v1@2.29.16
  - @wso2is/admin.users.v1@2.29.2
  - @wso2is/admin.userstores.v1@2.26.2
  - @wso2is/admin.validation.v1@2.26.43

## 2.26.1

### Patch Changes

- Updated dependencies []:
  - @wso2is/admin.extensions.v1@2.35.1
  - @wso2is/admin.userstores.v1@2.26.1
  - @wso2is/admin.core.v1@2.34.42
  - @wso2is/admin.claims.v1@2.26.1
  - @wso2is/admin.server-configurations.v1@2.29.15
  - @wso2is/admin.users.v1@2.29.1
  - @wso2is/admin.validation.v1@2.26.42

## 2.26.0

### Minor Changes

- [#7099](https://github.com/wso2/identity-apps/pull/7099) [`9bc415558bc0d26e345b2167799852bccddfb897`](https://github.com/wso2/identity-apps/commit/9bc415558bc0d26e345b2167799852bccddfb897) Thanks [@JayaShakthi97](https://github.com/JayaShakthi97)! - Introduce new remote user store implementation

### Patch Changes

- Updated dependencies [[`9bc415558bc0d26e345b2167799852bccddfb897`](https://github.com/wso2/identity-apps/commit/9bc415558bc0d26e345b2167799852bccddfb897), [`9bc415558bc0d26e345b2167799852bccddfb897`](https://github.com/wso2/identity-apps/commit/9bc415558bc0d26e345b2167799852bccddfb897), [`9bc415558bc0d26e345b2167799852bccddfb897`](https://github.com/wso2/identity-apps/commit/9bc415558bc0d26e345b2167799852bccddfb897)]:
  - @wso2is/admin.extensions.v1@2.35.0
  - @wso2is/admin.userstores.v1@2.26.0
  - @wso2is/admin.claims.v1@2.26.0
  - @wso2is/admin.users.v1@2.29.0
  - @wso2is/core@2.5.0
  - @wso2is/admin.core.v1@2.34.41
  - @wso2is/theme@2.4.4
  - @wso2is/form@2.6.0
  - @wso2is/i18n@2.13.0
  - @wso2is/admin.server-configurations.v1@2.29.14
  - @wso2is/admin.validation.v1@2.26.41
  - @wso2is/access-control@3.3.4
  - @wso2is/dynamic-forms@2.4.8
  - @wso2is/forms@2.3.4
  - @wso2is/react-components@2.8.8

## 2.25.40

### Patch Changes

- Updated dependencies []:
  - @wso2is/admin.core.v1@2.34.40
  - @wso2is/admin.extensions.v1@2.34.40
  - @wso2is/admin.claims.v1@2.25.40
  - @wso2is/admin.server-configurations.v1@2.29.13
  - @wso2is/admin.users.v1@2.28.9
  - @wso2is/admin.userstores.v1@2.25.40
  - @wso2is/admin.validation.v1@2.26.40

## 2.25.39

### Patch Changes

- Updated dependencies []:
  - @wso2is/admin.core.v1@2.34.39
  - @wso2is/admin.extensions.v1@2.34.39
  - @wso2is/admin.claims.v1@2.25.39
  - @wso2is/admin.server-configurations.v1@2.29.12
  - @wso2is/admin.users.v1@2.28.8
  - @wso2is/admin.userstores.v1@2.25.39
  - @wso2is/admin.validation.v1@2.26.39

## 2.25.38

### Patch Changes

- Updated dependencies [[`21a3569af8546401645c85f8f07f06a59ceac8a5`](https://github.com/wso2/identity-apps/commit/21a3569af8546401645c85f8f07f06a59ceac8a5), [`996eb0f85c0b24e6193e18a316f607a8c82f8406`](https://github.com/wso2/identity-apps/commit/996eb0f85c0b24e6193e18a316f607a8c82f8406)]:
  - @wso2is/i18n@2.12.4
  - @wso2is/admin.core.v1@2.34.38
  - @wso2is/admin.extensions.v1@2.34.38
  - @wso2is/admin.claims.v1@2.25.38
  - @wso2is/admin.server-configurations.v1@2.29.11
  - @wso2is/admin.users.v1@2.28.7
  - @wso2is/admin.userstores.v1@2.25.38
  - @wso2is/admin.validation.v1@2.26.38

## 2.25.37

### Patch Changes

- Updated dependencies [[`849c07f68757a6f4aaccac19fe0387317a14c143`](https://github.com/wso2/identity-apps/commit/849c07f68757a6f4aaccac19fe0387317a14c143)]:
  - @wso2is/admin.users.v1@2.28.6
  - @wso2is/admin.claims.v1@2.25.37
  - @wso2is/admin.core.v1@2.34.37
  - @wso2is/admin.extensions.v1@2.34.37
  - @wso2is/admin.server-configurations.v1@2.29.10
  - @wso2is/admin.validation.v1@2.26.37
  - @wso2is/admin.userstores.v1@2.25.37

## 2.25.36

### Patch Changes

- [#7150](https://github.com/wso2/identity-apps/pull/7150) [`b049fa7a9c9dbecb70a3390ebc5cd02f0dfa5234`](https://github.com/wso2/identity-apps/commit/b049fa7a9c9dbecb70a3390ebc5cd02f0dfa5234) Thanks [@PasinduYeshan](https://github.com/PasinduYeshan)! - Improve attribut mappings logic to remove deleted user store mappings

- Updated dependencies [[`b049fa7a9c9dbecb70a3390ebc5cd02f0dfa5234`](https://github.com/wso2/identity-apps/commit/b049fa7a9c9dbecb70a3390ebc5cd02f0dfa5234)]:
  - @wso2is/admin.claims.v1@2.25.36
  - @wso2is/admin.users.v1@2.28.5
  - @wso2is/admin.core.v1@2.34.36
  - @wso2is/admin.extensions.v1@2.34.36
  - @wso2is/admin.server-configurations.v1@2.29.9
  - @wso2is/admin.validation.v1@2.26.36
  - @wso2is/admin.userstores.v1@2.25.36

## 2.25.35

### Patch Changes

- Updated dependencies [[`1e0439099500238ef3e6eae0ecfe94ab91ae7c51`](https://github.com/wso2/identity-apps/commit/1e0439099500238ef3e6eae0ecfe94ab91ae7c51), [`02993f2768c985dd22ec77f39f52a7df3ec628ee`](https://github.com/wso2/identity-apps/commit/02993f2768c985dd22ec77f39f52a7df3ec628ee)]:
  - @wso2is/admin.extensions.v1@2.34.35
  - @wso2is/admin.core.v1@2.34.35
  - @wso2is/admin.userstores.v1@2.25.35
  - @wso2is/admin.claims.v1@2.25.35
  - @wso2is/admin.server-configurations.v1@2.29.8
  - @wso2is/admin.users.v1@2.28.4
  - @wso2is/admin.validation.v1@2.26.35

## 2.25.34

### Patch Changes

- Updated dependencies [[`0f19b9b0d7b307526d6be48950fe113d61b93d78`](https://github.com/wso2/identity-apps/commit/0f19b9b0d7b307526d6be48950fe113d61b93d78)]:
  - @wso2is/admin.users.v1@2.28.3
  - @wso2is/admin.claims.v1@2.25.34
  - @wso2is/admin.core.v1@2.34.34
  - @wso2is/admin.extensions.v1@2.34.34
  - @wso2is/admin.server-configurations.v1@2.29.7
  - @wso2is/admin.validation.v1@2.26.34
  - @wso2is/admin.userstores.v1@2.25.34

## 2.25.33

### Patch Changes

- [#7145](https://github.com/wso2/identity-apps/pull/7145) [`cb5cbc1494f3193a8111f80081d4b86cac9ee6fb`](https://github.com/wso2/identity-apps/commit/cb5cbc1494f3193a8111f80081d4b86cac9ee6fb) Thanks [@PasinduYeshan](https://github.com/PasinduYeshan)! - Show attribute mappings section for remote user stores

- Updated dependencies [[`cb5cbc1494f3193a8111f80081d4b86cac9ee6fb`](https://github.com/wso2/identity-apps/commit/cb5cbc1494f3193a8111f80081d4b86cac9ee6fb)]:
  - @wso2is/admin.claims.v1@2.25.33
  - @wso2is/admin.core.v1@2.34.33
  - @wso2is/admin.extensions.v1@2.34.33
  - @wso2is/admin.users.v1@2.28.2
  - @wso2is/admin.server-configurations.v1@2.29.6
  - @wso2is/admin.userstores.v1@2.25.33
  - @wso2is/admin.validation.v1@2.26.33

## 2.25.32

### Patch Changes

- [#7142](https://github.com/wso2/identity-apps/pull/7142) [`34f1c785d309fdce41218aa9fbcb8f36595d39ba`](https://github.com/wso2/identity-apps/commit/34f1c785d309fdce41218aa9fbcb8f36595d39ba) Thanks [@PasinduYeshan](https://github.com/PasinduYeshan)! - Temporarily hide attribute mappings

- Updated dependencies [[`34f1c785d309fdce41218aa9fbcb8f36595d39ba`](https://github.com/wso2/identity-apps/commit/34f1c785d309fdce41218aa9fbcb8f36595d39ba)]:
  - @wso2is/admin.claims.v1@2.25.32
  - @wso2is/admin.core.v1@2.34.32
  - @wso2is/admin.extensions.v1@2.34.32
  - @wso2is/admin.users.v1@2.28.1
  - @wso2is/admin.server-configurations.v1@2.29.5
  - @wso2is/admin.userstores.v1@2.25.32
  - @wso2is/admin.validation.v1@2.26.32

## 2.25.31

### Patch Changes

- [#7139](https://github.com/wso2/identity-apps/pull/7139) [`b7923d6f9ecdc70e314c14a328db8c551621eecb`](https://github.com/wso2/identity-apps/commit/b7923d6f9ecdc70e314c14a328db8c551621eecb) Thanks [@PasinduYeshan](https://github.com/PasinduYeshan)! - Fix user store count

* [#7134](https://github.com/wso2/identity-apps/pull/7134) [`8294398b57416fd6648c1af9fecee230c198ac28`](https://github.com/wso2/identity-apps/commit/8294398b57416fd6648c1af9fecee230c198ac28) Thanks [@amanda-ariyaratne](https://github.com/amanda-ariyaratne)! - Hide system property

* Updated dependencies [[`ce35db51c7bbf9fc894b71ecffd52d20413a4dd9`](https://github.com/wso2/identity-apps/commit/ce35db51c7bbf9fc894b71ecffd52d20413a4dd9), [`b7923d6f9ecdc70e314c14a328db8c551621eecb`](https://github.com/wso2/identity-apps/commit/b7923d6f9ecdc70e314c14a328db8c551621eecb), [`8294398b57416fd6648c1af9fecee230c198ac28`](https://github.com/wso2/identity-apps/commit/8294398b57416fd6648c1af9fecee230c198ac28), [`4def165b624e0f2533d8ad158158b4909c24913a`](https://github.com/wso2/identity-apps/commit/4def165b624e0f2533d8ad158158b4909c24913a)]:
  - @wso2is/admin.users.v1@2.28.0
  - @wso2is/admin.core.v1@2.34.31
  - @wso2is/admin.server-configurations.v1@2.29.4
  - @wso2is/i18n@2.12.3
  - @wso2is/core@2.4.3
  - @wso2is/admin.claims.v1@2.25.31
  - @wso2is/admin.extensions.v1@2.34.31
  - @wso2is/admin.validation.v1@2.26.31
  - @wso2is/admin.userstores.v1@2.25.31
  - @wso2is/access-control@3.3.3
  - @wso2is/dynamic-forms@2.4.7
  - @wso2is/form@2.5.7
  - @wso2is/forms@2.3.3
  - @wso2is/react-components@2.8.7

## 2.25.30

### Patch Changes

- [#7135](https://github.com/wso2/identity-apps/pull/7135) [`798fa126edf561e196e82cf007992b0d335327c8`](https://github.com/wso2/identity-apps/commit/798fa126edf561e196e82cf007992b0d335327c8) Thanks [@PasinduYeshan](https://github.com/PasinduYeshan)! - Hide attribute mappings when no remote users stores

- Updated dependencies [[`798fa126edf561e196e82cf007992b0d335327c8`](https://github.com/wso2/identity-apps/commit/798fa126edf561e196e82cf007992b0d335327c8)]:
  - @wso2is/admin.userstores.v1@2.25.30
  - @wso2is/admin.claims.v1@2.25.30
  - @wso2is/admin.core.v1@2.34.30
  - @wso2is/admin.extensions.v1@2.34.30
  - @wso2is/admin.users.v1@2.27.30
  - @wso2is/admin.server-configurations.v1@2.29.3
  - @wso2is/admin.validation.v1@2.26.30

## 2.25.29

### Patch Changes

- [#7069](https://github.com/wso2/identity-apps/pull/7069) [`10f5bf644f973552f3c3d155fda410b6e071f147`](https://github.com/wso2/identity-apps/commit/10f5bf644f973552f3c3d155fda410b6e071f147) Thanks [@amanda-ariyaratne](https://github.com/amanda-ariyaratne)! - remove delete option from default claims and dialects

- Updated dependencies [[`10f5bf644f973552f3c3d155fda410b6e071f147`](https://github.com/wso2/identity-apps/commit/10f5bf644f973552f3c3d155fda410b6e071f147)]:
  - @wso2is/admin.extensions.v1@2.34.29
  - @wso2is/admin.claims.v1@2.25.29
  - @wso2is/core@2.4.2
  - @wso2is/admin.core.v1@2.34.29
  - @wso2is/admin.server-configurations.v1@2.29.2
  - @wso2is/admin.users.v1@2.27.29
  - @wso2is/admin.userstores.v1@2.25.29
  - @wso2is/admin.validation.v1@2.26.29
  - @wso2is/access-control@3.3.2
  - @wso2is/dynamic-forms@2.4.6
  - @wso2is/form@2.5.6
  - @wso2is/forms@2.3.2
  - @wso2is/i18n@2.12.2
  - @wso2is/react-components@2.8.6

## 2.25.28

### Patch Changes

- [#7124](https://github.com/wso2/identity-apps/pull/7124) [`8773370130811defa922868d08c4f1ac1e006eda`](https://github.com/wso2/identity-apps/commit/8773370130811defa922868d08c4f1ac1e006eda) Thanks [@PasinduYeshan](https://github.com/PasinduYeshan)! - Introduce enable for user store config in attribute mappings

- Updated dependencies [[`8773370130811defa922868d08c4f1ac1e006eda`](https://github.com/wso2/identity-apps/commit/8773370130811defa922868d08c4f1ac1e006eda)]:
  - @wso2is/admin.claims.v1@2.25.28
  - @wso2is/i18n@2.12.1
  - @wso2is/admin.core.v1@2.34.28
  - @wso2is/admin.extensions.v1@2.34.28
  - @wso2is/admin.users.v1@2.27.28
  - @wso2is/admin.server-configurations.v1@2.29.1
  - @wso2is/admin.userstores.v1@2.25.28
  - @wso2is/admin.validation.v1@2.26.28

## 2.25.27

### Patch Changes

- Updated dependencies [[`825c12b034fa8db01857a10b3fb9ff36314bce1a`](https://github.com/wso2/identity-apps/commit/825c12b034fa8db01857a10b3fb9ff36314bce1a), [`7c573064160ca9f7a3845891ff1ce5b8ccfb6700`](https://github.com/wso2/identity-apps/commit/7c573064160ca9f7a3845891ff1ce5b8ccfb6700)]:
  - @wso2is/i18n@2.12.0
  - @wso2is/admin.server-configurations.v1@2.29.0
  - @wso2is/admin.core.v1@2.34.27
  - @wso2is/admin.claims.v1@2.25.27
  - @wso2is/admin.extensions.v1@2.34.27
  - @wso2is/admin.users.v1@2.27.27
  - @wso2is/admin.userstores.v1@2.25.27
  - @wso2is/admin.validation.v1@2.26.27

## 2.25.26

### Patch Changes

- Updated dependencies [[`3fb654d08acfd029039afd1a07190d10e347b25d`](https://github.com/wso2/identity-apps/commit/3fb654d08acfd029039afd1a07190d10e347b25d), [`cdd3bfb5452ec094b8ab5f2bffc70015ed9d4453`](https://github.com/wso2/identity-apps/commit/cdd3bfb5452ec094b8ab5f2bffc70015ed9d4453), [`7e2588d91b8c20927219c6e6fa36daf87a18a0f6`](https://github.com/wso2/identity-apps/commit/7e2588d91b8c20927219c6e6fa36daf87a18a0f6)]:
  - @wso2is/admin.users.v1@2.27.26
  - @wso2is/theme@2.4.3
  - @wso2is/i18n@2.11.0
  - @wso2is/admin.claims.v1@2.25.26
  - @wso2is/admin.core.v1@2.34.26
  - @wso2is/admin.extensions.v1@2.34.26
  - @wso2is/admin.server-configurations.v1@2.28.26
  - @wso2is/admin.validation.v1@2.26.26
  - @wso2is/admin.userstores.v1@2.25.26
  - @wso2is/react-components@2.8.5
  - @wso2is/dynamic-forms@2.4.5
  - @wso2is/form@2.5.5

## 2.25.25

### Patch Changes

- Updated dependencies []:
  - @wso2is/admin.core.v1@2.34.25
  - @wso2is/admin.extensions.v1@2.34.25
  - @wso2is/admin.claims.v1@2.25.25
  - @wso2is/admin.server-configurations.v1@2.28.25
  - @wso2is/admin.users.v1@2.27.25
  - @wso2is/admin.userstores.v1@2.25.25
  - @wso2is/admin.validation.v1@2.26.25

## 2.25.24

### Patch Changes

- Updated dependencies [[`7ae5f3a133de1f6f82a50a8e93f5bd9ec3079e70`](https://github.com/wso2/identity-apps/commit/7ae5f3a133de1f6f82a50a8e93f5bd9ec3079e70)]:
  - @wso2is/admin.users.v1@2.27.24
  - @wso2is/theme@2.4.2
  - @wso2is/admin.claims.v1@2.25.24
  - @wso2is/admin.core.v1@2.34.24
  - @wso2is/admin.extensions.v1@2.34.24
  - @wso2is/admin.server-configurations.v1@2.28.24
  - @wso2is/admin.validation.v1@2.26.24
  - @wso2is/admin.userstores.v1@2.25.24
  - @wso2is/react-components@2.8.4
  - @wso2is/dynamic-forms@2.4.4
  - @wso2is/form@2.5.4

## 2.25.23

### Patch Changes

- Updated dependencies [[`33dbbd9f8461a6a2001aa8a8189a48d24991e87b`](https://github.com/wso2/identity-apps/commit/33dbbd9f8461a6a2001aa8a8189a48d24991e87b)]:
  - @wso2is/i18n@2.10.6
  - @wso2is/theme@2.4.1
  - @wso2is/admin.core.v1@2.34.23
  - @wso2is/admin.extensions.v1@2.34.23
  - @wso2is/admin.claims.v1@2.25.23
  - @wso2is/admin.server-configurations.v1@2.28.23
  - @wso2is/admin.users.v1@2.27.23
  - @wso2is/admin.userstores.v1@2.25.23
  - @wso2is/admin.validation.v1@2.26.23
  - @wso2is/react-components@2.8.3
  - @wso2is/dynamic-forms@2.4.3
  - @wso2is/form@2.5.3

## 2.25.22

### Patch Changes

- Updated dependencies [[`34709e98e3fcc87c0659d49f6a202c190a649cfd`](https://github.com/wso2/identity-apps/commit/34709e98e3fcc87c0659d49f6a202c190a649cfd), [`a1ee2568f3fedfb81a6b24b7cd57022e44e8074c`](https://github.com/wso2/identity-apps/commit/a1ee2568f3fedfb81a6b24b7cd57022e44e8074c)]:
  - @wso2is/admin.core.v1@2.34.22
  - @wso2is/admin.extensions.v1@2.34.22
  - @wso2is/admin.users.v1@2.27.22
  - @wso2is/admin.validation.v1@2.26.22
  - @wso2is/admin.claims.v1@2.25.22
  - @wso2is/admin.server-configurations.v1@2.28.22
  - @wso2is/admin.userstores.v1@2.25.22

## 2.25.21

### Patch Changes

- Updated dependencies [[`4b477833d0178b12ceba5c8623505c33c288b3c6`](https://github.com/wso2/identity-apps/commit/4b477833d0178b12ceba5c8623505c33c288b3c6)]:
  - @wso2is/core@2.4.1
  - @wso2is/i18n@2.10.5
  - @wso2is/admin.claims.v1@2.25.21
  - @wso2is/admin.core.v1@2.34.21
  - @wso2is/admin.extensions.v1@2.34.21
  - @wso2is/admin.server-configurations.v1@2.28.21
  - @wso2is/admin.users.v1@2.27.21
  - @wso2is/admin.userstores.v1@2.25.21
  - @wso2is/admin.validation.v1@2.26.21
  - @wso2is/access-control@3.3.1
  - @wso2is/dynamic-forms@2.4.2
  - @wso2is/form@2.5.2
  - @wso2is/forms@2.3.1
  - @wso2is/react-components@2.8.2

## 2.25.20

### Patch Changes

- Updated dependencies [[`526596d57622f00f332376ee9a1414c166a7bfd2`](https://github.com/wso2/identity-apps/commit/526596d57622f00f332376ee9a1414c166a7bfd2)]:
  - @wso2is/admin.users.v1@2.27.20
  - @wso2is/i18n@2.10.4
  - @wso2is/admin.claims.v1@2.25.20
  - @wso2is/admin.core.v1@2.34.20
  - @wso2is/admin.extensions.v1@2.34.20
  - @wso2is/admin.server-configurations.v1@2.28.20
  - @wso2is/admin.validation.v1@2.26.20
  - @wso2is/admin.userstores.v1@2.25.20

## 2.25.19

### Patch Changes

- [#7091](https://github.com/wso2/identity-apps/pull/7091) [`050facbeac627265737d11bcd18b5ac2f0c32d72`](https://github.com/wso2/identity-apps/commit/050facbeac627265737d11bcd18b5ac2f0c32d72) Thanks [@JayaShakthi97](https://github.com/JayaShakthi97)! - Bump `@oxygen-ui/react` and `@oxygen-ui/react-icons` to v2.0.0

- Updated dependencies [[`050facbeac627265737d11bcd18b5ac2f0c32d72`](https://github.com/wso2/identity-apps/commit/050facbeac627265737d11bcd18b5ac2f0c32d72)]:
  - @wso2is/admin.server-configurations.v1@2.28.19
  - @wso2is/admin.extensions.v1@2.34.19
  - @wso2is/admin.userstores.v1@2.25.19
  - @wso2is/admin.validation.v1@2.26.19
  - @wso2is/admin.claims.v1@2.25.19
  - @wso2is/react-components@2.8.1
  - @wso2is/admin.users.v1@2.27.19
  - @wso2is/admin.core.v1@2.34.19
  - @wso2is/dynamic-forms@2.4.1
  - @wso2is/form@2.5.1

## 2.25.18

### Patch Changes

- Updated dependencies []:
  - @wso2is/admin.core.v1@2.34.18
  - @wso2is/admin.extensions.v1@2.34.18
  - @wso2is/admin.claims.v1@2.25.18
  - @wso2is/admin.server-configurations.v1@2.28.18
  - @wso2is/admin.users.v1@2.27.18
  - @wso2is/admin.userstores.v1@2.25.18
  - @wso2is/admin.validation.v1@2.26.18

## 2.25.17

### Patch Changes

- Updated dependencies []:
  - @wso2is/admin.core.v1@2.34.17
  - @wso2is/admin.extensions.v1@2.34.17
  - @wso2is/admin.claims.v1@2.25.17
  - @wso2is/admin.server-configurations.v1@2.28.17
  - @wso2is/admin.users.v1@2.27.17
  - @wso2is/admin.userstores.v1@2.25.17
  - @wso2is/admin.validation.v1@2.26.17

## 2.25.16

### Patch Changes

- Updated dependencies []:
  - @wso2is/admin.core.v1@2.34.16
  - @wso2is/admin.extensions.v1@2.34.16
  - @wso2is/admin.claims.v1@2.25.16
  - @wso2is/admin.server-configurations.v1@2.28.16
  - @wso2is/admin.users.v1@2.27.16
  - @wso2is/admin.userstores.v1@2.25.16
  - @wso2is/admin.validation.v1@2.26.16

## 2.25.15

### Patch Changes

- Updated dependencies [[`c3691192b4104c569bf9009a51030916fa2e72c8`](https://github.com/wso2/identity-apps/commit/c3691192b4104c569bf9009a51030916fa2e72c8)]:
  - @wso2is/admin.userstores.v1@2.25.15
  - @wso2is/admin.claims.v1@2.25.15
  - @wso2is/admin.core.v1@2.34.15
  - @wso2is/admin.extensions.v1@2.34.15
  - @wso2is/admin.users.v1@2.27.15
  - @wso2is/admin.server-configurations.v1@2.28.15
  - @wso2is/admin.validation.v1@2.26.15

## 2.25.14

### Patch Changes

- Updated dependencies [[`062fb7ee176b7a96a580fbd7171bf94db99c4d2e`](https://github.com/wso2/identity-apps/commit/062fb7ee176b7a96a580fbd7171bf94db99c4d2e)]:
  - @wso2is/i18n@2.10.3
  - @wso2is/admin.core.v1@2.34.14
  - @wso2is/admin.extensions.v1@2.34.14
  - @wso2is/admin.claims.v1@2.25.14
  - @wso2is/admin.server-configurations.v1@2.28.14
  - @wso2is/admin.users.v1@2.27.14
  - @wso2is/admin.userstores.v1@2.25.14
  - @wso2is/admin.validation.v1@2.26.14

## 2.25.13

### Patch Changes

- Updated dependencies [[`f9090c4fa6aa5f701aee3a23fc929fccdd4c5de8`](https://github.com/wso2/identity-apps/commit/f9090c4fa6aa5f701aee3a23fc929fccdd4c5de8)]:
  - @wso2is/admin.users.v1@2.27.13
  - @wso2is/admin.claims.v1@2.25.13
  - @wso2is/admin.core.v1@2.34.13
  - @wso2is/admin.extensions.v1@2.34.13
  - @wso2is/admin.server-configurations.v1@2.28.13
  - @wso2is/admin.validation.v1@2.26.13
  - @wso2is/admin.userstores.v1@2.25.13

## 2.25.12

### Patch Changes

- Updated dependencies []:
  - @wso2is/admin.core.v1@2.34.12
  - @wso2is/admin.claims.v1@2.25.12
  - @wso2is/admin.extensions.v1@2.34.12
  - @wso2is/admin.server-configurations.v1@2.28.12
  - @wso2is/admin.users.v1@2.27.12
  - @wso2is/admin.userstores.v1@2.25.12
  - @wso2is/admin.validation.v1@2.26.12

## 2.25.11

### Patch Changes

- Updated dependencies [[`07379763c3fb80e7c2264b6ebd61b341cf104ff8`](https://github.com/wso2/identity-apps/commit/07379763c3fb80e7c2264b6ebd61b341cf104ff8)]:
  - @wso2is/admin.extensions.v1@2.34.11
  - @wso2is/admin.userstores.v1@2.25.11
  - @wso2is/i18n@2.10.2
  - @wso2is/admin.claims.v1@2.25.11
  - @wso2is/admin.core.v1@2.34.11
  - @wso2is/admin.server-configurations.v1@2.28.11
  - @wso2is/admin.users.v1@2.27.11
  - @wso2is/admin.validation.v1@2.26.11

## 2.25.10

### Patch Changes

- Updated dependencies []:
  - @wso2is/admin.core.v1@2.34.10
  - @wso2is/admin.claims.v1@2.25.10
  - @wso2is/admin.extensions.v1@2.34.10
  - @wso2is/admin.server-configurations.v1@2.28.10
  - @wso2is/admin.users.v1@2.27.10
  - @wso2is/admin.userstores.v1@2.25.10
  - @wso2is/admin.validation.v1@2.26.10

## 2.25.9

### Patch Changes

- Updated dependencies [[`13fc4b33bed8fe69e53268f82a7c95825a2956b1`](https://github.com/wso2/identity-apps/commit/13fc4b33bed8fe69e53268f82a7c95825a2956b1)]:
  - @wso2is/admin.core.v1@2.34.9
  - @wso2is/admin.claims.v1@2.25.9
  - @wso2is/admin.extensions.v1@2.34.9
  - @wso2is/admin.server-configurations.v1@2.28.9
  - @wso2is/admin.users.v1@2.27.9
  - @wso2is/admin.userstores.v1@2.25.9
  - @wso2is/admin.validation.v1@2.26.9

## 2.25.8

### Patch Changes

- Updated dependencies [[`03244f11de49d43a6fc4f19ea646be442683d262`](https://github.com/wso2/identity-apps/commit/03244f11de49d43a6fc4f19ea646be442683d262)]:
  - @wso2is/admin.core.v1@2.34.8
  - @wso2is/admin.claims.v1@2.25.8
  - @wso2is/admin.extensions.v1@2.34.8
  - @wso2is/admin.server-configurations.v1@2.28.8
  - @wso2is/admin.users.v1@2.27.8
  - @wso2is/admin.userstores.v1@2.25.8
  - @wso2is/admin.validation.v1@2.26.8

## 2.25.7

### Patch Changes

- Updated dependencies []:
  - @wso2is/admin.core.v1@2.34.7
  - @wso2is/admin.claims.v1@2.25.7
  - @wso2is/admin.extensions.v1@2.34.7
  - @wso2is/admin.server-configurations.v1@2.28.7
  - @wso2is/admin.users.v1@2.27.7
  - @wso2is/admin.userstores.v1@2.25.7
  - @wso2is/admin.validation.v1@2.26.7

## 2.25.6

### Patch Changes

- Updated dependencies []:
  - @wso2is/admin.core.v1@2.34.6
  - @wso2is/admin.extensions.v1@2.34.6
  - @wso2is/admin.users.v1@2.27.6
  - @wso2is/admin.validation.v1@2.26.6
  - @wso2is/admin.claims.v1@2.25.6
  - @wso2is/admin.server-configurations.v1@2.28.6
  - @wso2is/admin.userstores.v1@2.25.6

## 2.25.5

### Patch Changes

- Updated dependencies []:
  - @wso2is/admin.core.v1@2.34.5
  - @wso2is/admin.extensions.v1@2.34.5
  - @wso2is/admin.users.v1@2.27.5
  - @wso2is/admin.validation.v1@2.26.5
  - @wso2is/admin.claims.v1@2.25.5
  - @wso2is/admin.server-configurations.v1@2.28.5
  - @wso2is/admin.userstores.v1@2.25.5

## 2.25.4

### Patch Changes

- Updated dependencies []:
  - @wso2is/admin.core.v1@2.34.4
  - @wso2is/admin.extensions.v1@2.34.4
  - @wso2is/admin.claims.v1@2.25.4
  - @wso2is/admin.server-configurations.v1@2.28.4
  - @wso2is/admin.users.v1@2.27.4
  - @wso2is/admin.userstores.v1@2.25.4
  - @wso2is/admin.validation.v1@2.26.4

## 2.25.3

### Patch Changes

- Updated dependencies [[`890bc99c059bb05a70ab1fc27b069fea56600a62`](https://github.com/wso2/identity-apps/commit/890bc99c059bb05a70ab1fc27b069fea56600a62)]:
  - @wso2is/i18n@2.10.1
  - @wso2is/admin.claims.v1@2.25.3
  - @wso2is/admin.core.v1@2.34.3
  - @wso2is/admin.extensions.v1@2.34.3
  - @wso2is/admin.server-configurations.v1@2.28.3
  - @wso2is/admin.users.v1@2.27.3
  - @wso2is/admin.userstores.v1@2.25.3
  - @wso2is/admin.validation.v1@2.26.3

## 2.25.2

### Patch Changes

- Updated dependencies []:
  - @wso2is/admin.core.v1@2.34.2
  - @wso2is/admin.extensions.v1@2.34.2
  - @wso2is/admin.claims.v1@2.25.2
  - @wso2is/admin.server-configurations.v1@2.28.2
  - @wso2is/admin.users.v1@2.27.2
  - @wso2is/admin.userstores.v1@2.25.2
  - @wso2is/admin.validation.v1@2.26.2

## 2.25.1

### Patch Changes

- Updated dependencies [[`60ebbf89887588e81579d4d5ee786dfb4ec6ea0e`](https://github.com/wso2/identity-apps/commit/60ebbf89887588e81579d4d5ee786dfb4ec6ea0e)]:
  - @wso2is/admin.core.v1@2.34.1
  - @wso2is/admin.extensions.v1@2.34.1
  - @wso2is/admin.claims.v1@2.25.1
  - @wso2is/admin.server-configurations.v1@2.28.1
  - @wso2is/admin.users.v1@2.27.1
  - @wso2is/admin.userstores.v1@2.25.1
  - @wso2is/admin.validation.v1@2.26.1

## 2.25.0

### Minor Changes

- [#7022](https://github.com/wso2/identity-apps/pull/7022) [`8ee127818ea4c8aac46296a1c93b45806ee887c2`](https://github.com/wso2/identity-apps/commit/8ee127818ea4c8aac46296a1c93b45806ee887c2) Thanks [@brionmario](https://github.com/brionmario)! - - Update `@oxygen-ui` version to `v1.15.2`.
  - Remove unwanted padding in the Oxygen UI text field in the theme config.
  - Fix typo in tenants feature.

### Patch Changes

- Updated dependencies [[`8ee127818ea4c8aac46296a1c93b45806ee887c2`](https://github.com/wso2/identity-apps/commit/8ee127818ea4c8aac46296a1c93b45806ee887c2)]:
  - @wso2is/admin.server-configurations.v1@2.28.0
  - @wso2is/admin.extensions.v1@2.34.0
  - @wso2is/admin.userstores.v1@2.25.0
  - @wso2is/admin.validation.v1@2.26.0
  - @wso2is/admin.claims.v1@2.25.0
  - @wso2is/react-components@2.8.0
  - @wso2is/admin.users.v1@2.27.0
  - @wso2is/admin.core.v1@2.34.0
  - @wso2is/access-control@3.3.0
  - @wso2is/dynamic-forms@2.4.0
  - @wso2is/validation@2.4.0
  - @wso2is/forms@2.3.0
  - @wso2is/theme@2.4.0
  - @wso2is/core@2.4.0
  - @wso2is/form@2.5.0
  - @wso2is/i18n@2.10.0

## 2.24.2

### Patch Changes

- Updated dependencies [[`d65f0c52ae247af4bb49f602d8f5053648f2edbd`](https://github.com/wso2/identity-apps/commit/d65f0c52ae247af4bb49f602d8f5053648f2edbd)]:
  - @wso2is/form@2.4.1
  - @wso2is/admin.core.v1@2.33.2
  - @wso2is/admin.extensions.v1@2.33.2
  - @wso2is/admin.claims.v1@2.24.2
  - @wso2is/admin.server-configurations.v1@2.27.2
  - @wso2is/admin.users.v1@2.26.2
  - @wso2is/admin.userstores.v1@2.24.2
  - @wso2is/admin.validation.v1@2.25.2

## 2.24.1

### Patch Changes

- Updated dependencies [[`35dce8701aa17f55ee3c4fd242da972d1a25f9ab`](https://github.com/wso2/identity-apps/commit/35dce8701aa17f55ee3c4fd242da972d1a25f9ab)]:
  - @wso2is/i18n@2.9.1
  - @wso2is/admin.core.v1@2.33.1
  - @wso2is/admin.extensions.v1@2.33.1
  - @wso2is/admin.users.v1@2.26.1
  - @wso2is/admin.validation.v1@2.25.1
  - @wso2is/admin.claims.v1@2.24.1
  - @wso2is/admin.server-configurations.v1@2.27.1
  - @wso2is/admin.userstores.v1@2.24.1

## 2.24.0

### Minor Changes

- [#6962](https://github.com/wso2/identity-apps/pull/6962) [`d54b53ec37367ea29b822c29985c95fb75418f52`](https://github.com/wso2/identity-apps/commit/d54b53ec37367ea29b822c29985c95fb75418f52) Thanks [@brionmario](https://github.com/brionmario)! - Introduce Multi-Tenancy feature

### Patch Changes

- Updated dependencies [[`d54b53ec37367ea29b822c29985c95fb75418f52`](https://github.com/wso2/identity-apps/commit/d54b53ec37367ea29b822c29985c95fb75418f52), [`e264222a39f0f7fca07549db634a8ed20348ec53`](https://github.com/wso2/identity-apps/commit/e264222a39f0f7fca07549db634a8ed20348ec53)]:
  - @wso2is/admin.server-configurations.v1@2.27.0
  - @wso2is/admin.extensions.v1@2.33.0
  - @wso2is/admin.userstores.v1@2.24.0
  - @wso2is/admin.validation.v1@2.25.0
  - @wso2is/admin.claims.v1@2.24.0
  - @wso2is/react-components@2.7.0
  - @wso2is/admin.users.v1@2.26.0
  - @wso2is/admin.core.v1@2.33.0
  - @wso2is/access-control@3.2.0
  - @wso2is/dynamic-forms@2.3.0
  - @wso2is/validation@2.3.0
  - @wso2is/forms@2.2.0
  - @wso2is/theme@2.3.0
  - @wso2is/core@2.3.0
  - @wso2is/form@2.4.0
  - @wso2is/i18n@2.9.0

## 2.23.2

### Patch Changes

- Updated dependencies [[`ef0a8003626d2f4dcc78997425540f4120346cc9`](https://github.com/wso2/identity-apps/commit/ef0a8003626d2f4dcc78997425540f4120346cc9)]:
  - @wso2is/admin.server-configurations.v1@2.26.2
  - @wso2is/admin.claims.v1@2.23.2
  - @wso2is/admin.core.v1@2.32.3
  - @wso2is/admin.extensions.v1@2.32.2
  - @wso2is/admin.users.v1@2.25.2
  - @wso2is/admin.validation.v1@2.24.2
  - @wso2is/admin.userstores.v1@2.23.2

## 2.23.1

### Patch Changes

- Updated dependencies []:
  - @wso2is/admin.core.v1@2.32.2
  - @wso2is/admin.extensions.v1@2.32.1
  - @wso2is/admin.claims.v1@2.23.1
  - @wso2is/admin.server-configurations.v1@2.26.1
  - @wso2is/admin.users.v1@2.25.1
  - @wso2is/admin.userstores.v1@2.23.1
  - @wso2is/admin.validation.v1@2.24.1

## 2.23.0

### Minor Changes

- [#7012](https://github.com/wso2/identity-apps/pull/7012) [`2bae555318c94d93b0e38304c2781e0b5cd8b5b1`](https://github.com/wso2/identity-apps/commit/2bae555318c94d93b0e38304c2781e0b5cd8b5b1) Thanks [@brionmario](https://github.com/brionmario)! - Bump `@oxygen-ui` to `v1.15.1`

### Patch Changes

- Updated dependencies [[`2bae555318c94d93b0e38304c2781e0b5cd8b5b1`](https://github.com/wso2/identity-apps/commit/2bae555318c94d93b0e38304c2781e0b5cd8b5b1)]:
  - @wso2is/admin.claims.v1@2.23.0
  - @wso2is/admin.extensions.v1@2.32.0
  - @wso2is/admin.server-configurations.v1@2.26.0
  - @wso2is/admin.users.v1@2.25.0
  - @wso2is/admin.userstores.v1@2.23.0
  - @wso2is/admin.validation.v1@2.24.0
  - @wso2is/access-control@3.1.0
  - @wso2is/core@2.2.0
  - @wso2is/dynamic-forms@2.2.0
  - @wso2is/form@2.3.0
  - @wso2is/forms@2.1.0
  - @wso2is/i18n@2.8.0
  - @wso2is/react-components@2.6.0
  - @wso2is/theme@2.2.0
  - @wso2is/validation@2.2.0
  - @wso2is/admin.core.v1@2.32.1

## 2.22.0

### Minor Changes

- [#6985](https://github.com/wso2/identity-apps/pull/6985) [`4fd710e435d292d59de289f4c71293a330a85267`](https://github.com/wso2/identity-apps/commit/4fd710e435d292d59de289f4c71293a330a85267) Thanks [@brionmario](https://github.com/brionmario)! - Bump `@oxygen-ui` version to `v15.x`

### Patch Changes

- Updated dependencies [[`4fd710e435d292d59de289f4c71293a330a85267`](https://github.com/wso2/identity-apps/commit/4fd710e435d292d59de289f4c71293a330a85267), [`86e236e6bb3fb65bbc186b24d39a8bfead33f30a`](https://github.com/wso2/identity-apps/commit/86e236e6bb3fb65bbc186b24d39a8bfead33f30a)]:
  - @wso2is/admin.server-configurations.v1@2.25.0
  - @wso2is/admin.extensions.v1@2.31.0
  - @wso2is/admin.userstores.v1@2.22.0
  - @wso2is/admin.validation.v1@2.23.0
  - @wso2is/admin.claims.v1@2.22.0
  - @wso2is/react-components@2.5.0
  - @wso2is/admin.users.v1@2.24.0
  - @wso2is/admin.core.v1@2.32.0
  - @wso2is/dynamic-forms@2.1.0
  - @wso2is/validation@2.1.0
  - @wso2is/form@2.2.0
  - @wso2is/i18n@2.7.0
  - @wso2is/theme@2.1.6

## 2.21.32

### Patch Changes

- Updated dependencies [[`e39d224904759b456c71a9ed7031afc4ba835732`](https://github.com/wso2/identity-apps/commit/e39d224904759b456c71a9ed7031afc4ba835732), [`f8efa54ea029a676aa6908369e6736a84ae97d5c`](https://github.com/wso2/identity-apps/commit/f8efa54ea029a676aa6908369e6736a84ae97d5c)]:
  - @wso2is/admin.users.v1@2.23.32
  - @wso2is/i18n@2.6.2
  - @wso2is/admin.claims.v1@2.21.32
  - @wso2is/admin.core.v1@2.31.13
  - @wso2is/admin.extensions.v1@2.30.32
  - @wso2is/admin.server-configurations.v1@2.24.32
  - @wso2is/admin.validation.v1@2.22.32
  - @wso2is/admin.userstores.v1@2.21.32

## 2.21.31

### Patch Changes

- Updated dependencies []:
  - @wso2is/admin.core.v1@2.31.12
  - @wso2is/admin.claims.v1@2.21.31
  - @wso2is/admin.extensions.v1@2.30.31
  - @wso2is/admin.server-configurations.v1@2.24.31
  - @wso2is/admin.users.v1@2.23.31
  - @wso2is/admin.userstores.v1@2.21.31
  - @wso2is/admin.validation.v1@2.22.31

## 2.21.30

### Patch Changes

- Updated dependencies []:
  - @wso2is/admin.core.v1@2.31.11
  - @wso2is/admin.extensions.v1@2.30.30
  - @wso2is/admin.users.v1@2.23.30
  - @wso2is/admin.validation.v1@2.22.30
  - @wso2is/admin.claims.v1@2.21.30
  - @wso2is/admin.server-configurations.v1@2.24.30
  - @wso2is/admin.userstores.v1@2.21.30

## 2.21.29

### Patch Changes

- Updated dependencies []:
  - @wso2is/admin.core.v1@2.31.10
  - @wso2is/admin.extensions.v1@2.30.29
  - @wso2is/admin.claims.v1@2.21.29
  - @wso2is/admin.server-configurations.v1@2.24.29
  - @wso2is/admin.users.v1@2.23.29
  - @wso2is/admin.userstores.v1@2.21.29
  - @wso2is/admin.validation.v1@2.22.29

## 2.21.28

### Patch Changes

- Updated dependencies [[`f1e54d9187ebecf488222f32aabc60c1c067ad52`](https://github.com/wso2/identity-apps/commit/f1e54d9187ebecf488222f32aabc60c1c067ad52)]:
  - @wso2is/validation@2.0.10
  - @wso2is/admin.core.v1@2.31.9
  - @wso2is/admin.extensions.v1@2.30.28
  - @wso2is/admin.claims.v1@2.21.28
  - @wso2is/admin.server-configurations.v1@2.24.28
  - @wso2is/admin.users.v1@2.23.28
  - @wso2is/admin.userstores.v1@2.21.28
  - @wso2is/admin.validation.v1@2.22.28
  - @wso2is/dynamic-forms@2.0.111
  - @wso2is/form@2.1.19

## 2.21.27

### Patch Changes

- Updated dependencies []:
  - @wso2is/admin.core.v1@2.31.8
  - @wso2is/admin.extensions.v1@2.30.27
  - @wso2is/admin.claims.v1@2.21.27
  - @wso2is/admin.server-configurations.v1@2.24.27
  - @wso2is/admin.users.v1@2.23.27
  - @wso2is/admin.userstores.v1@2.21.27
  - @wso2is/admin.validation.v1@2.22.27

## 2.21.26

### Patch Changes

- Updated dependencies []:
  - @wso2is/admin.core.v1@2.31.7
  - @wso2is/admin.extensions.v1@2.30.26
  - @wso2is/admin.claims.v1@2.21.26
  - @wso2is/admin.server-configurations.v1@2.24.26
  - @wso2is/admin.users.v1@2.23.26
  - @wso2is/admin.userstores.v1@2.21.26
  - @wso2is/admin.validation.v1@2.22.26

## 2.21.25

### Patch Changes

- Updated dependencies []:
  - @wso2is/admin.core.v1@2.31.6
  - @wso2is/admin.extensions.v1@2.30.25
  - @wso2is/admin.users.v1@2.23.25
  - @wso2is/admin.validation.v1@2.22.25
  - @wso2is/admin.claims.v1@2.21.25
  - @wso2is/admin.server-configurations.v1@2.24.25
  - @wso2is/admin.userstores.v1@2.21.25

## 2.21.24

### Patch Changes

- Updated dependencies []:
  - @wso2is/admin.core.v1@2.31.5
  - @wso2is/admin.extensions.v1@2.30.24
  - @wso2is/admin.claims.v1@2.21.24
  - @wso2is/admin.server-configurations.v1@2.24.24
  - @wso2is/admin.users.v1@2.23.24
  - @wso2is/admin.userstores.v1@2.21.24
  - @wso2is/admin.validation.v1@2.22.24

## 2.21.23

### Patch Changes

- Updated dependencies []:
  - @wso2is/admin.core.v1@2.31.4
  - @wso2is/admin.extensions.v1@2.30.23
  - @wso2is/admin.claims.v1@2.21.23
  - @wso2is/admin.server-configurations.v1@2.24.23
  - @wso2is/admin.users.v1@2.23.23
  - @wso2is/admin.userstores.v1@2.21.23
  - @wso2is/admin.validation.v1@2.22.23

## 2.21.22

### Patch Changes

- Updated dependencies []:
  - @wso2is/admin.core.v1@2.31.3
  - @wso2is/admin.extensions.v1@2.30.22
  - @wso2is/admin.claims.v1@2.21.22
  - @wso2is/admin.server-configurations.v1@2.24.22
  - @wso2is/admin.users.v1@2.23.22
  - @wso2is/admin.userstores.v1@2.21.22
  - @wso2is/admin.validation.v1@2.22.22

## 2.21.21

### Patch Changes

- Updated dependencies [[`8cca5da311d6bd96d3492b21156b925f4580bc77`](https://github.com/wso2/identity-apps/commit/8cca5da311d6bd96d3492b21156b925f4580bc77)]:
  - @wso2is/admin.extensions.v1@2.30.21
  - @wso2is/react-components@2.4.17
  - @wso2is/admin.core.v1@2.31.2
  - @wso2is/theme@2.1.5
  - @wso2is/i18n@2.6.1
  - @wso2is/admin.claims.v1@2.21.21
  - @wso2is/admin.server-configurations.v1@2.24.21
  - @wso2is/admin.users.v1@2.23.21
  - @wso2is/admin.userstores.v1@2.21.21
  - @wso2is/admin.validation.v1@2.22.21
  - @wso2is/dynamic-forms@2.0.110
  - @wso2is/form@2.1.18

## 2.21.20

### Patch Changes

- Updated dependencies []:
  - @wso2is/admin.core.v1@2.31.1
  - @wso2is/admin.extensions.v1@2.30.20
  - @wso2is/admin.claims.v1@2.21.20
  - @wso2is/admin.server-configurations.v1@2.24.20
  - @wso2is/admin.users.v1@2.23.20
  - @wso2is/admin.userstores.v1@2.21.20
  - @wso2is/admin.validation.v1@2.22.20

## 2.21.19

### Patch Changes

- Updated dependencies [[`ffab5ff5c160aa6d462919d22d24e169d3a146f9`](https://github.com/wso2/identity-apps/commit/ffab5ff5c160aa6d462919d22d24e169d3a146f9)]:
  - @wso2is/admin.core.v1@2.31.0
  - @wso2is/i18n@2.6.0
  - @wso2is/admin.extensions.v1@2.30.19
  - @wso2is/admin.claims.v1@2.21.19
  - @wso2is/admin.server-configurations.v1@2.24.19
  - @wso2is/admin.users.v1@2.23.19
  - @wso2is/admin.userstores.v1@2.21.19
  - @wso2is/admin.validation.v1@2.22.19

## 2.21.18

### Patch Changes

- Updated dependencies [[`059caf916a569d07cbacbd94b38a6ad696932b73`](https://github.com/wso2/identity-apps/commit/059caf916a569d07cbacbd94b38a6ad696932b73)]:
  - @wso2is/i18n@2.5.36
  - @wso2is/admin.core.v1@2.30.18
  - @wso2is/admin.extensions.v1@2.30.18
  - @wso2is/admin.claims.v1@2.21.18
  - @wso2is/admin.server-configurations.v1@2.24.18
  - @wso2is/admin.users.v1@2.23.18
  - @wso2is/admin.userstores.v1@2.21.18
  - @wso2is/admin.validation.v1@2.22.18

## 2.21.17

### Patch Changes

- Updated dependencies []:
  - @wso2is/admin.core.v1@2.30.17
  - @wso2is/admin.extensions.v1@2.30.17
  - @wso2is/admin.users.v1@2.23.17
  - @wso2is/admin.validation.v1@2.22.17
  - @wso2is/admin.claims.v1@2.21.17
  - @wso2is/admin.server-configurations.v1@2.24.17
  - @wso2is/admin.userstores.v1@2.21.17

## 2.21.16

### Patch Changes

- Updated dependencies []:
  - @wso2is/admin.core.v1@2.30.16
  - @wso2is/admin.extensions.v1@2.30.16
  - @wso2is/admin.claims.v1@2.21.16
  - @wso2is/admin.server-configurations.v1@2.24.16
  - @wso2is/admin.users.v1@2.23.16
  - @wso2is/admin.userstores.v1@2.21.16
  - @wso2is/admin.validation.v1@2.22.16

## 2.21.15

### Patch Changes

- [#6952](https://github.com/wso2/identity-apps/pull/6952) [`15b6ce4fde341d376d15bdfc03a436419d92ee6d`](https://github.com/wso2/identity-apps/commit/15b6ce4fde341d376d15bdfc03a436419d92ee6d) Thanks [@pavinduLakshan](https://github.com/pavinduLakshan)! - Update oxygen ui version

- Updated dependencies [[`15b6ce4fde341d376d15bdfc03a436419d92ee6d`](https://github.com/wso2/identity-apps/commit/15b6ce4fde341d376d15bdfc03a436419d92ee6d)]:
  - @wso2is/admin.server-configurations.v1@2.24.15
  - @wso2is/admin.extensions.v1@2.30.15
  - @wso2is/admin.userstores.v1@2.21.15
  - @wso2is/admin.validation.v1@2.22.15
  - @wso2is/admin.claims.v1@2.21.15
  - @wso2is/react-components@2.4.16
  - @wso2is/admin.users.v1@2.23.15
  - @wso2is/dynamic-forms@2.0.109
  - @wso2is/admin.core.v1@2.30.15
  - @wso2is/form@2.1.17

## 2.21.14

### Patch Changes

- Updated dependencies [[`0b0d605e26e4f897713db9c49d880920912fe663`](https://github.com/wso2/identity-apps/commit/0b0d605e26e4f897713db9c49d880920912fe663)]:
  - @wso2is/react-components@2.4.15
  - @wso2is/admin.core.v1@2.30.14
  - @wso2is/admin.extensions.v1@2.30.14
  - @wso2is/admin.server-configurations.v1@2.24.14
  - @wso2is/admin.users.v1@2.23.14
  - @wso2is/admin.claims.v1@2.21.14
  - @wso2is/admin.userstores.v1@2.21.14
  - @wso2is/admin.validation.v1@2.22.14
  - @wso2is/dynamic-forms@2.0.108
  - @wso2is/form@2.1.16

## 2.21.13

### Patch Changes

- Updated dependencies [[`5c51848d9d9861e755224cd412982ff412ae30be`](https://github.com/wso2/identity-apps/commit/5c51848d9d9861e755224cd412982ff412ae30be)]:
  - @wso2is/i18n@2.5.35
  - @wso2is/admin.core.v1@2.30.13
  - @wso2is/admin.claims.v1@2.21.13
  - @wso2is/admin.extensions.v1@2.30.13
  - @wso2is/admin.server-configurations.v1@2.24.13
  - @wso2is/admin.users.v1@2.23.13
  - @wso2is/admin.userstores.v1@2.21.13
  - @wso2is/admin.validation.v1@2.22.13

## 2.21.12

### Patch Changes

- Updated dependencies [[`53359b5a983183f2fba4fced08febe7ad8ff0d1e`](https://github.com/wso2/identity-apps/commit/53359b5a983183f2fba4fced08febe7ad8ff0d1e)]:
  - @wso2is/admin.users.v1@2.23.12
  - @wso2is/admin.claims.v1@2.21.12
  - @wso2is/admin.core.v1@2.30.12
  - @wso2is/admin.extensions.v1@2.30.12
  - @wso2is/admin.server-configurations.v1@2.24.12
  - @wso2is/admin.validation.v1@2.22.12
  - @wso2is/admin.userstores.v1@2.21.12

## 2.21.11

### Patch Changes

- Updated dependencies [[`a4d2b3686c77e679bcd42432ecb92b4e1995f9df`](https://github.com/wso2/identity-apps/commit/a4d2b3686c77e679bcd42432ecb92b4e1995f9df)]:
  - @wso2is/i18n@2.5.34
  - @wso2is/admin.core.v1@2.30.11
  - @wso2is/admin.claims.v1@2.21.11
  - @wso2is/admin.extensions.v1@2.30.11
  - @wso2is/admin.server-configurations.v1@2.24.11
  - @wso2is/admin.users.v1@2.23.11
  - @wso2is/admin.userstores.v1@2.21.11
  - @wso2is/admin.validation.v1@2.22.11

## 2.21.10

### Patch Changes

- Updated dependencies [[`ba749ecbf7ba9ff9ed06bbd3b7ff1db44222a162`](https://github.com/wso2/identity-apps/commit/ba749ecbf7ba9ff9ed06bbd3b7ff1db44222a162)]:
  - @wso2is/admin.extensions.v1@2.30.10
  - @wso2is/admin.claims.v1@2.21.10
  - @wso2is/admin.core.v1@2.30.10
  - @wso2is/admin.server-configurations.v1@2.24.10
  - @wso2is/admin.users.v1@2.23.10
  - @wso2is/admin.userstores.v1@2.21.10
  - @wso2is/admin.validation.v1@2.22.10

## 2.21.9

### Patch Changes

- Updated dependencies []:
  - @wso2is/admin.core.v1@2.30.9
  - @wso2is/admin.extensions.v1@2.30.9
  - @wso2is/admin.claims.v1@2.21.9
  - @wso2is/admin.server-configurations.v1@2.24.9
  - @wso2is/admin.users.v1@2.23.9
  - @wso2is/admin.userstores.v1@2.21.9
  - @wso2is/admin.validation.v1@2.22.9

## 2.21.8

### Patch Changes

- Updated dependencies []:
  - @wso2is/admin.core.v1@2.30.8
  - @wso2is/admin.extensions.v1@2.30.8
  - @wso2is/admin.claims.v1@2.21.8
  - @wso2is/admin.server-configurations.v1@2.24.8
  - @wso2is/admin.users.v1@2.23.8
  - @wso2is/admin.userstores.v1@2.21.8
  - @wso2is/admin.validation.v1@2.22.8

## 2.21.7

### Patch Changes

- Updated dependencies [[`11e1c9a35285f492abd2aa5990efefd45a1c0f6e`](https://github.com/wso2/identity-apps/commit/11e1c9a35285f492abd2aa5990efefd45a1c0f6e)]:
  - @wso2is/i18n@2.5.33
  - @wso2is/admin.core.v1@2.30.7
  - @wso2is/admin.claims.v1@2.21.7
  - @wso2is/admin.extensions.v1@2.30.7
  - @wso2is/admin.server-configurations.v1@2.24.7
  - @wso2is/admin.users.v1@2.23.7
  - @wso2is/admin.userstores.v1@2.21.7
  - @wso2is/admin.validation.v1@2.22.7

## 2.21.6

### Patch Changes

- Updated dependencies []:
  - @wso2is/admin.core.v1@2.30.6
  - @wso2is/admin.extensions.v1@2.30.6
  - @wso2is/admin.claims.v1@2.21.6
  - @wso2is/admin.server-configurations.v1@2.24.6
  - @wso2is/admin.users.v1@2.23.6
  - @wso2is/admin.userstores.v1@2.21.6
  - @wso2is/admin.validation.v1@2.22.6

## 2.21.5

### Patch Changes

- Updated dependencies []:
  - @wso2is/admin.core.v1@2.30.5
  - @wso2is/admin.extensions.v1@2.30.5
  - @wso2is/admin.claims.v1@2.21.5
  - @wso2is/admin.server-configurations.v1@2.24.5
  - @wso2is/admin.users.v1@2.23.5
  - @wso2is/admin.userstores.v1@2.21.5
  - @wso2is/admin.validation.v1@2.22.5

## 2.21.4

### Patch Changes

- Updated dependencies []:
  - @wso2is/admin.core.v1@2.30.4
  - @wso2is/admin.extensions.v1@2.30.4
  - @wso2is/admin.claims.v1@2.21.4
  - @wso2is/admin.server-configurations.v1@2.24.4
  - @wso2is/admin.users.v1@2.23.4
  - @wso2is/admin.userstores.v1@2.21.4
  - @wso2is/admin.validation.v1@2.22.4

## 2.21.3

### Patch Changes

- Updated dependencies [[`2310dde3b346c505cacf0189865c1c0959b65b7a`](https://github.com/wso2/identity-apps/commit/2310dde3b346c505cacf0189865c1c0959b65b7a)]:
  - @wso2is/admin.extensions.v1@2.30.3
  - @wso2is/admin.core.v1@2.30.3
  - @wso2is/i18n@2.5.32
  - @wso2is/admin.server-configurations.v1@2.24.3
  - @wso2is/admin.users.v1@2.23.3
  - @wso2is/admin.claims.v1@2.21.3
  - @wso2is/admin.userstores.v1@2.21.3
  - @wso2is/admin.validation.v1@2.22.3

## 2.21.2

### Patch Changes

- Updated dependencies []:
  - @wso2is/admin.core.v1@2.30.2
  - @wso2is/admin.claims.v1@2.21.2
  - @wso2is/admin.extensions.v1@2.30.2
  - @wso2is/admin.server-configurations.v1@2.24.2
  - @wso2is/admin.users.v1@2.23.2
  - @wso2is/admin.userstores.v1@2.21.2
  - @wso2is/admin.validation.v1@2.22.2

## 2.21.1

### Patch Changes

- Updated dependencies []:
  - @wso2is/admin.core.v1@2.30.1
  - @wso2is/admin.extensions.v1@2.30.1
  - @wso2is/admin.claims.v1@2.21.1
  - @wso2is/admin.server-configurations.v1@2.24.1
  - @wso2is/admin.users.v1@2.23.1
  - @wso2is/admin.userstores.v1@2.21.1
  - @wso2is/admin.validation.v1@2.22.1

## 2.21.0

### Minor Changes

- [#6894](https://github.com/wso2/identity-apps/pull/6894) [`e7bf2ba65101f54e8b32cf75588ce1bf79bb0b07`](https://github.com/wso2/identity-apps/commit/e7bf2ba65101f54e8b32cf75588ce1bf79bb0b07) Thanks [@DonOmalVindula](https://github.com/DonOmalVindula)! - Bump auth-react and auth-spa to latest versions

### Patch Changes

- Updated dependencies [[`e7bf2ba65101f54e8b32cf75588ce1bf79bb0b07`](https://github.com/wso2/identity-apps/commit/e7bf2ba65101f54e8b32cf75588ce1bf79bb0b07)]:
  - @wso2is/admin.server-configurations.v1@2.24.0
  - @wso2is/admin.extensions.v1@2.30.0
  - @wso2is/admin.userstores.v1@2.21.0
  - @wso2is/admin.validation.v1@2.22.0
  - @wso2is/admin.claims.v1@2.21.0
  - @wso2is/admin.users.v1@2.23.0
  - @wso2is/admin.core.v1@2.30.0
  - @wso2is/core@2.1.0
  - @wso2is/access-control@3.0.24
  - @wso2is/dynamic-forms@2.0.107
  - @wso2is/form@2.1.15
  - @wso2is/forms@2.0.54
  - @wso2is/i18n@2.5.31
  - @wso2is/react-components@2.4.14

## 2.20.163

### Patch Changes

- [#6887](https://github.com/wso2/identity-apps/pull/6887) [`cf93bd5d1017bea864075ff2cd80247be3fb27ed`](https://github.com/wso2/identity-apps/commit/cf93bd5d1017bea864075ff2cd80247be3fb27ed) Thanks [@DonOmalVindula](https://github.com/DonOmalVindula)! - Downgrade SDK to 5.1.0

- Updated dependencies [[`cf93bd5d1017bea864075ff2cd80247be3fb27ed`](https://github.com/wso2/identity-apps/commit/cf93bd5d1017bea864075ff2cd80247be3fb27ed)]:
  - @wso2is/admin.server-configurations.v1@2.23.13
  - @wso2is/admin.extensions.v1@2.29.13
  - @wso2is/admin.userstores.v1@2.20.163
  - @wso2is/admin.validation.v1@2.21.13
  - @wso2is/admin.claims.v1@2.20.163
  - @wso2is/admin.users.v1@2.22.19
  - @wso2is/admin.core.v1@2.29.15
  - @wso2is/core@2.0.63
  - @wso2is/access-control@3.0.23
  - @wso2is/dynamic-forms@2.0.106
  - @wso2is/form@2.1.14
  - @wso2is/forms@2.0.53
  - @wso2is/i18n@2.5.30
  - @wso2is/react-components@2.4.13

## 2.20.162

### Patch Changes

- [#6881](https://github.com/wso2/identity-apps/pull/6881) [`92abc34d6d2586d12b9daa1da208d48451c3c269`](https://github.com/wso2/identity-apps/commit/92abc34d6d2586d12b9daa1da208d48451c3c269) Thanks [@DonOmalVindula](https://github.com/DonOmalVindula)! - Bump auth-react and auth-spa to latest version

- Updated dependencies [[`92abc34d6d2586d12b9daa1da208d48451c3c269`](https://github.com/wso2/identity-apps/commit/92abc34d6d2586d12b9daa1da208d48451c3c269)]:
  - @wso2is/admin.server-configurations.v1@2.23.12
  - @wso2is/admin.extensions.v1@2.29.12
  - @wso2is/admin.userstores.v1@2.20.162
  - @wso2is/admin.validation.v1@2.21.12
  - @wso2is/admin.claims.v1@2.20.162
  - @wso2is/admin.users.v1@2.22.18
  - @wso2is/admin.core.v1@2.29.14
  - @wso2is/core@2.0.62
  - @wso2is/access-control@3.0.22
  - @wso2is/dynamic-forms@2.0.105
  - @wso2is/form@2.1.13
  - @wso2is/forms@2.0.52
  - @wso2is/i18n@2.5.29
  - @wso2is/react-components@2.4.12

## 2.20.161

### Patch Changes

- Updated dependencies [[`03ce70a9ce524dcc2b7176784077de5c478ebf0f`](https://github.com/wso2/identity-apps/commit/03ce70a9ce524dcc2b7176784077de5c478ebf0f)]:
  - @wso2is/admin.users.v1@2.22.17
  - @wso2is/admin.claims.v1@2.20.161
  - @wso2is/admin.core.v1@2.29.13
  - @wso2is/admin.extensions.v1@2.29.11
  - @wso2is/admin.server-configurations.v1@2.23.11
  - @wso2is/admin.validation.v1@2.21.11
  - @wso2is/admin.userstores.v1@2.20.161

## 2.20.160

### Patch Changes

- [#6875](https://github.com/wso2/identity-apps/pull/6875) [`a6b8c8c1dd5496ab6aadb7374d412b74cd70dffd`](https://github.com/wso2/identity-apps/commit/a6b8c8c1dd5496ab6aadb7374d412b74cd70dffd) Thanks [@Achintha444](https://github.com/Achintha444)! - bump oxygen-ui to 1.13.10

- Updated dependencies [[`a6b8c8c1dd5496ab6aadb7374d412b74cd70dffd`](https://github.com/wso2/identity-apps/commit/a6b8c8c1dd5496ab6aadb7374d412b74cd70dffd)]:
  - @wso2is/admin.server-configurations.v1@2.23.10
  - @wso2is/admin.extensions.v1@2.29.10
  - @wso2is/admin.userstores.v1@2.20.160
  - @wso2is/admin.validation.v1@2.21.10
  - @wso2is/admin.claims.v1@2.20.160
  - @wso2is/react-components@2.4.11
  - @wso2is/admin.users.v1@2.22.16
  - @wso2is/dynamic-forms@2.0.104
  - @wso2is/admin.core.v1@2.29.12
  - @wso2is/form@2.1.12

## 2.20.159

### Patch Changes

- Updated dependencies []:
  - @wso2is/admin.core.v1@2.29.11
  - @wso2is/admin.claims.v1@2.20.159
  - @wso2is/admin.extensions.v1@2.29.9
  - @wso2is/admin.server-configurations.v1@2.23.9
  - @wso2is/admin.users.v1@2.22.15
  - @wso2is/admin.userstores.v1@2.20.159
  - @wso2is/admin.validation.v1@2.21.9

## 2.20.158

### Patch Changes

- Updated dependencies [[`70ab2d6c424442532ce4286efc293651da772657`](https://github.com/wso2/identity-apps/commit/70ab2d6c424442532ce4286efc293651da772657)]:
  - @wso2is/admin.extensions.v1@2.29.8
  - @wso2is/admin.users.v1@2.22.14
  - @wso2is/admin.core.v1@2.29.10
  - @wso2is/admin.server-configurations.v1@2.23.8
  - @wso2is/admin.validation.v1@2.21.8
  - @wso2is/admin.claims.v1@2.20.158
  - @wso2is/admin.userstores.v1@2.20.158

## 2.20.157

### Patch Changes

- Updated dependencies [[`fae3342cc1e1e54c44d51ac6deb9e01d2d060720`](https://github.com/wso2/identity-apps/commit/fae3342cc1e1e54c44d51ac6deb9e01d2d060720)]:
  - @wso2is/i18n@2.5.28
  - @wso2is/admin.claims.v1@2.20.157
  - @wso2is/admin.core.v1@2.29.9
  - @wso2is/admin.extensions.v1@2.29.7
  - @wso2is/admin.server-configurations.v1@2.23.7
  - @wso2is/admin.users.v1@2.22.13
  - @wso2is/admin.userstores.v1@2.20.157
  - @wso2is/admin.validation.v1@2.21.7

## 2.20.156

### Patch Changes

- Updated dependencies [[`2f1063e00b42e7f5a3886c16812c2240d51f7594`](https://github.com/wso2/identity-apps/commit/2f1063e00b42e7f5a3886c16812c2240d51f7594)]:
  - @wso2is/react-components@2.4.10
  - @wso2is/admin.core.v1@2.29.8
  - @wso2is/admin.extensions.v1@2.29.6
  - @wso2is/admin.claims.v1@2.20.156
  - @wso2is/admin.server-configurations.v1@2.23.6
  - @wso2is/admin.users.v1@2.22.12
  - @wso2is/admin.userstores.v1@2.20.156
  - @wso2is/admin.validation.v1@2.21.6
  - @wso2is/dynamic-forms@2.0.103
  - @wso2is/form@2.1.11

## 2.20.155

### Patch Changes

- Updated dependencies [[`26785522cc1c6e675cb91e8976d77b75e9dc3ecf`](https://github.com/wso2/identity-apps/commit/26785522cc1c6e675cb91e8976d77b75e9dc3ecf)]:
  - @wso2is/theme@2.1.4
  - @wso2is/admin.claims.v1@2.20.155
  - @wso2is/admin.extensions.v1@2.29.5
  - @wso2is/admin.server-configurations.v1@2.23.5
  - @wso2is/admin.users.v1@2.22.11
  - @wso2is/admin.userstores.v1@2.20.155
  - @wso2is/admin.validation.v1@2.21.5
  - @wso2is/react-components@2.4.9
  - @wso2is/admin.core.v1@2.29.7
  - @wso2is/dynamic-forms@2.0.102
  - @wso2is/form@2.1.10

## 2.20.154

### Patch Changes

- Updated dependencies [[`60c435a2288880cab85bcec41f84ab4f707fa101`](https://github.com/wso2/identity-apps/commit/60c435a2288880cab85bcec41f84ab4f707fa101)]:
  - @wso2is/admin.validation.v1@2.21.4
  - @wso2is/i18n@2.5.27
  - @wso2is/admin.claims.v1@2.20.154
  - @wso2is/admin.core.v1@2.29.6
  - @wso2is/admin.extensions.v1@2.29.4
  - @wso2is/admin.server-configurations.v1@2.23.4
  - @wso2is/admin.users.v1@2.22.10
  - @wso2is/admin.userstores.v1@2.20.154

## 2.20.153

### Patch Changes

- Updated dependencies [[`22dcbbe1383cfdb1b388f3f02e51ccc0dab653dd`](https://github.com/wso2/identity-apps/commit/22dcbbe1383cfdb1b388f3f02e51ccc0dab653dd), [`1cb81cec3954eb14d1e294bed089782c0b8fe3b7`](https://github.com/wso2/identity-apps/commit/1cb81cec3954eb14d1e294bed089782c0b8fe3b7)]:
  - @wso2is/admin.extensions.v1@2.29.3
  - @wso2is/theme@2.1.3
  - @wso2is/react-components@2.4.8
  - @wso2is/admin.claims.v1@2.20.153
  - @wso2is/admin.core.v1@2.29.5
  - @wso2is/admin.server-configurations.v1@2.23.3
  - @wso2is/admin.users.v1@2.22.9
  - @wso2is/admin.userstores.v1@2.20.153
  - @wso2is/admin.validation.v1@2.21.3
  - @wso2is/dynamic-forms@2.0.101
  - @wso2is/form@2.1.9

## 2.20.152

### Patch Changes

- [#6856](https://github.com/wso2/identity-apps/pull/6856) [`e8b882b2c9837535e53ac032a77bbc4e6a776e13`](https://github.com/wso2/identity-apps/commit/e8b882b2c9837535e53ac032a77bbc4e6a776e13) Thanks [@Achintha444](https://github.com/Achintha444)! - Change filter icon to `HorizontalBarsFilterIcon` and change the search icon to `MagnifyingGlassIcon` in the advanced search

- Updated dependencies [[`e8b882b2c9837535e53ac032a77bbc4e6a776e13`](https://github.com/wso2/identity-apps/commit/e8b882b2c9837535e53ac032a77bbc4e6a776e13)]:
  - @wso2is/admin.server-configurations.v1@2.23.2
  - @wso2is/admin.extensions.v1@2.29.2
  - @wso2is/admin.userstores.v1@2.20.152
  - @wso2is/admin.validation.v1@2.21.2
  - @wso2is/admin.claims.v1@2.20.152
  - @wso2is/react-components@2.4.7
  - @wso2is/admin.users.v1@2.22.8
  - @wso2is/dynamic-forms@2.0.100
  - @wso2is/admin.core.v1@2.29.4
  - @wso2is/form@2.1.8

## 2.20.151

### Patch Changes

- Updated dependencies []:
  - @wso2is/admin.core.v1@2.29.3
  - @wso2is/admin.extensions.v1@2.29.1
  - @wso2is/admin.claims.v1@2.20.151
  - @wso2is/admin.server-configurations.v1@2.23.1
  - @wso2is/admin.users.v1@2.22.7
  - @wso2is/admin.userstores.v1@2.20.151
  - @wso2is/admin.validation.v1@2.21.1

## 2.20.150

### Patch Changes

- Updated dependencies [[`ca1acd66b5da706b2e2618a6d19a72dc8967d027`](https://github.com/wso2/identity-apps/commit/ca1acd66b5da706b2e2618a6d19a72dc8967d027)]:
  - @wso2is/admin.server-configurations.v1@2.23.0
  - @wso2is/admin.extensions.v1@2.29.0
  - @wso2is/admin.validation.v1@2.21.0
  - @wso2is/i18n@2.5.26
  - @wso2is/admin.claims.v1@2.20.150
  - @wso2is/admin.core.v1@2.29.2
  - @wso2is/admin.users.v1@2.22.6
  - @wso2is/admin.userstores.v1@2.20.150

## 2.20.149

### Patch Changes

- Updated dependencies [[`47824646cba3146cf7e6561377ca4e6b293dbda8`](https://github.com/wso2/identity-apps/commit/47824646cba3146cf7e6561377ca4e6b293dbda8)]:
  - @wso2is/i18n@2.5.25
  - @wso2is/admin.claims.v1@2.20.149
  - @wso2is/admin.core.v1@2.29.1
  - @wso2is/admin.extensions.v1@2.28.1
  - @wso2is/admin.server-configurations.v1@2.22.5
  - @wso2is/admin.users.v1@2.22.5
  - @wso2is/admin.userstores.v1@2.20.149
  - @wso2is/admin.validation.v1@2.20.149

## 2.20.148

### Patch Changes

- Updated dependencies [[`6f5f708ed4a72a19e45d9f0c3a65f9486bd7166c`](https://github.com/wso2/identity-apps/commit/6f5f708ed4a72a19e45d9f0c3a65f9486bd7166c)]:
  - @wso2is/admin.extensions.v1@2.28.0
  - @wso2is/admin.core.v1@2.29.0
  - @wso2is/admin.claims.v1@2.20.148
  - @wso2is/admin.server-configurations.v1@2.22.4
  - @wso2is/admin.users.v1@2.22.4
  - @wso2is/admin.userstores.v1@2.20.148
  - @wso2is/admin.validation.v1@2.20.148

## 2.20.147

### Patch Changes

- Updated dependencies [[`f577960bd1b5f013d95de2888a17076d4134c7c8`](https://github.com/wso2/identity-apps/commit/f577960bd1b5f013d95de2888a17076d4134c7c8)]:
  - @wso2is/admin.extensions.v1@2.27.0
  - @wso2is/admin.claims.v1@2.20.147
  - @wso2is/admin.core.v1@2.28.3
  - @wso2is/admin.server-configurations.v1@2.22.3
  - @wso2is/admin.users.v1@2.22.3
  - @wso2is/admin.userstores.v1@2.20.147
  - @wso2is/admin.validation.v1@2.20.147

## 2.20.146

### Patch Changes

- Updated dependencies [[`95468f500f9e7d82b1d62140888f64be52e0cd1f`](https://github.com/wso2/identity-apps/commit/95468f500f9e7d82b1d62140888f64be52e0cd1f)]:
  - @wso2is/admin.extensions.v1@2.26.0
  - @wso2is/admin.claims.v1@2.20.146
  - @wso2is/admin.core.v1@2.28.2
  - @wso2is/admin.server-configurations.v1@2.22.2
  - @wso2is/admin.users.v1@2.22.2
  - @wso2is/admin.userstores.v1@2.20.146
  - @wso2is/admin.validation.v1@2.20.146

## 2.20.145

### Patch Changes

- Updated dependencies [[`a4fb4106bace0826911b8a385bd39167d84f9ac0`](https://github.com/wso2/identity-apps/commit/a4fb4106bace0826911b8a385bd39167d84f9ac0)]:
  - @wso2is/theme@2.1.2
  - @wso2is/admin.claims.v1@2.20.145
  - @wso2is/admin.extensions.v1@2.25.1
  - @wso2is/admin.server-configurations.v1@2.22.1
  - @wso2is/admin.users.v1@2.22.1
  - @wso2is/admin.userstores.v1@2.20.145
  - @wso2is/admin.validation.v1@2.20.145
  - @wso2is/react-components@2.4.6
  - @wso2is/admin.core.v1@2.28.1
  - @wso2is/dynamic-forms@2.0.99
  - @wso2is/form@2.1.7

## 2.20.144

### Patch Changes

- Updated dependencies [[`862d20ae987422010ba53b3825f86a8ba5685910`](https://github.com/wso2/identity-apps/commit/862d20ae987422010ba53b3825f86a8ba5685910)]:
  - @wso2is/admin.core.v1@2.28.0
  - @wso2is/admin.extensions.v1@2.25.0
  - @wso2is/admin.server-configurations.v1@2.22.0
  - @wso2is/admin.users.v1@2.22.0
  - @wso2is/admin.claims.v1@2.20.144
  - @wso2is/admin.userstores.v1@2.20.144
  - @wso2is/admin.validation.v1@2.20.144

## 2.20.143

### Patch Changes

- Updated dependencies [[`47a7d939097403b8374324515efa7a5e52977ecc`](https://github.com/wso2/identity-apps/commit/47a7d939097403b8374324515efa7a5e52977ecc), [`8c2203a5dcdb6d6603d0bc2a4942c8e3e811eb8f`](https://github.com/wso2/identity-apps/commit/8c2203a5dcdb6d6603d0bc2a4942c8e3e811eb8f), [`8edd6ef505273008851f1b98d7c6db2b45407a54`](https://github.com/wso2/identity-apps/commit/8edd6ef505273008851f1b98d7c6db2b45407a54), [`2c5971f384ca9fce857cb74162759b2b785658cb`](https://github.com/wso2/identity-apps/commit/2c5971f384ca9fce857cb74162759b2b785658cb)]:
  - @wso2is/core@2.0.61
  - @wso2is/admin.users.v1@2.21.15
  - @wso2is/admin.extensions.v1@2.24.16
  - @wso2is/admin.claims.v1@2.20.143
  - @wso2is/admin.core.v1@2.27.13
  - @wso2is/admin.server-configurations.v1@2.21.85
  - @wso2is/admin.userstores.v1@2.20.143
  - @wso2is/admin.validation.v1@2.20.143
  - @wso2is/access-control@3.0.21
  - @wso2is/dynamic-forms@2.0.98
  - @wso2is/form@2.1.6
  - @wso2is/forms@2.0.51
  - @wso2is/i18n@2.5.24
  - @wso2is/react-components@2.4.5

## 2.20.142

### Patch Changes

- Updated dependencies [[`19751f62ed1923a0c75b342407c9048148489b25`](https://github.com/wso2/identity-apps/commit/19751f62ed1923a0c75b342407c9048148489b25)]:
  - @wso2is/theme@2.1.1
  - @wso2is/admin.core.v1@2.27.12
  - @wso2is/admin.extensions.v1@2.24.15
  - @wso2is/admin.users.v1@2.21.14
  - @wso2is/admin.claims.v1@2.20.142
  - @wso2is/admin.server-configurations.v1@2.21.84
  - @wso2is/admin.userstores.v1@2.20.142
  - @wso2is/admin.validation.v1@2.20.142
  - @wso2is/react-components@2.4.4
  - @wso2is/dynamic-forms@2.0.97
  - @wso2is/form@2.1.5

## 2.20.141

### Patch Changes

- Updated dependencies []:
  - @wso2is/admin.core.v1@2.27.11
  - @wso2is/admin.extensions.v1@2.24.14
  - @wso2is/admin.claims.v1@2.20.141
  - @wso2is/admin.server-configurations.v1@2.21.83
  - @wso2is/admin.users.v1@2.21.13
  - @wso2is/admin.userstores.v1@2.20.141
  - @wso2is/admin.validation.v1@2.20.141

## 2.20.140

### Patch Changes

- [#6820](https://github.com/wso2/identity-apps/pull/6820) [`24189079ee5159ad4b312a15f0a1d4f3b99e34f8`](https://github.com/wso2/identity-apps/commit/24189079ee5159ad4b312a15f0a1d4f3b99e34f8) Thanks [@shashimalcse](https://github.com/shashimalcse)! - Bump oxygen ui version

- Updated dependencies [[`24189079ee5159ad4b312a15f0a1d4f3b99e34f8`](https://github.com/wso2/identity-apps/commit/24189079ee5159ad4b312a15f0a1d4f3b99e34f8)]:
  - @wso2is/admin.server-configurations.v1@2.21.82
  - @wso2is/admin.extensions.v1@2.24.13
  - @wso2is/admin.userstores.v1@2.20.140
  - @wso2is/admin.validation.v1@2.20.140
  - @wso2is/admin.claims.v1@2.20.140
  - @wso2is/react-components@2.4.3
  - @wso2is/admin.users.v1@2.21.12
  - @wso2is/dynamic-forms@2.0.96
  - @wso2is/admin.core.v1@2.27.10
  - @wso2is/form@2.1.4

## 2.20.139

### Patch Changes

- Updated dependencies []:
  - @wso2is/admin.core.v1@2.27.9
  - @wso2is/admin.extensions.v1@2.24.12
  - @wso2is/admin.users.v1@2.21.11
  - @wso2is/admin.claims.v1@2.20.139
  - @wso2is/admin.server-configurations.v1@2.21.81
  - @wso2is/admin.userstores.v1@2.20.139
  - @wso2is/admin.validation.v1@2.20.139

## 2.20.138

### Patch Changes

- Updated dependencies []:
  - @wso2is/admin.core.v1@2.27.8
  - @wso2is/admin.extensions.v1@2.24.11
  - @wso2is/admin.users.v1@2.21.10
  - @wso2is/admin.claims.v1@2.20.138
  - @wso2is/admin.server-configurations.v1@2.21.80
  - @wso2is/admin.userstores.v1@2.20.138
  - @wso2is/admin.validation.v1@2.20.138

## 2.20.137

### Patch Changes

- Updated dependencies []:
  - @wso2is/admin.core.v1@2.27.7
  - @wso2is/admin.claims.v1@2.20.137
  - @wso2is/admin.extensions.v1@2.24.10
  - @wso2is/admin.server-configurations.v1@2.21.79
  - @wso2is/admin.users.v1@2.21.9
  - @wso2is/admin.userstores.v1@2.20.137
  - @wso2is/admin.validation.v1@2.20.137

## 2.20.136

### Patch Changes

- Updated dependencies [[`1d8f2a9b051645e69100e76bf49b452fc0ff0f8e`](https://github.com/wso2/identity-apps/commit/1d8f2a9b051645e69100e76bf49b452fc0ff0f8e)]:
  - @wso2is/admin.extensions.v1@2.24.9
  - @wso2is/admin.core.v1@2.27.6
  - @wso2is/admin.claims.v1@2.20.136
  - @wso2is/admin.server-configurations.v1@2.21.78
  - @wso2is/admin.users.v1@2.21.8
  - @wso2is/admin.userstores.v1@2.20.136
  - @wso2is/admin.validation.v1@2.20.136

## 2.20.135

### Patch Changes

- Updated dependencies []:
  - @wso2is/admin.extensions.v1@2.24.8
  - @wso2is/admin.core.v1@2.27.5
  - @wso2is/admin.claims.v1@2.20.135
  - @wso2is/admin.server-configurations.v1@2.21.77
  - @wso2is/admin.users.v1@2.21.7
  - @wso2is/admin.userstores.v1@2.20.135
  - @wso2is/admin.validation.v1@2.20.135

## 2.20.134

### Patch Changes

- Updated dependencies [[`b2af4ec80a8e2d58b82ef855636ef4fb51d442b5`](https://github.com/wso2/identity-apps/commit/b2af4ec80a8e2d58b82ef855636ef4fb51d442b5)]:
  - @wso2is/admin.extensions.v1@2.24.7
  - @wso2is/admin.claims.v1@2.20.134
  - @wso2is/admin.core.v1@2.27.4
  - @wso2is/admin.server-configurations.v1@2.21.76
  - @wso2is/admin.users.v1@2.21.6
  - @wso2is/admin.userstores.v1@2.20.134
  - @wso2is/admin.validation.v1@2.20.134

## 2.20.133

### Patch Changes

- Updated dependencies []:
  - @wso2is/admin.core.v1@2.27.3
  - @wso2is/admin.extensions.v1@2.24.6
  - @wso2is/admin.users.v1@2.21.5
  - @wso2is/admin.claims.v1@2.20.133
  - @wso2is/admin.server-configurations.v1@2.21.75
  - @wso2is/admin.userstores.v1@2.20.133
  - @wso2is/admin.validation.v1@2.20.133

## 2.20.132

### Patch Changes

- Updated dependencies []:
  - @wso2is/admin.core.v1@2.27.2
  - @wso2is/admin.extensions.v1@2.24.5
  - @wso2is/admin.claims.v1@2.20.132
  - @wso2is/admin.server-configurations.v1@2.21.74
  - @wso2is/admin.users.v1@2.21.4
  - @wso2is/admin.userstores.v1@2.20.132
  - @wso2is/admin.validation.v1@2.20.132

## 2.20.131

### Patch Changes

- Updated dependencies [[`087a548e2f5c4565b6da489ff1632154c566772f`](https://github.com/wso2/identity-apps/commit/087a548e2f5c4565b6da489ff1632154c566772f)]:
  - @wso2is/admin.users.v1@2.21.3
  - @wso2is/i18n@2.5.23
  - @wso2is/admin.claims.v1@2.20.131
  - @wso2is/admin.core.v1@2.27.1
  - @wso2is/admin.extensions.v1@2.24.4
  - @wso2is/admin.server-configurations.v1@2.21.73
  - @wso2is/admin.validation.v1@2.20.131
  - @wso2is/admin.userstores.v1@2.20.131

## 2.20.130

### Patch Changes

- Updated dependencies [[`6fd5b32c01294438785c9f6ac9ad15ad310036f8`](https://github.com/wso2/identity-apps/commit/6fd5b32c01294438785c9f6ac9ad15ad310036f8)]:
  - @wso2is/admin.core.v1@2.27.0
  - @wso2is/admin.claims.v1@2.20.130
  - @wso2is/admin.extensions.v1@2.24.3
  - @wso2is/admin.server-configurations.v1@2.21.72
  - @wso2is/admin.users.v1@2.21.2
  - @wso2is/admin.userstores.v1@2.20.130
  - @wso2is/admin.validation.v1@2.20.130

## 2.20.129

### Patch Changes

- Updated dependencies [[`c35e28e3d811841b3bc4762486b80c255e82a54e`](https://github.com/wso2/identity-apps/commit/c35e28e3d811841b3bc4762486b80c255e82a54e)]:
  - @wso2is/admin.users.v1@2.21.1
  - @wso2is/admin.core.v1@2.26.1
  - @wso2is/i18n@2.5.22
  - @wso2is/admin.extensions.v1@2.24.2
  - @wso2is/admin.claims.v1@2.20.129
  - @wso2is/admin.server-configurations.v1@2.21.71
  - @wso2is/admin.validation.v1@2.20.129
  - @wso2is/admin.userstores.v1@2.20.129

## 2.20.128

### Patch Changes

- Updated dependencies [[`b7ba328bd2a29881c5cbb06b9d3bc8968c5b3da2`](https://github.com/wso2/identity-apps/commit/b7ba328bd2a29881c5cbb06b9d3bc8968c5b3da2)]:
  - @wso2is/admin.users.v1@2.21.0
  - @wso2is/admin.core.v1@2.26.0
  - @wso2is/admin.extensions.v1@2.24.1
  - @wso2is/admin.claims.v1@2.20.128
  - @wso2is/admin.server-configurations.v1@2.21.70
  - @wso2is/admin.validation.v1@2.20.128
  - @wso2is/admin.userstores.v1@2.20.128

## 2.20.127

### Patch Changes

- Updated dependencies [[`0d0fcfee8dd4a48a69ae12690c9382b49bfd0f2a`](https://github.com/wso2/identity-apps/commit/0d0fcfee8dd4a48a69ae12690c9382b49bfd0f2a)]:
  - @wso2is/admin.extensions.v1@2.24.0
  - @wso2is/admin.core.v1@2.25.0
  - @wso2is/theme@2.1.0
  - @wso2is/admin.claims.v1@2.20.127
  - @wso2is/admin.server-configurations.v1@2.21.69
  - @wso2is/admin.users.v1@2.20.127
  - @wso2is/admin.userstores.v1@2.20.127
  - @wso2is/admin.validation.v1@2.20.127
  - @wso2is/react-components@2.4.2
  - @wso2is/dynamic-forms@2.0.95
  - @wso2is/form@2.1.3

## 2.20.126

### Patch Changes

- Updated dependencies [[`6f69a172c082afc6b7485dccff089835141ac567`](https://github.com/wso2/identity-apps/commit/6f69a172c082afc6b7485dccff089835141ac567)]:
  - @wso2is/admin.users.v1@2.20.126
  - @wso2is/admin.claims.v1@2.20.126
  - @wso2is/admin.core.v1@2.24.19
  - @wso2is/admin.extensions.v1@2.23.1
  - @wso2is/admin.server-configurations.v1@2.21.68
  - @wso2is/admin.validation.v1@2.20.126
  - @wso2is/admin.userstores.v1@2.20.126

## 2.20.125

### Patch Changes

- Updated dependencies [[`c29b2f1a11930a4ddf06d5f91828122139df0891`](https://github.com/wso2/identity-apps/commit/c29b2f1a11930a4ddf06d5f91828122139df0891)]:
  - @wso2is/admin.extensions.v1@2.23.0
  - @wso2is/admin.claims.v1@2.20.125
  - @wso2is/admin.core.v1@2.24.18
  - @wso2is/admin.server-configurations.v1@2.21.67
  - @wso2is/admin.users.v1@2.20.125
  - @wso2is/admin.userstores.v1@2.20.125
  - @wso2is/admin.validation.v1@2.20.125

## 2.20.124

### Patch Changes

- Updated dependencies []:
  - @wso2is/admin.core.v1@2.24.17
  - @wso2is/admin.claims.v1@2.20.124
  - @wso2is/admin.extensions.v1@2.22.12
  - @wso2is/admin.server-configurations.v1@2.21.66
  - @wso2is/admin.users.v1@2.20.124
  - @wso2is/admin.userstores.v1@2.20.124
  - @wso2is/admin.validation.v1@2.20.124

## 2.20.123

### Patch Changes

- Updated dependencies [[`6349ffa59c542b1be0304aabad766455fceabf25`](https://github.com/wso2/identity-apps/commit/6349ffa59c542b1be0304aabad766455fceabf25)]:
  - @wso2is/i18n@2.5.21
  - @wso2is/admin.core.v1@2.24.16
  - @wso2is/admin.claims.v1@2.20.123
  - @wso2is/admin.extensions.v1@2.22.11
  - @wso2is/admin.server-configurations.v1@2.21.65
  - @wso2is/admin.users.v1@2.20.123
  - @wso2is/admin.userstores.v1@2.20.123
  - @wso2is/admin.validation.v1@2.20.123

## 2.20.122

### Patch Changes

- Updated dependencies [[`ec3fae95750df6503d6d6286c4e700e3b66cd18f`](https://github.com/wso2/identity-apps/commit/ec3fae95750df6503d6d6286c4e700e3b66cd18f)]:
  - @wso2is/admin.core.v1@2.24.15
  - @wso2is/i18n@2.5.20
  - @wso2is/admin.claims.v1@2.20.122
  - @wso2is/admin.extensions.v1@2.22.10
  - @wso2is/admin.server-configurations.v1@2.21.64
  - @wso2is/admin.users.v1@2.20.122
  - @wso2is/admin.userstores.v1@2.20.122
  - @wso2is/admin.validation.v1@2.20.122

## 2.20.121

### Patch Changes

- Updated dependencies []:
  - @wso2is/admin.core.v1@2.24.14
  - @wso2is/admin.extensions.v1@2.22.9
  - @wso2is/admin.claims.v1@2.20.121
  - @wso2is/admin.server-configurations.v1@2.21.63
  - @wso2is/admin.users.v1@2.20.121
  - @wso2is/admin.userstores.v1@2.20.121
  - @wso2is/admin.validation.v1@2.20.121

## 2.20.120

### Patch Changes

- Updated dependencies [[`74e82b2f465d11c02969f7fef52f83a1956214b8`](https://github.com/wso2/identity-apps/commit/74e82b2f465d11c02969f7fef52f83a1956214b8)]:
  - @wso2is/admin.extensions.v1@2.22.8
  - @wso2is/admin.core.v1@2.24.13
  - @wso2is/i18n@2.5.19
  - @wso2is/admin.claims.v1@2.20.120
  - @wso2is/admin.server-configurations.v1@2.21.62
  - @wso2is/admin.users.v1@2.20.120
  - @wso2is/admin.userstores.v1@2.20.120
  - @wso2is/admin.validation.v1@2.20.120

## 2.20.119

### Patch Changes

- Updated dependencies [[`dec724ba75c4937cd84ec7afcd2ec0bc00058d2e`](https://github.com/wso2/identity-apps/commit/dec724ba75c4937cd84ec7afcd2ec0bc00058d2e)]:
  - @wso2is/admin.extensions.v1@2.22.7
  - @wso2is/theme@2.0.99
  - @wso2is/admin.core.v1@2.24.12
  - @wso2is/admin.claims.v1@2.20.119
  - @wso2is/admin.server-configurations.v1@2.21.61
  - @wso2is/admin.users.v1@2.20.119
  - @wso2is/admin.userstores.v1@2.20.119
  - @wso2is/admin.validation.v1@2.20.119
  - @wso2is/react-components@2.4.1
  - @wso2is/dynamic-forms@2.0.94
  - @wso2is/form@2.1.2

## 2.20.118

### Patch Changes

- Updated dependencies []:
  - @wso2is/admin.core.v1@2.24.11
  - @wso2is/admin.extensions.v1@2.22.6
  - @wso2is/admin.claims.v1@2.20.118
  - @wso2is/admin.server-configurations.v1@2.21.60
  - @wso2is/admin.users.v1@2.20.118
  - @wso2is/admin.userstores.v1@2.20.118
  - @wso2is/admin.validation.v1@2.20.118

## 2.20.117

### Patch Changes

- [#6757](https://github.com/wso2/identity-apps/pull/6757) [`1669568cf17b4aa9dda387194bd38cdf32ac3212`](https://github.com/wso2/identity-apps/commit/1669568cf17b4aa9dda387194bd38cdf32ac3212) Thanks [@DonOmalVindula](https://github.com/DonOmalVindula)! - Fix appearance of learn more links in the console UI

- Updated dependencies [[`1669568cf17b4aa9dda387194bd38cdf32ac3212`](https://github.com/wso2/identity-apps/commit/1669568cf17b4aa9dda387194bd38cdf32ac3212)]:
  - @wso2is/admin.extensions.v1@2.22.5
  - @wso2is/admin.claims.v1@2.20.117
  - @wso2is/admin.users.v1@2.20.117
  - @wso2is/admin.core.v1@2.24.10
  - @wso2is/admin.server-configurations.v1@2.21.59
  - @wso2is/admin.validation.v1@2.20.117
  - @wso2is/admin.userstores.v1@2.20.117

## 2.20.116

### Patch Changes

- Updated dependencies []:
  - @wso2is/admin.core.v1@2.24.9
  - @wso2is/admin.extensions.v1@2.22.4
  - @wso2is/admin.claims.v1@2.20.116
  - @wso2is/admin.server-configurations.v1@2.21.58
  - @wso2is/admin.users.v1@2.20.116
  - @wso2is/admin.userstores.v1@2.20.116
  - @wso2is/admin.validation.v1@2.20.116

## 2.20.115

### Patch Changes

- Updated dependencies [[`1281af1dca7078ba22cbab3323b281e84b80a3d7`](https://github.com/wso2/identity-apps/commit/1281af1dca7078ba22cbab3323b281e84b80a3d7)]:
  - @wso2is/admin.extensions.v1@2.22.3
  - @wso2is/admin.core.v1@2.24.8
  - @wso2is/admin.claims.v1@2.20.115
  - @wso2is/admin.server-configurations.v1@2.21.57
  - @wso2is/admin.users.v1@2.20.115
  - @wso2is/admin.userstores.v1@2.20.115
  - @wso2is/admin.validation.v1@2.20.115

## 2.20.114

### Patch Changes

- Updated dependencies [[`327e4a7a1462e5529d53fb63bf7247d9ec40d043`](https://github.com/wso2/identity-apps/commit/327e4a7a1462e5529d53fb63bf7247d9ec40d043)]:
  - @wso2is/admin.extensions.v1@2.22.2
  - @wso2is/admin.claims.v1@2.20.114
  - @wso2is/admin.core.v1@2.24.7
  - @wso2is/admin.server-configurations.v1@2.21.56
  - @wso2is/admin.users.v1@2.20.114
  - @wso2is/admin.userstores.v1@2.20.114
  - @wso2is/admin.validation.v1@2.20.114

## 2.20.113

### Patch Changes

- Updated dependencies [[`d5b3f7c8d61759691a8fd6e271fbb145d39b68d3`](https://github.com/wso2/identity-apps/commit/d5b3f7c8d61759691a8fd6e271fbb145d39b68d3), [`d646c0baa3e0cdba239cc9fd8b4acf60ca336f84`](https://github.com/wso2/identity-apps/commit/d646c0baa3e0cdba239cc9fd8b4acf60ca336f84)]:
  - @wso2is/admin.core.v1@2.24.6
  - @wso2is/admin.extensions.v1@2.22.1
  - @wso2is/form@2.1.1
  - @wso2is/i18n@2.5.18
  - @wso2is/admin.claims.v1@2.20.113
  - @wso2is/admin.server-configurations.v1@2.21.55
  - @wso2is/admin.users.v1@2.20.113
  - @wso2is/admin.userstores.v1@2.20.113
  - @wso2is/admin.validation.v1@2.20.113

## 2.20.112

### Patch Changes

- Updated dependencies [[`00ee3fbc87f646c936fcda1534d75f9359ad03db`](https://github.com/wso2/identity-apps/commit/00ee3fbc87f646c936fcda1534d75f9359ad03db), [`00ee3fbc87f646c936fcda1534d75f9359ad03db`](https://github.com/wso2/identity-apps/commit/00ee3fbc87f646c936fcda1534d75f9359ad03db), [`00ee3fbc87f646c936fcda1534d75f9359ad03db`](https://github.com/wso2/identity-apps/commit/00ee3fbc87f646c936fcda1534d75f9359ad03db), [`48e1d0d66298fe8cd0ae822d5dc85abfc64cb610`](https://github.com/wso2/identity-apps/commit/48e1d0d66298fe8cd0ae822d5dc85abfc64cb610)]:
  - @wso2is/admin.extensions.v1@2.22.0
  - @wso2is/admin.core.v1@2.24.5
  - @wso2is/i18n@2.5.17
  - @wso2is/react-components@2.4.0
  - @wso2is/form@2.1.0
  - @wso2is/admin.claims.v1@2.20.112
  - @wso2is/admin.server-configurations.v1@2.21.54
  - @wso2is/admin.users.v1@2.20.112
  - @wso2is/admin.userstores.v1@2.20.112
  - @wso2is/admin.validation.v1@2.20.112
  - @wso2is/dynamic-forms@2.0.93

## 2.20.111

### Patch Changes

- Updated dependencies []:
  - @wso2is/admin.core.v1@2.24.4
  - @wso2is/admin.extensions.v1@2.21.81
  - @wso2is/admin.users.v1@2.20.111
  - @wso2is/admin.validation.v1@2.20.111
  - @wso2is/admin.claims.v1@2.20.111
  - @wso2is/admin.server-configurations.v1@2.21.53
  - @wso2is/admin.userstores.v1@2.20.111

## 2.20.110

### Patch Changes

- Updated dependencies [[`19af0c45fd8fb2c5255b3486ef192710851d11a7`](https://github.com/wso2/identity-apps/commit/19af0c45fd8fb2c5255b3486ef192710851d11a7), [`6da9bb307f8b0168777a7d8ea44f67619c99d493`](https://github.com/wso2/identity-apps/commit/6da9bb307f8b0168777a7d8ea44f67619c99d493)]:
  - @wso2is/admin.extensions.v1@2.21.80
  - @wso2is/react-components@2.3.1
  - @wso2is/admin.core.v1@2.24.3
  - @wso2is/admin.claims.v1@2.20.110
  - @wso2is/admin.server-configurations.v1@2.21.52
  - @wso2is/admin.users.v1@2.20.110
  - @wso2is/admin.userstores.v1@2.20.110
  - @wso2is/admin.validation.v1@2.20.110
  - @wso2is/dynamic-forms@2.0.92
  - @wso2is/form@2.0.93

## 2.20.109

### Patch Changes

- Updated dependencies [[`21b2c8b62090ab72135c91a531af8d34af1d8101`](https://github.com/wso2/identity-apps/commit/21b2c8b62090ab72135c91a531af8d34af1d8101)]:
  - @wso2is/admin.core.v1@2.24.2
  - @wso2is/admin.claims.v1@2.20.109
  - @wso2is/admin.extensions.v1@2.21.79
  - @wso2is/admin.server-configurations.v1@2.21.51
  - @wso2is/admin.users.v1@2.20.109
  - @wso2is/admin.userstores.v1@2.20.109
  - @wso2is/admin.validation.v1@2.20.109

## 2.20.108

### Patch Changes

- Updated dependencies []:
  - @wso2is/admin.core.v1@2.24.1
  - @wso2is/admin.extensions.v1@2.21.78
  - @wso2is/admin.users.v1@2.20.108
  - @wso2is/admin.validation.v1@2.20.108
  - @wso2is/admin.claims.v1@2.20.108
  - @wso2is/admin.server-configurations.v1@2.21.50
  - @wso2is/admin.userstores.v1@2.20.108

## 2.20.107

### Patch Changes

- Updated dependencies [[`dc9ac2782b9faa497d06d376c1e1fcf63168ee85`](https://github.com/wso2/identity-apps/commit/dc9ac2782b9faa497d06d376c1e1fcf63168ee85)]:
  - @wso2is/react-components@2.3.0
  - @wso2is/admin.core.v1@2.24.0
  - @wso2is/i18n@2.5.16
  - @wso2is/admin.extensions.v1@2.21.77
  - @wso2is/admin.users.v1@2.20.107
  - @wso2is/admin.validation.v1@2.20.107
  - @wso2is/admin.claims.v1@2.20.107
  - @wso2is/admin.server-configurations.v1@2.21.49
  - @wso2is/admin.userstores.v1@2.20.107
  - @wso2is/dynamic-forms@2.0.91
  - @wso2is/form@2.0.92

## 2.20.106

### Patch Changes

- Updated dependencies [[`8d2e9fced7e60158fb1fcdc35ab09bf93271d3e6`](https://github.com/wso2/identity-apps/commit/8d2e9fced7e60158fb1fcdc35ab09bf93271d3e6)]:
  - @wso2is/react-components@2.2.32
  - @wso2is/admin.claims.v1@2.20.106
  - @wso2is/admin.core.v1@2.23.36
  - @wso2is/admin.extensions.v1@2.21.76
  - @wso2is/admin.server-configurations.v1@2.21.48
  - @wso2is/admin.users.v1@2.20.106
  - @wso2is/admin.userstores.v1@2.20.106
  - @wso2is/admin.validation.v1@2.20.106
  - @wso2is/dynamic-forms@2.0.90
  - @wso2is/form@2.0.91

## 2.20.105

### Patch Changes

- Updated dependencies [[`f814c6b981e11bbc2c98b04f8a123b54d087b82c`](https://github.com/wso2/identity-apps/commit/f814c6b981e11bbc2c98b04f8a123b54d087b82c)]:
  - @wso2is/admin.extensions.v1@2.21.75
  - @wso2is/admin.claims.v1@2.20.105
  - @wso2is/admin.core.v1@2.23.35
  - @wso2is/admin.server-configurations.v1@2.21.47
  - @wso2is/admin.users.v1@2.20.105
  - @wso2is/admin.userstores.v1@2.20.105
  - @wso2is/admin.validation.v1@2.20.105

## 2.20.104

### Patch Changes

- [#6707](https://github.com/wso2/identity-apps/pull/6707) [`64d1d40cf664987e22e18a3cd7983a5e845829f3`](https://github.com/wso2/identity-apps/commit/64d1d40cf664987e22e18a3cd7983a5e845829f3) Thanks [@DonOmalVindula](https://github.com/DonOmalVindula)! - Add missing learn more doc links

- Updated dependencies [[`64d1d40cf664987e22e18a3cd7983a5e845829f3`](https://github.com/wso2/identity-apps/commit/64d1d40cf664987e22e18a3cd7983a5e845829f3)]:
  - @wso2is/admin.extensions.v1@2.21.74
  - @wso2is/admin.claims.v1@2.20.104
  - @wso2is/react-components@2.2.31
  - @wso2is/admin.users.v1@2.20.104
  - @wso2is/admin.core.v1@2.23.34
  - @wso2is/admin.validation.v1@2.20.104
  - @wso2is/admin.server-configurations.v1@2.21.46
  - @wso2is/admin.userstores.v1@2.20.104
  - @wso2is/dynamic-forms@2.0.89
  - @wso2is/form@2.0.90

## 2.20.103

### Patch Changes

- Updated dependencies [[`b073a12775ff5acf9b2d8247e2e1b5d7bff24fd2`](https://github.com/wso2/identity-apps/commit/b073a12775ff5acf9b2d8247e2e1b5d7bff24fd2)]:
  - @wso2is/admin.extensions.v1@2.21.73
  - @wso2is/admin.claims.v1@2.20.103
  - @wso2is/admin.core.v1@2.23.33
  - @wso2is/admin.server-configurations.v1@2.21.45
  - @wso2is/admin.users.v1@2.20.103
  - @wso2is/admin.userstores.v1@2.20.103
  - @wso2is/admin.validation.v1@2.20.103

## 2.20.102

### Patch Changes

- Updated dependencies []:
  - @wso2is/admin.core.v1@2.23.32
  - @wso2is/admin.extensions.v1@2.21.72
  - @wso2is/admin.claims.v1@2.20.102
  - @wso2is/admin.server-configurations.v1@2.21.44
  - @wso2is/admin.users.v1@2.20.102
  - @wso2is/admin.userstores.v1@2.20.102
  - @wso2is/admin.validation.v1@2.20.102

## 2.20.101

### Patch Changes

- [#6715](https://github.com/wso2/identity-apps/pull/6715) [`afeb344ddbc6a674f342893b3f8135977e52a468`](https://github.com/wso2/identity-apps/commit/afeb344ddbc6a674f342893b3f8135977e52a468) Thanks [@ashanthamara](https://github.com/ashanthamara)! - Bump oxygen ui version

- Updated dependencies [[`afeb344ddbc6a674f342893b3f8135977e52a468`](https://github.com/wso2/identity-apps/commit/afeb344ddbc6a674f342893b3f8135977e52a468)]:
  - @wso2is/admin.server-configurations.v1@2.21.43
  - @wso2is/admin.extensions.v1@2.21.71
  - @wso2is/admin.userstores.v1@2.20.101
  - @wso2is/admin.validation.v1@2.20.101
  - @wso2is/admin.claims.v1@2.20.101
  - @wso2is/react-components@2.2.30
  - @wso2is/admin.users.v1@2.20.101
  - @wso2is/admin.core.v1@2.23.31
  - @wso2is/dynamic-forms@2.0.88
  - @wso2is/form@2.0.89

## 2.20.100

### Patch Changes

- Updated dependencies [[`3533ef2c2cc693af44884f32e42e506d462704aa`](https://github.com/wso2/identity-apps/commit/3533ef2c2cc693af44884f32e42e506d462704aa)]:
  - @wso2is/admin.extensions.v1@2.21.70
  - @wso2is/admin.claims.v1@2.20.100
  - @wso2is/admin.core.v1@2.23.30
  - @wso2is/admin.server-configurations.v1@2.21.42
  - @wso2is/admin.users.v1@2.20.100
  - @wso2is/admin.userstores.v1@2.20.100
  - @wso2is/admin.validation.v1@2.20.100

## 2.20.99

### Patch Changes

- Updated dependencies [[`1f7f75c007d4c8c562c0d72d29db6760f20a15e6`](https://github.com/wso2/identity-apps/commit/1f7f75c007d4c8c562c0d72d29db6760f20a15e6)]:
  - @wso2is/admin.extensions.v1@2.21.69
  - @wso2is/admin.core.v1@2.23.29
  - @wso2is/admin.claims.v1@2.20.99
  - @wso2is/admin.server-configurations.v1@2.21.41
  - @wso2is/admin.users.v1@2.20.99
  - @wso2is/admin.userstores.v1@2.20.99
  - @wso2is/admin.validation.v1@2.20.99

## 2.20.98

### Patch Changes

- Updated dependencies [[`198c2432e6eacdc2bcf1bb9e7432ea7d700f7534`](https://github.com/wso2/identity-apps/commit/198c2432e6eacdc2bcf1bb9e7432ea7d700f7534)]:
  - @wso2is/react-components@2.2.29
  - @wso2is/admin.core.v1@2.23.28
  - @wso2is/admin.claims.v1@2.20.98
  - @wso2is/admin.extensions.v1@2.21.68
  - @wso2is/admin.server-configurations.v1@2.21.40
  - @wso2is/admin.users.v1@2.20.98
  - @wso2is/admin.userstores.v1@2.20.98
  - @wso2is/admin.validation.v1@2.20.98
  - @wso2is/dynamic-forms@2.0.87
  - @wso2is/form@2.0.88

## 2.20.97

### Patch Changes

- Updated dependencies [[`51f97383095dd3c797c596bb67027a35b92b15cf`](https://github.com/wso2/identity-apps/commit/51f97383095dd3c797c596bb67027a35b92b15cf)]:
  - @wso2is/admin.extensions.v1@2.21.67
  - @wso2is/admin.core.v1@2.23.27
  - @wso2is/admin.claims.v1@2.20.97
  - @wso2is/admin.server-configurations.v1@2.21.39
  - @wso2is/admin.users.v1@2.20.97
  - @wso2is/admin.userstores.v1@2.20.97
  - @wso2is/admin.validation.v1@2.20.97

## 2.20.96

### Patch Changes

- Updated dependencies [[`40fee44a8d9ca90909c0470fe1b38b8a919318c5`](https://github.com/wso2/identity-apps/commit/40fee44a8d9ca90909c0470fe1b38b8a919318c5)]:
  - @wso2is/admin.extensions.v1@2.21.66
  - @wso2is/admin.core.v1@2.23.26
  - @wso2is/admin.server-configurations.v1@2.21.38
  - @wso2is/admin.users.v1@2.20.96
  - @wso2is/admin.claims.v1@2.20.96
  - @wso2is/admin.userstores.v1@2.20.96
  - @wso2is/admin.validation.v1@2.20.96

## 2.20.95

### Patch Changes

- [#6689](https://github.com/wso2/identity-apps/pull/6689) [`8a642b219422f09a4be1d105bcf8521cd7957128`](https://github.com/wso2/identity-apps/commit/8a642b219422f09a4be1d105bcf8521cd7957128) Thanks [@NipuniBhagya](https://github.com/NipuniBhagya)! - Bump React SDK version

- Updated dependencies [[`d9615827f6e7c2f087c1debdb377e02e66ac4e62`](https://github.com/wso2/identity-apps/commit/d9615827f6e7c2f087c1debdb377e02e66ac4e62), [`8a642b219422f09a4be1d105bcf8521cd7957128`](https://github.com/wso2/identity-apps/commit/8a642b219422f09a4be1d105bcf8521cd7957128)]:
  - @wso2is/admin.extensions.v1@2.21.65
  - @wso2is/admin.core.v1@2.23.25
  - @wso2is/theme@2.0.98
  - @wso2is/admin.claims.v1@2.20.95
  - @wso2is/admin.server-configurations.v1@2.21.37
  - @wso2is/admin.users.v1@2.20.95
  - @wso2is/admin.userstores.v1@2.20.95
  - @wso2is/admin.validation.v1@2.20.95
  - @wso2is/react-components@2.2.28
  - @wso2is/dynamic-forms@2.0.86
  - @wso2is/form@2.0.87

## 2.20.94

### Patch Changes

- Updated dependencies []:
  - @wso2is/admin.core.v1@2.23.24
  - @wso2is/admin.extensions.v1@2.21.64
  - @wso2is/admin.users.v1@2.20.94
  - @wso2is/admin.validation.v1@2.20.94
  - @wso2is/admin.claims.v1@2.20.94
  - @wso2is/admin.server-configurations.v1@2.21.36
  - @wso2is/admin.userstores.v1@2.20.94

## 2.20.93

### Patch Changes

- Updated dependencies [[`d742d26e18b04f96ec63d9bf54361a537402a3dc`](https://github.com/wso2/identity-apps/commit/d742d26e18b04f96ec63d9bf54361a537402a3dc)]:
  - @wso2is/admin.core.v1@2.23.23
  - @wso2is/admin.claims.v1@2.20.93
  - @wso2is/admin.extensions.v1@2.21.63
  - @wso2is/admin.server-configurations.v1@2.21.35
  - @wso2is/admin.users.v1@2.20.93
  - @wso2is/admin.userstores.v1@2.20.93
  - @wso2is/admin.validation.v1@2.20.93

## 2.20.92

### Patch Changes

- Updated dependencies [[`f30d2e0962fb1ee35063f9baf2f80490d6ff62e4`](https://github.com/wso2/identity-apps/commit/f30d2e0962fb1ee35063f9baf2f80490d6ff62e4)]:
  - @wso2is/admin.server-configurations.v1@2.21.34
  - @wso2is/admin.core.v1@2.23.22
  - @wso2is/admin.claims.v1@2.20.92
  - @wso2is/admin.extensions.v1@2.21.62
  - @wso2is/admin.users.v1@2.20.92
  - @wso2is/admin.validation.v1@2.20.92
  - @wso2is/admin.userstores.v1@2.20.92

## 2.20.91

### Patch Changes

- Updated dependencies []:
  - @wso2is/admin.core.v1@2.23.21
  - @wso2is/admin.extensions.v1@2.21.61
  - @wso2is/admin.claims.v1@2.20.91
  - @wso2is/admin.server-configurations.v1@2.21.33
  - @wso2is/admin.users.v1@2.20.91
  - @wso2is/admin.userstores.v1@2.20.91
  - @wso2is/admin.validation.v1@2.20.91

## 2.20.90

### Patch Changes

- Updated dependencies [[`6cea776ef17bfc5ffce4590bb2785153408528b1`](https://github.com/wso2/identity-apps/commit/6cea776ef17bfc5ffce4590bb2785153408528b1)]:
  - @wso2is/admin.extensions.v1@2.21.60
  - @wso2is/admin.claims.v1@2.20.90
  - @wso2is/admin.core.v1@2.23.20
  - @wso2is/admin.server-configurations.v1@2.21.32
  - @wso2is/admin.users.v1@2.20.90
  - @wso2is/admin.userstores.v1@2.20.90
  - @wso2is/admin.validation.v1@2.20.90

## 2.20.89

### Patch Changes

- [#6676](https://github.com/wso2/identity-apps/pull/6676) [`43c13ae8c8067f87b65c95f8ec8416cd297024da`](https://github.com/wso2/identity-apps/commit/43c13ae8c8067f87b65c95f8ec8416cd297024da) Thanks [@Achintha444](https://github.com/Achintha444)! - Update oxygen-ui to `1.13.3`

- Updated dependencies [[`43c13ae8c8067f87b65c95f8ec8416cd297024da`](https://github.com/wso2/identity-apps/commit/43c13ae8c8067f87b65c95f8ec8416cd297024da)]:
  - @wso2is/admin.server-configurations.v1@2.21.31
  - @wso2is/admin.extensions.v1@2.21.59
  - @wso2is/admin.userstores.v1@2.20.89
  - @wso2is/admin.validation.v1@2.20.89
  - @wso2is/admin.claims.v1@2.20.89
  - @wso2is/react-components@2.2.27
  - @wso2is/admin.users.v1@2.20.89
  - @wso2is/admin.core.v1@2.23.19
  - @wso2is/access-control@3.0.20
  - @wso2is/dynamic-forms@2.0.85
  - @wso2is/validation@2.0.9
  - @wso2is/forms@2.0.50
  - @wso2is/theme@2.0.97
  - @wso2is/core@2.0.60
  - @wso2is/form@2.0.86
  - @wso2is/i18n@2.5.15

## 2.20.88

### Patch Changes

- Updated dependencies [[`5711502923725307d3c3dfb6e3953e493e9a3ab6`](https://github.com/wso2/identity-apps/commit/5711502923725307d3c3dfb6e3953e493e9a3ab6)]:
  - @wso2is/admin.extensions.v1@2.21.58
  - @wso2is/admin.core.v1@2.23.18
  - @wso2is/admin.claims.v1@2.20.88
  - @wso2is/admin.server-configurations.v1@2.21.30
  - @wso2is/admin.users.v1@2.20.88
  - @wso2is/admin.userstores.v1@2.20.88
  - @wso2is/admin.validation.v1@2.20.88

## 2.20.87

### Patch Changes

- Updated dependencies [[`ee0dc227a7e86ad7356ec222c1284e66d634d935`](https://github.com/wso2/identity-apps/commit/ee0dc227a7e86ad7356ec222c1284e66d634d935), [`ee0dc227a7e86ad7356ec222c1284e66d634d935`](https://github.com/wso2/identity-apps/commit/ee0dc227a7e86ad7356ec222c1284e66d634d935)]:
  - @wso2is/core@2.0.59
  - @wso2is/admin.extensions.v1@2.21.57
  - @wso2is/admin.core.v1@2.23.17
  - @wso2is/admin.claims.v1@2.20.87
  - @wso2is/admin.server-configurations.v1@2.21.29
  - @wso2is/admin.users.v1@2.20.87
  - @wso2is/admin.userstores.v1@2.20.87
  - @wso2is/admin.validation.v1@2.20.87
  - @wso2is/access-control@3.0.19
  - @wso2is/dynamic-forms@2.0.84
  - @wso2is/form@2.0.85
  - @wso2is/forms@2.0.49
  - @wso2is/i18n@2.5.14
  - @wso2is/react-components@2.2.26

## 2.20.86

### Patch Changes

- Updated dependencies []:
  - @wso2is/admin.core.v1@2.23.16
  - @wso2is/admin.extensions.v1@2.21.56
  - @wso2is/admin.claims.v1@2.20.86
  - @wso2is/admin.server-configurations.v1@2.21.28
  - @wso2is/admin.users.v1@2.20.86
  - @wso2is/admin.userstores.v1@2.20.86
  - @wso2is/admin.validation.v1@2.20.86

## 2.20.85

### Patch Changes

- Updated dependencies []:
  - @wso2is/admin.core.v1@2.23.15
  - @wso2is/admin.extensions.v1@2.21.55
  - @wso2is/admin.claims.v1@2.20.85
  - @wso2is/admin.server-configurations.v1@2.21.27
  - @wso2is/admin.users.v1@2.20.85
  - @wso2is/admin.userstores.v1@2.20.85
  - @wso2is/admin.validation.v1@2.20.85

## 2.20.84

### Patch Changes

- Updated dependencies [[`bb65dfe1d4c9f1c4d873f0edc58f05f903aa443d`](https://github.com/wso2/identity-apps/commit/bb65dfe1d4c9f1c4d873f0edc58f05f903aa443d)]:
  - @wso2is/admin.users.v1@2.20.84
  - @wso2is/admin.core.v1@2.23.14
  - @wso2is/admin.extensions.v1@2.21.54
  - @wso2is/admin.claims.v1@2.20.84
  - @wso2is/admin.server-configurations.v1@2.21.26
  - @wso2is/admin.validation.v1@2.20.84
  - @wso2is/admin.userstores.v1@2.20.84

## 2.20.83

### Patch Changes

- [#6651](https://github.com/wso2/identity-apps/pull/6651) [`6bdf8d9c726e3ee2bf575af014098ee5768ee672`](https://github.com/wso2/identity-apps/commit/6bdf8d9c726e3ee2bf575af014098ee5768ee672) Thanks [@Achintha444](https://github.com/Achintha444)! - Update the oxygen version to 1.13.2

- Updated dependencies [[`6bdf8d9c726e3ee2bf575af014098ee5768ee672`](https://github.com/wso2/identity-apps/commit/6bdf8d9c726e3ee2bf575af014098ee5768ee672)]:
  - @wso2is/admin.server-configurations.v1@2.21.25
  - @wso2is/admin.extensions.v1@2.21.53
  - @wso2is/admin.userstores.v1@2.20.83
  - @wso2is/admin.validation.v1@2.20.83
  - @wso2is/admin.claims.v1@2.20.83
  - @wso2is/react-components@2.2.25
  - @wso2is/admin.users.v1@2.20.83
  - @wso2is/admin.core.v1@2.23.13
  - @wso2is/access-control@3.0.18
  - @wso2is/dynamic-forms@2.0.83
  - @wso2is/validation@2.0.8
  - @wso2is/forms@2.0.48
  - @wso2is/theme@2.0.96
  - @wso2is/core@2.0.58
  - @wso2is/form@2.0.84
  - @wso2is/i18n@2.5.13

## 2.20.82

### Patch Changes

- Updated dependencies [[`6eea3816bd7cabfbf2137a9a8390ef72d8fe7b9d`](https://github.com/wso2/identity-apps/commit/6eea3816bd7cabfbf2137a9a8390ef72d8fe7b9d)]:
  - @wso2is/admin.extensions.v1@2.21.52
  - @wso2is/admin.core.v1@2.23.12
  - @wso2is/admin.users.v1@2.20.82
  - @wso2is/admin.validation.v1@2.20.82
  - @wso2is/admin.claims.v1@2.20.82
  - @wso2is/admin.server-configurations.v1@2.21.24
  - @wso2is/admin.userstores.v1@2.20.82

## 2.20.81

### Patch Changes

- Updated dependencies []:
  - @wso2is/admin.core.v1@2.23.11
  - @wso2is/admin.extensions.v1@2.21.51
  - @wso2is/admin.claims.v1@2.20.81
  - @wso2is/admin.server-configurations.v1@2.21.23
  - @wso2is/admin.users.v1@2.20.81
  - @wso2is/admin.userstores.v1@2.20.81
  - @wso2is/admin.validation.v1@2.20.81

## 2.20.80

### Patch Changes

- Updated dependencies []:
  - @wso2is/admin.core.v1@2.23.10
  - @wso2is/admin.extensions.v1@2.21.50
  - @wso2is/admin.claims.v1@2.20.80
  - @wso2is/admin.server-configurations.v1@2.21.22
  - @wso2is/admin.users.v1@2.20.80
  - @wso2is/admin.userstores.v1@2.20.80
  - @wso2is/admin.validation.v1@2.20.80

## 2.20.79

### Patch Changes

- Updated dependencies [[`9f8577942314da8308aeae398f6d7d0eaf1b93ed`](https://github.com/wso2/identity-apps/commit/9f8577942314da8308aeae398f6d7d0eaf1b93ed), [`196e3426e7f99b6741e5aada839d2ee3000f005a`](https://github.com/wso2/identity-apps/commit/196e3426e7f99b6741e5aada839d2ee3000f005a)]:
  - @wso2is/i18n@2.5.12
  - @wso2is/theme@2.0.95
  - @wso2is/admin.core.v1@2.23.9
  - @wso2is/admin.extensions.v1@2.21.49
  - @wso2is/admin.claims.v1@2.20.79
  - @wso2is/admin.server-configurations.v1@2.21.21
  - @wso2is/admin.users.v1@2.20.79
  - @wso2is/admin.userstores.v1@2.20.79
  - @wso2is/admin.validation.v1@2.20.79
  - @wso2is/react-components@2.2.24
  - @wso2is/dynamic-forms@2.0.82
  - @wso2is/form@2.0.83

## 2.20.78

### Patch Changes

- [#6635](https://github.com/wso2/identity-apps/pull/6635) [`411658f1efc46cf71ea40b6bae511f42891c7a43`](https://github.com/wso2/identity-apps/commit/411658f1efc46cf71ea40b6bae511f42891c7a43) Thanks [@pavinduLakshan](https://github.com/pavinduLakshan)! - Fix some eslint warnings not being shown in vscode editor

* [#6487](https://github.com/wso2/identity-apps/pull/6487) [`0683e51ac6194dfa54c2a5f508d0a33b487b6ebf`](https://github.com/wso2/identity-apps/commit/0683e51ac6194dfa54c2a5f508d0a33b487b6ebf) Thanks [@pavinduLakshan](https://github.com/pavinduLakshan)! - Remove unnecessary legacy mode configs and its usage

* Updated dependencies [[`411658f1efc46cf71ea40b6bae511f42891c7a43`](https://github.com/wso2/identity-apps/commit/411658f1efc46cf71ea40b6bae511f42891c7a43), [`0683e51ac6194dfa54c2a5f508d0a33b487b6ebf`](https://github.com/wso2/identity-apps/commit/0683e51ac6194dfa54c2a5f508d0a33b487b6ebf)]:
  - @wso2is/admin.server-configurations.v1@2.21.20
  - @wso2is/admin.extensions.v1@2.21.48
  - @wso2is/admin.userstores.v1@2.20.78
  - @wso2is/admin.validation.v1@2.20.78
  - @wso2is/admin.claims.v1@2.20.78
  - @wso2is/react-components@2.2.23
  - @wso2is/admin.users.v1@2.20.78
  - @wso2is/admin.core.v1@2.23.8
  - @wso2is/access-control@3.0.17
  - @wso2is/dynamic-forms@2.0.81
  - @wso2is/validation@2.0.7
  - @wso2is/forms@2.0.47
  - @wso2is/theme@2.0.94
  - @wso2is/core@2.0.57
  - @wso2is/form@2.0.82
  - @wso2is/i18n@2.5.11

## 2.20.77

### Patch Changes

- [#6632](https://github.com/wso2/identity-apps/pull/6632) [`9ad69fa0a41cc3e6ecbfbe26ecdb7f615242ef8a`](https://github.com/wso2/identity-apps/commit/9ad69fa0a41cc3e6ecbfbe26ecdb7f615242ef8a) Thanks [@Achintha444](https://github.com/Achintha444)! - Update the oxygen version to `1.13.1` to fix the issue in the design of the default Chip design.

- Updated dependencies [[`9ad69fa0a41cc3e6ecbfbe26ecdb7f615242ef8a`](https://github.com/wso2/identity-apps/commit/9ad69fa0a41cc3e6ecbfbe26ecdb7f615242ef8a)]:
  - @wso2is/admin.server-configurations.v1@2.21.19
  - @wso2is/admin.extensions.v1@2.21.47
  - @wso2is/admin.userstores.v1@2.20.77
  - @wso2is/admin.validation.v1@2.20.77
  - @wso2is/admin.claims.v1@2.20.77
  - @wso2is/react-components@2.2.22
  - @wso2is/admin.users.v1@2.20.77
  - @wso2is/admin.core.v1@2.23.7
  - @wso2is/access-control@3.0.16
  - @wso2is/dynamic-forms@2.0.80
  - @wso2is/forms@2.0.46
  - @wso2is/theme@2.0.93
  - @wso2is/core@2.0.56
  - @wso2is/form@2.0.81
  - @wso2is/i18n@2.5.10

## 2.20.76

### Patch Changes

- Updated dependencies [[`7071e4f719bbd10ae62f7bfc18fc12e6d9127bc3`](https://github.com/wso2/identity-apps/commit/7071e4f719bbd10ae62f7bfc18fc12e6d9127bc3)]:
  - @wso2is/admin.server-configurations.v1@2.21.18
  - @wso2is/admin.core.v1@2.23.6
  - @wso2is/i18n@2.5.9
  - @wso2is/admin.claims.v1@2.20.76
  - @wso2is/admin.extensions.v1@2.21.46
  - @wso2is/admin.users.v1@2.20.76
  - @wso2is/admin.validation.v1@2.20.76
  - @wso2is/admin.userstores.v1@2.20.76

## 2.20.75

### Patch Changes

- Updated dependencies [[`98ae1e51e5e4c1bbaf52ac814af1da1722efb596`](https://github.com/wso2/identity-apps/commit/98ae1e51e5e4c1bbaf52ac814af1da1722efb596)]:
  - @wso2is/theme@2.0.92
  - @wso2is/admin.core.v1@2.23.5
  - @wso2is/admin.extensions.v1@2.21.45
  - @wso2is/admin.claims.v1@2.20.75
  - @wso2is/admin.server-configurations.v1@2.21.17
  - @wso2is/admin.users.v1@2.20.75
  - @wso2is/admin.userstores.v1@2.20.75
  - @wso2is/admin.validation.v1@2.20.75
  - @wso2is/react-components@2.2.21
  - @wso2is/dynamic-forms@2.0.79
  - @wso2is/form@2.0.80

## 2.20.74

### Patch Changes

- Updated dependencies [[`6b0c7f6a7398b12f933ba753cf1f69ff4eabf853`](https://github.com/wso2/identity-apps/commit/6b0c7f6a7398b12f933ba753cf1f69ff4eabf853)]:
  - @wso2is/admin.server-configurations.v1@2.21.16
  - @wso2is/admin.core.v1@2.23.4
  - @wso2is/admin.extensions.v1@2.21.44
  - @wso2is/admin.claims.v1@2.20.74
  - @wso2is/admin.users.v1@2.20.74
  - @wso2is/admin.validation.v1@2.20.74
  - @wso2is/admin.userstores.v1@2.20.74

## 2.20.73

### Patch Changes

- Updated dependencies [[`0981cd4b6901ae53119de1bd63f36fba79ebd533`](https://github.com/wso2/identity-apps/commit/0981cd4b6901ae53119de1bd63f36fba79ebd533)]:
  - @wso2is/i18n@2.5.8
  - @wso2is/admin.core.v1@2.23.3
  - @wso2is/admin.extensions.v1@2.21.43
  - @wso2is/admin.claims.v1@2.20.73
  - @wso2is/admin.server-configurations.v1@2.21.15
  - @wso2is/admin.users.v1@2.20.73
  - @wso2is/admin.userstores.v1@2.20.73
  - @wso2is/admin.validation.v1@2.20.73

## 2.20.72

### Patch Changes

- [#6617](https://github.com/wso2/identity-apps/pull/6617) [`7e3bfd46f7a76dc74727dfe23ebbca66675dff85`](https://github.com/wso2/identity-apps/commit/7e3bfd46f7a76dc74727dfe23ebbca66675dff85) Thanks [@Achintha444](https://github.com/Achintha444)! - update the design of the Chip component

- Updated dependencies [[`7e3bfd46f7a76dc74727dfe23ebbca66675dff85`](https://github.com/wso2/identity-apps/commit/7e3bfd46f7a76dc74727dfe23ebbca66675dff85)]:
  - @wso2is/admin.server-configurations.v1@2.21.14
  - @wso2is/admin.extensions.v1@2.21.42
  - @wso2is/admin.userstores.v1@2.20.72
  - @wso2is/admin.validation.v1@2.20.72
  - @wso2is/admin.claims.v1@2.20.72
  - @wso2is/react-components@2.2.20
  - @wso2is/admin.users.v1@2.20.72
  - @wso2is/admin.core.v1@2.23.2
  - @wso2is/access-control@3.0.15
  - @wso2is/dynamic-forms@2.0.78
  - @wso2is/forms@2.0.45
  - @wso2is/theme@2.0.91
  - @wso2is/core@2.0.55
  - @wso2is/form@2.0.79
  - @wso2is/i18n@2.5.7

## 2.20.71

### Patch Changes

- [#6616](https://github.com/wso2/identity-apps/pull/6616) [`768bb7367149129d198d65d69f07e6f97a6a2ed7`](https://github.com/wso2/identity-apps/commit/768bb7367149129d198d65d69f07e6f97a6a2ed7) Thanks [@pavinduLakshan](https://github.com/pavinduLakshan)! - Upgrade asgardeo react sdk version

- Updated dependencies [[`768bb7367149129d198d65d69f07e6f97a6a2ed7`](https://github.com/wso2/identity-apps/commit/768bb7367149129d198d65d69f07e6f97a6a2ed7)]:
  - @wso2is/admin.server-configurations.v1@2.21.13
  - @wso2is/admin.extensions.v1@2.21.41
  - @wso2is/admin.userstores.v1@2.20.71
  - @wso2is/admin.validation.v1@2.20.71
  - @wso2is/admin.claims.v1@2.20.71
  - @wso2is/admin.users.v1@2.20.71
  - @wso2is/admin.core.v1@2.23.1
  - @wso2is/core@2.0.54
  - @wso2is/access-control@3.0.14
  - @wso2is/dynamic-forms@2.0.77
  - @wso2is/form@2.0.78
  - @wso2is/forms@2.0.44
  - @wso2is/i18n@2.5.6
  - @wso2is/react-components@2.2.19

## 2.20.70

### Patch Changes

- Updated dependencies [[`5fc75427e1f0533085be5eea41f5eb1ada894b67`](https://github.com/wso2/identity-apps/commit/5fc75427e1f0533085be5eea41f5eb1ada894b67)]:
  - @wso2is/admin.core.v1@2.23.0
  - @wso2is/admin.claims.v1@2.20.70
  - @wso2is/admin.extensions.v1@2.21.40
  - @wso2is/admin.server-configurations.v1@2.21.12
  - @wso2is/admin.users.v1@2.20.70
  - @wso2is/admin.userstores.v1@2.20.70
  - @wso2is/admin.validation.v1@2.20.70

## 2.20.69

### Patch Changes

- [#6608](https://github.com/wso2/identity-apps/pull/6608) [`5d49c2defe346f4e2a4391f20689f5039d9b6066`](https://github.com/wso2/identity-apps/commit/5d49c2defe346f4e2a4391f20689f5039d9b6066) Thanks [@pavinduLakshan](https://github.com/pavinduLakshan)! - Update asgardeo react sdk version

- Updated dependencies [[`5d49c2defe346f4e2a4391f20689f5039d9b6066`](https://github.com/wso2/identity-apps/commit/5d49c2defe346f4e2a4391f20689f5039d9b6066)]:
  - @wso2is/admin.server-configurations.v1@2.21.11
  - @wso2is/admin.extensions.v1@2.21.39
  - @wso2is/admin.userstores.v1@2.20.69
  - @wso2is/admin.validation.v1@2.20.69
  - @wso2is/admin.claims.v1@2.20.69
  - @wso2is/admin.users.v1@2.20.69
  - @wso2is/admin.core.v1@2.22.11
  - @wso2is/core@2.0.53
  - @wso2is/access-control@3.0.13
  - @wso2is/dynamic-forms@2.0.76
  - @wso2is/form@2.0.77
  - @wso2is/forms@2.0.43
  - @wso2is/i18n@2.5.5
  - @wso2is/react-components@2.2.18

## 2.20.68

### Patch Changes

- Updated dependencies [[`91db151942242a5829066d4b1d42cf8ce4feafe9`](https://github.com/wso2/identity-apps/commit/91db151942242a5829066d4b1d42cf8ce4feafe9)]:
  - @wso2is/i18n@2.5.4
  - @wso2is/admin.core.v1@2.22.10
  - @wso2is/admin.extensions.v1@2.21.38
  - @wso2is/admin.claims.v1@2.20.68
  - @wso2is/admin.server-configurations.v1@2.21.10
  - @wso2is/admin.users.v1@2.20.68
  - @wso2is/admin.userstores.v1@2.20.68
  - @wso2is/admin.validation.v1@2.20.68

## 2.20.67

### Patch Changes

- Updated dependencies [[`c958ec82e451e0b7b30eb6fa2a25de59abefe31e`](https://github.com/wso2/identity-apps/commit/c958ec82e451e0b7b30eb6fa2a25de59abefe31e)]:
  - @wso2is/admin.extensions.v1@2.21.37
  - @wso2is/admin.claims.v1@2.20.67
  - @wso2is/admin.core.v1@2.22.9
  - @wso2is/admin.server-configurations.v1@2.21.9
  - @wso2is/admin.users.v1@2.20.67
  - @wso2is/admin.userstores.v1@2.20.67
  - @wso2is/admin.validation.v1@2.20.67

## 2.20.66

### Patch Changes

- Updated dependencies []:
  - @wso2is/admin.core.v1@2.22.8
  - @wso2is/admin.extensions.v1@2.21.36
  - @wso2is/admin.claims.v1@2.20.66
  - @wso2is/admin.server-configurations.v1@2.21.8
  - @wso2is/admin.users.v1@2.20.66
  - @wso2is/admin.userstores.v1@2.20.66
  - @wso2is/admin.validation.v1@2.20.66

## 2.20.65

### Patch Changes

- Updated dependencies [[`898d86fa22f8819db0961c6de429484c097bb3ab`](https://github.com/wso2/identity-apps/commit/898d86fa22f8819db0961c6de429484c097bb3ab)]:
  - @wso2is/admin.extensions.v1@2.21.35
  - @wso2is/react-components@2.2.17
  - @wso2is/admin.core.v1@2.22.7
  - @wso2is/core@2.0.52
  - @wso2is/admin.server-configurations.v1@2.21.7
  - @wso2is/admin.users.v1@2.20.65
  - @wso2is/admin.claims.v1@2.20.65
  - @wso2is/admin.userstores.v1@2.20.65
  - @wso2is/admin.validation.v1@2.20.65
  - @wso2is/dynamic-forms@2.0.75
  - @wso2is/form@2.0.76
  - @wso2is/access-control@3.0.12
  - @wso2is/forms@2.0.42
  - @wso2is/i18n@2.5.3

## 2.20.64

### Patch Changes

- Updated dependencies [[`e5b95f9ed5ab1c50c8339364f15dfab1eb0ee27d`](https://github.com/wso2/identity-apps/commit/e5b95f9ed5ab1c50c8339364f15dfab1eb0ee27d)]:
  - @wso2is/i18n@2.5.2
  - @wso2is/admin.claims.v1@2.20.64
  - @wso2is/admin.core.v1@2.22.6
  - @wso2is/admin.extensions.v1@2.21.34
  - @wso2is/admin.server-configurations.v1@2.21.6
  - @wso2is/admin.users.v1@2.20.64
  - @wso2is/admin.userstores.v1@2.20.64
  - @wso2is/admin.validation.v1@2.20.64

## 2.20.63

### Patch Changes

- Updated dependencies [[`b0e396cc7b02051c9191337dc207a851d1aea360`](https://github.com/wso2/identity-apps/commit/b0e396cc7b02051c9191337dc207a851d1aea360)]:
  - @wso2is/theme@2.0.90
  - @wso2is/admin.core.v1@2.22.5
  - @wso2is/admin.extensions.v1@2.21.33
  - @wso2is/admin.claims.v1@2.20.63
  - @wso2is/admin.server-configurations.v1@2.21.5
  - @wso2is/admin.users.v1@2.20.63
  - @wso2is/admin.userstores.v1@2.20.63
  - @wso2is/admin.validation.v1@2.20.63
  - @wso2is/react-components@2.2.16
  - @wso2is/dynamic-forms@2.0.74
  - @wso2is/form@2.0.75

## 2.20.62

### Patch Changes

- Updated dependencies [[`2cb42f81fd5acddb6dcb534183f6c0332ec53bff`](https://github.com/wso2/identity-apps/commit/2cb42f81fd5acddb6dcb534183f6c0332ec53bff)]:
  - @wso2is/admin.core.v1@2.22.4
  - @wso2is/admin.claims.v1@2.20.62
  - @wso2is/admin.extensions.v1@2.21.32
  - @wso2is/admin.server-configurations.v1@2.21.4
  - @wso2is/admin.users.v1@2.20.62
  - @wso2is/admin.userstores.v1@2.20.62
  - @wso2is/admin.validation.v1@2.20.62

## 2.20.61

### Patch Changes

- Updated dependencies [[`6500ca1be1c4bbc939c7a0024b80f2aa5be123f1`](https://github.com/wso2/identity-apps/commit/6500ca1be1c4bbc939c7a0024b80f2aa5be123f1)]:
  - @wso2is/react-components@2.2.15
  - @wso2is/admin.claims.v1@2.20.61
  - @wso2is/admin.core.v1@2.22.3
  - @wso2is/admin.extensions.v1@2.21.31
  - @wso2is/admin.server-configurations.v1@2.21.3
  - @wso2is/admin.users.v1@2.20.61
  - @wso2is/admin.userstores.v1@2.20.61
  - @wso2is/admin.validation.v1@2.20.61
  - @wso2is/dynamic-forms@2.0.73
  - @wso2is/form@2.0.74

## 2.20.60

### Patch Changes

- Updated dependencies [[`3392011ce0dddf65ac9072a1a153f28c0e7e846f`](https://github.com/wso2/identity-apps/commit/3392011ce0dddf65ac9072a1a153f28c0e7e846f)]:
  - @wso2is/admin.core.v1@2.22.2
  - @wso2is/admin.claims.v1@2.20.60
  - @wso2is/admin.extensions.v1@2.21.30
  - @wso2is/admin.server-configurations.v1@2.21.2
  - @wso2is/admin.users.v1@2.20.60
  - @wso2is/admin.userstores.v1@2.20.60
  - @wso2is/admin.validation.v1@2.20.60

## 2.20.59

### Patch Changes

- Updated dependencies [[`7f50838d255ffeea0d8c65e1a696f6a923738146`](https://github.com/wso2/identity-apps/commit/7f50838d255ffeea0d8c65e1a696f6a923738146)]:
  - @wso2is/react-components@2.2.14
  - @wso2is/i18n@2.5.1
  - @wso2is/admin.core.v1@2.22.1
  - @wso2is/admin.extensions.v1@2.21.29
  - @wso2is/admin.claims.v1@2.20.59
  - @wso2is/admin.server-configurations.v1@2.21.1
  - @wso2is/admin.users.v1@2.20.59
  - @wso2is/admin.userstores.v1@2.20.59
  - @wso2is/admin.validation.v1@2.20.59
  - @wso2is/dynamic-forms@2.0.72
  - @wso2is/form@2.0.73

## 2.20.58

### Patch Changes

- Updated dependencies [[`a7d0c020b04ba382733280407fc202910f4fc8f4`](https://github.com/wso2/identity-apps/commit/a7d0c020b04ba382733280407fc202910f4fc8f4)]:
  - @wso2is/admin.server-configurations.v1@2.21.0
  - @wso2is/admin.core.v1@2.22.0
  - @wso2is/i18n@2.5.0
  - @wso2is/admin.claims.v1@2.20.58
  - @wso2is/admin.extensions.v1@2.21.28
  - @wso2is/admin.users.v1@2.20.58
  - @wso2is/admin.validation.v1@2.20.58
  - @wso2is/admin.userstores.v1@2.20.58

## 2.20.57

### Patch Changes

- Updated dependencies [[`f1d9b7ccbe14f1a42b6d3360da664acf39ba6909`](https://github.com/wso2/identity-apps/commit/f1d9b7ccbe14f1a42b6d3360da664acf39ba6909)]:
  - @wso2is/theme@2.0.89
  - @wso2is/admin.claims.v1@2.20.57
  - @wso2is/admin.extensions.v1@2.21.27
  - @wso2is/admin.server-configurations.v1@2.20.57
  - @wso2is/admin.users.v1@2.20.57
  - @wso2is/admin.userstores.v1@2.20.57
  - @wso2is/admin.validation.v1@2.20.57
  - @wso2is/react-components@2.2.13
  - @wso2is/admin.core.v1@2.21.27
  - @wso2is/dynamic-forms@2.0.71
  - @wso2is/form@2.0.72

## 2.20.56

### Patch Changes

- Updated dependencies []:
  - @wso2is/admin.core.v1@2.21.26
  - @wso2is/admin.extensions.v1@2.21.26
  - @wso2is/admin.claims.v1@2.20.56
  - @wso2is/admin.server-configurations.v1@2.20.56
  - @wso2is/admin.users.v1@2.20.56
  - @wso2is/admin.userstores.v1@2.20.56
  - @wso2is/admin.validation.v1@2.20.56

## 2.20.55

### Patch Changes

- Updated dependencies [[`82bbbf2303853076342ef80ef7d987bed16df01f`](https://github.com/wso2/identity-apps/commit/82bbbf2303853076342ef80ef7d987bed16df01f)]:
  - @wso2is/admin.core.v1@2.21.25
  - @wso2is/i18n@2.4.8
  - @wso2is/admin.extensions.v1@2.21.25
  - @wso2is/admin.claims.v1@2.20.55
  - @wso2is/admin.server-configurations.v1@2.20.55
  - @wso2is/admin.users.v1@2.20.55
  - @wso2is/admin.userstores.v1@2.20.55
  - @wso2is/admin.validation.v1@2.20.55

## 2.20.54

### Patch Changes

- Updated dependencies [[`1820d54f7dd5fa826c4747964fd2c1af9b7c3d8c`](https://github.com/wso2/identity-apps/commit/1820d54f7dd5fa826c4747964fd2c1af9b7c3d8c)]:
  - @wso2is/admin.core.v1@2.21.24
  - @wso2is/admin.claims.v1@2.20.54
  - @wso2is/admin.extensions.v1@2.21.24
  - @wso2is/admin.server-configurations.v1@2.20.54
  - @wso2is/admin.users.v1@2.20.54
  - @wso2is/admin.userstores.v1@2.20.54
  - @wso2is/admin.validation.v1@2.20.54

## 2.20.53

### Patch Changes

- Updated dependencies [[`a533e58d21d759f0a27d804f17b042a2819a8955`](https://github.com/wso2/identity-apps/commit/a533e58d21d759f0a27d804f17b042a2819a8955)]:
  - @wso2is/admin.extensions.v1@2.21.23
  - @wso2is/i18n@2.4.7
  - @wso2is/admin.core.v1@2.21.23
  - @wso2is/admin.claims.v1@2.20.53
  - @wso2is/admin.server-configurations.v1@2.20.53
  - @wso2is/admin.users.v1@2.20.53
  - @wso2is/admin.userstores.v1@2.20.53
  - @wso2is/admin.validation.v1@2.20.53

## 2.20.52

### Patch Changes

- Updated dependencies [[`1201f1179cda981617c35b6d9839abe768d5a394`](https://github.com/wso2/identity-apps/commit/1201f1179cda981617c35b6d9839abe768d5a394)]:
  - @wso2is/admin.extensions.v1@2.21.22
  - @wso2is/theme@2.0.88
  - @wso2is/admin.core.v1@2.21.22
  - @wso2is/admin.claims.v1@2.20.52
  - @wso2is/admin.server-configurations.v1@2.20.52
  - @wso2is/admin.users.v1@2.20.52
  - @wso2is/admin.userstores.v1@2.20.52
  - @wso2is/admin.validation.v1@2.20.52
  - @wso2is/react-components@2.2.12
  - @wso2is/dynamic-forms@2.0.70
  - @wso2is/form@2.0.71

## 2.20.51

### Patch Changes

- Updated dependencies [[`8fa06039e0791823d9de3c290cb4e93557f77f81`](https://github.com/wso2/identity-apps/commit/8fa06039e0791823d9de3c290cb4e93557f77f81)]:
  - @wso2is/admin.extensions.v1@2.21.21
  - @wso2is/admin.core.v1@2.21.21
  - @wso2is/admin.claims.v1@2.20.51
  - @wso2is/admin.server-configurations.v1@2.20.51
  - @wso2is/admin.users.v1@2.20.51
  - @wso2is/admin.userstores.v1@2.20.51
  - @wso2is/admin.validation.v1@2.20.51

## 2.20.50

### Patch Changes

- Updated dependencies [[`d376f489cceae4ab415dcf6ae1ffd536baa47f9a`](https://github.com/wso2/identity-apps/commit/d376f489cceae4ab415dcf6ae1ffd536baa47f9a)]:
  - @wso2is/admin.extensions.v1@2.21.20
  - @wso2is/admin.claims.v1@2.20.50
  - @wso2is/admin.core.v1@2.21.20
  - @wso2is/admin.server-configurations.v1@2.20.50
  - @wso2is/admin.users.v1@2.20.50
  - @wso2is/admin.userstores.v1@2.20.50
  - @wso2is/admin.validation.v1@2.20.50

## 2.20.49

### Patch Changes

- Updated dependencies [[`8b4b5e35cc4ec7a96f5d68bf2cf65c8400c72b57`](https://github.com/wso2/identity-apps/commit/8b4b5e35cc4ec7a96f5d68bf2cf65c8400c72b57)]:
  - @wso2is/admin.users.v1@2.20.49
  - @wso2is/admin.claims.v1@2.20.49
  - @wso2is/admin.core.v1@2.21.19
  - @wso2is/admin.extensions.v1@2.21.19
  - @wso2is/admin.server-configurations.v1@2.20.49
  - @wso2is/admin.validation.v1@2.20.49
  - @wso2is/admin.userstores.v1@2.20.49

## 2.20.48

### Patch Changes

- Updated dependencies [[`1e079568c0ba1f4e158ec9a666df58c2f7c17d02`](https://github.com/wso2/identity-apps/commit/1e079568c0ba1f4e158ec9a666df58c2f7c17d02)]:
  - @wso2is/admin.extensions.v1@2.21.18
  - @wso2is/admin.core.v1@2.21.18
  - @wso2is/admin.server-configurations.v1@2.20.48
  - @wso2is/admin.users.v1@2.20.48
  - @wso2is/admin.claims.v1@2.20.48
  - @wso2is/admin.userstores.v1@2.20.48
  - @wso2is/admin.validation.v1@2.20.48

## 2.20.47

### Patch Changes

- Updated dependencies [[`c58df1f13afd6ccc28cc129518ac86bab6419744`](https://github.com/wso2/identity-apps/commit/c58df1f13afd6ccc28cc129518ac86bab6419744)]:
  - @wso2is/admin.extensions.v1@2.21.17
  - @wso2is/admin.claims.v1@2.20.47
  - @wso2is/admin.core.v1@2.21.17
  - @wso2is/admin.server-configurations.v1@2.20.47
  - @wso2is/admin.users.v1@2.20.47
  - @wso2is/admin.userstores.v1@2.20.47
  - @wso2is/admin.validation.v1@2.20.47

## 2.20.46

### Patch Changes

- Updated dependencies [[`85600f55bcb1db924b28681c903a4e98b9558116`](https://github.com/wso2/identity-apps/commit/85600f55bcb1db924b28681c903a4e98b9558116)]:
  - @wso2is/react-components@2.2.11
  - @wso2is/access-control@3.0.11
  - @wso2is/dynamic-forms@2.0.69
  - @wso2is/validation@2.0.6
  - @wso2is/forms@2.0.41
  - @wso2is/theme@2.0.87
  - @wso2is/core@2.0.51
  - @wso2is/form@2.0.70
  - @wso2is/i18n@2.4.6
  - @wso2is/admin.claims.v1@2.20.46
  - @wso2is/admin.core.v1@2.21.16
  - @wso2is/admin.extensions.v1@2.21.16
  - @wso2is/admin.server-configurations.v1@2.20.46
  - @wso2is/admin.users.v1@2.20.46
  - @wso2is/admin.userstores.v1@2.20.46
  - @wso2is/admin.validation.v1@2.20.46

## 2.20.45

### Patch Changes

- Updated dependencies []:
  - @wso2is/admin.core.v1@2.21.15
  - @wso2is/admin.extensions.v1@2.21.15
  - @wso2is/admin.claims.v1@2.20.45
  - @wso2is/admin.server-configurations.v1@2.20.45
  - @wso2is/admin.users.v1@2.20.45
  - @wso2is/admin.userstores.v1@2.20.45
  - @wso2is/admin.validation.v1@2.20.45

## 2.20.44

### Patch Changes

- Updated dependencies [[`2ba92ddb826fded335a6264d598a5183dc5d79d0`](https://github.com/wso2/identity-apps/commit/2ba92ddb826fded335a6264d598a5183dc5d79d0)]:
  - @wso2is/admin.extensions.v1@2.21.14
  - @wso2is/admin.users.v1@2.20.44
  - @wso2is/admin.claims.v1@2.20.44
  - @wso2is/admin.core.v1@2.21.14
  - @wso2is/admin.server-configurations.v1@2.20.44
  - @wso2is/admin.userstores.v1@2.20.44
  - @wso2is/admin.validation.v1@2.20.44

## 2.20.43

### Patch Changes

- Updated dependencies [[`f19ab7f15f718590204385c8522e3fc83a6055b3`](https://github.com/wso2/identity-apps/commit/f19ab7f15f718590204385c8522e3fc83a6055b3)]:
  - @wso2is/admin.extensions.v1@2.21.13
  - @wso2is/admin.claims.v1@2.20.43
  - @wso2is/admin.core.v1@2.21.13
  - @wso2is/admin.server-configurations.v1@2.20.43
  - @wso2is/admin.users.v1@2.20.43
  - @wso2is/admin.userstores.v1@2.20.43
  - @wso2is/admin.validation.v1@2.20.43

## 2.20.42

### Patch Changes

- Updated dependencies []:
  - @wso2is/admin.core.v1@2.21.12
  - @wso2is/admin.extensions.v1@2.21.12
  - @wso2is/admin.users.v1@2.20.42
  - @wso2is/admin.claims.v1@2.20.42
  - @wso2is/admin.server-configurations.v1@2.20.42
  - @wso2is/admin.userstores.v1@2.20.42
  - @wso2is/admin.validation.v1@2.20.42

## 2.20.41

### Patch Changes

- [#6492](https://github.com/wso2/identity-apps/pull/6492) [`fb99538a3379188e56c3a537281a2ba880c34804`](https://github.com/wso2/identity-apps/commit/fb99538a3379188e56c3a537281a2ba880c34804) Thanks [@dasuni-30](https://github.com/dasuni-30)! - Dynamically change the button text for scim attribute tabs

- Updated dependencies [[`df3842a93f108a90146d8e8b9b1bb90fc6a32465`](https://github.com/wso2/identity-apps/commit/df3842a93f108a90146d8e8b9b1bb90fc6a32465), [`fb99538a3379188e56c3a537281a2ba880c34804`](https://github.com/wso2/identity-apps/commit/fb99538a3379188e56c3a537281a2ba880c34804)]:
  - @wso2is/admin.extensions.v1@2.21.11
  - @wso2is/admin.claims.v1@2.20.41
  - @wso2is/i18n@2.4.5
  - @wso2is/admin.core.v1@2.21.11
  - @wso2is/admin.server-configurations.v1@2.20.41
  - @wso2is/admin.users.v1@2.20.41
  - @wso2is/admin.userstores.v1@2.20.41
  - @wso2is/admin.validation.v1@2.20.41

## 2.20.40

### Patch Changes

- Updated dependencies [[`dea861307c887c802107a741662d0413399aba03`](https://github.com/wso2/identity-apps/commit/dea861307c887c802107a741662d0413399aba03)]:
  - @wso2is/admin.extensions.v1@2.21.10
  - @wso2is/admin.claims.v1@2.20.40
  - @wso2is/admin.core.v1@2.21.10
  - @wso2is/admin.server-configurations.v1@2.20.40
  - @wso2is/admin.users.v1@2.20.40
  - @wso2is/admin.userstores.v1@2.20.40
  - @wso2is/admin.validation.v1@2.20.40

## 2.20.39

### Patch Changes

- Updated dependencies [[`2a0f4df1570a146aaf079cfc50b2fb52ff3c9465`](https://github.com/wso2/identity-apps/commit/2a0f4df1570a146aaf079cfc50b2fb52ff3c9465)]:
  - @wso2is/i18n@2.4.4
  - @wso2is/admin.core.v1@2.21.9
  - @wso2is/admin.claims.v1@2.20.39
  - @wso2is/admin.extensions.v1@2.21.9
  - @wso2is/admin.server-configurations.v1@2.20.39
  - @wso2is/admin.users.v1@2.20.39
  - @wso2is/admin.userstores.v1@2.20.39
  - @wso2is/admin.validation.v1@2.20.39

## 2.20.38

### Patch Changes

- Updated dependencies [[`6cbe0406657561063905c5c35e6981f16ef87387`](https://github.com/wso2/identity-apps/commit/6cbe0406657561063905c5c35e6981f16ef87387)]:
  - @wso2is/admin.extensions.v1@2.21.8
  - @wso2is/admin.core.v1@2.21.8
  - @wso2is/admin.server-configurations.v1@2.20.38
  - @wso2is/admin.users.v1@2.20.38
  - @wso2is/admin.claims.v1@2.20.38
  - @wso2is/admin.userstores.v1@2.20.38
  - @wso2is/admin.validation.v1@2.20.38

## 2.20.37

### Patch Changes

- Updated dependencies []:
  - @wso2is/admin.core.v1@2.21.7
  - @wso2is/admin.extensions.v1@2.21.7
  - @wso2is/admin.server-configurations.v1@2.20.37
  - @wso2is/admin.users.v1@2.20.37
  - @wso2is/admin.claims.v1@2.20.37
  - @wso2is/admin.userstores.v1@2.20.37
  - @wso2is/admin.validation.v1@2.20.37

## 2.20.36

### Patch Changes

- Updated dependencies [[`e44d40bd90aeb8b04042aa3b4836f9b4883d0e34`](https://github.com/wso2/identity-apps/commit/e44d40bd90aeb8b04042aa3b4836f9b4883d0e34)]:
  - @wso2is/i18n@2.4.3
  - @wso2is/admin.claims.v1@2.20.36
  - @wso2is/admin.core.v1@2.21.6
  - @wso2is/admin.extensions.v1@2.21.6
  - @wso2is/admin.server-configurations.v1@2.20.36
  - @wso2is/admin.users.v1@2.20.36
  - @wso2is/admin.userstores.v1@2.20.36
  - @wso2is/admin.validation.v1@2.20.36

## 2.20.35

### Patch Changes

- Updated dependencies [[`b1e9c3064894e54fce5dcaa9c5afcf3be68cde49`](https://github.com/wso2/identity-apps/commit/b1e9c3064894e54fce5dcaa9c5afcf3be68cde49)]:
  - @wso2is/admin.extensions.v1@2.21.5
  - @wso2is/admin.core.v1@2.21.5
  - @wso2is/theme@2.0.86
  - @wso2is/admin.server-configurations.v1@2.20.35
  - @wso2is/admin.users.v1@2.20.35
  - @wso2is/admin.claims.v1@2.20.35
  - @wso2is/admin.userstores.v1@2.20.35
  - @wso2is/admin.validation.v1@2.20.35
  - @wso2is/react-components@2.2.10
  - @wso2is/dynamic-forms@2.0.68
  - @wso2is/form@2.0.69

## 2.20.34

### Patch Changes

- Updated dependencies [[`724b808017d8ed4649eb672ba53d95dc59251741`](https://github.com/wso2/identity-apps/commit/724b808017d8ed4649eb672ba53d95dc59251741)]:
  - @wso2is/admin.extensions.v1@2.21.4
  - @wso2is/admin.core.v1@2.21.4
  - @wso2is/admin.server-configurations.v1@2.20.34
  - @wso2is/admin.users.v1@2.20.34
  - @wso2is/admin.claims.v1@2.20.34
  - @wso2is/admin.userstores.v1@2.20.34
  - @wso2is/admin.validation.v1@2.20.34

## 2.20.33

### Patch Changes

- Updated dependencies [[`6cd6be837b6bee2ba92bb745bf9470f47d080a90`](https://github.com/wso2/identity-apps/commit/6cd6be837b6bee2ba92bb745bf9470f47d080a90)]:
  - @wso2is/admin.extensions.v1@2.21.3
  - @wso2is/admin.claims.v1@2.20.33
  - @wso2is/admin.core.v1@2.21.3
  - @wso2is/admin.server-configurations.v1@2.20.33
  - @wso2is/admin.users.v1@2.20.33
  - @wso2is/admin.userstores.v1@2.20.33
  - @wso2is/admin.validation.v1@2.20.33

## 2.20.32

### Patch Changes

- Updated dependencies [[`d6a846aec10597470a11ecce90c27cdf0c6b240d`](https://github.com/wso2/identity-apps/commit/d6a846aec10597470a11ecce90c27cdf0c6b240d), [`1e59bc54a206b22f49ddeae4ef3645e5ca351188`](https://github.com/wso2/identity-apps/commit/1e59bc54a206b22f49ddeae4ef3645e5ca351188)]:
  - @wso2is/admin.extensions.v1@2.21.2
  - @wso2is/admin.users.v1@2.20.32
  - @wso2is/admin.core.v1@2.21.2
  - @wso2is/access-control@3.0.10
  - @wso2is/core@2.0.50
  - @wso2is/admin.server-configurations.v1@2.20.32
  - @wso2is/i18n@2.4.2
  - @wso2is/admin.validation.v1@2.20.32
  - @wso2is/admin.claims.v1@2.20.32
  - @wso2is/admin.userstores.v1@2.20.32
  - @wso2is/dynamic-forms@2.0.67
  - @wso2is/form@2.0.68
  - @wso2is/forms@2.0.40
  - @wso2is/react-components@2.2.9

## 2.20.31

### Patch Changes

- Updated dependencies [[`2539cb9a769fdeedb6c44985dd76fee91114ced6`](https://github.com/wso2/identity-apps/commit/2539cb9a769fdeedb6c44985dd76fee91114ced6), [`0215c1a74a2f8940d7049e54ec2425b996e50d78`](https://github.com/wso2/identity-apps/commit/0215c1a74a2f8940d7049e54ec2425b996e50d78)]:
  - @wso2is/i18n@2.4.1
  - @wso2is/core@2.0.49
  - @wso2is/admin.claims.v1@2.20.31
  - @wso2is/admin.core.v1@2.21.1
  - @wso2is/admin.extensions.v1@2.21.1
  - @wso2is/admin.server-configurations.v1@2.20.31
  - @wso2is/admin.users.v1@2.20.31
  - @wso2is/admin.userstores.v1@2.20.31
  - @wso2is/admin.validation.v1@2.20.31
  - @wso2is/access-control@3.0.9
  - @wso2is/dynamic-forms@2.0.66
  - @wso2is/form@2.0.67
  - @wso2is/forms@2.0.39
  - @wso2is/react-components@2.2.8

## 2.20.30

### Patch Changes

- Updated dependencies [[`5fb9e9e3037d4f04e586e4fd9c39d577b994c4b1`](https://github.com/wso2/identity-apps/commit/5fb9e9e3037d4f04e586e4fd9c39d577b994c4b1), [`b339d3a607f060015b115a90219989d663ec02bf`](https://github.com/wso2/identity-apps/commit/b339d3a607f060015b115a90219989d663ec02bf)]:
  - @wso2is/admin.extensions.v1@2.21.0
  - @wso2is/admin.core.v1@2.21.0
  - @wso2is/i18n@2.4.0
  - @wso2is/admin.claims.v1@2.20.30
  - @wso2is/admin.server-configurations.v1@2.20.30
  - @wso2is/admin.users.v1@2.20.30
  - @wso2is/admin.userstores.v1@2.20.30
  - @wso2is/admin.validation.v1@2.20.30

## 2.20.29

### Patch Changes

- Updated dependencies []:
  - @wso2is/admin.core.v1@2.20.29
  - @wso2is/admin.claims.v1@2.20.29
  - @wso2is/admin.extensions.v1@2.20.29
  - @wso2is/admin.server-configurations.v1@2.20.29
  - @wso2is/admin.users.v1@2.20.29
  - @wso2is/admin.userstores.v1@2.20.29
  - @wso2is/admin.validation.v1@2.20.29

## 2.20.28

### Patch Changes

- Updated dependencies [[`6f31b8cffa067bfd9c6df26ef425375c528985a6`](https://github.com/wso2/identity-apps/commit/6f31b8cffa067bfd9c6df26ef425375c528985a6), [`0d2c754bd252c3933db2709a5220240efa8bdd96`](https://github.com/wso2/identity-apps/commit/0d2c754bd252c3933db2709a5220240efa8bdd96), [`3bd1bdc4d403f3d4cd06a05813394fba91721e85`](https://github.com/wso2/identity-apps/commit/3bd1bdc4d403f3d4cd06a05813394fba91721e85)]:
  - @wso2is/admin.extensions.v1@2.20.28
  - @wso2is/admin.core.v1@2.20.28
  - @wso2is/admin.claims.v1@2.20.28
  - @wso2is/admin.server-configurations.v1@2.20.28
  - @wso2is/admin.users.v1@2.20.28
  - @wso2is/admin.userstores.v1@2.20.28
  - @wso2is/admin.validation.v1@2.20.28

## 2.20.27

### Patch Changes

- Updated dependencies [[`8af53128066b4b6368193fc9e77db0b5131725c7`](https://github.com/wso2/identity-apps/commit/8af53128066b4b6368193fc9e77db0b5131725c7), [`4b2a916ee2a152d9158f2f6746da35c5f0ec1e0d`](https://github.com/wso2/identity-apps/commit/4b2a916ee2a152d9158f2f6746da35c5f0ec1e0d)]:
  - @wso2is/admin.users.v1@2.20.27
  - @wso2is/admin.extensions.v1@2.20.27
  - @wso2is/admin.claims.v1@2.20.27
  - @wso2is/admin.core.v1@2.20.27
  - @wso2is/admin.server-configurations.v1@2.20.27
  - @wso2is/admin.validation.v1@2.20.27
  - @wso2is/admin.userstores.v1@2.20.27

## 2.20.26

### Patch Changes

- Updated dependencies [[`31d2e8976ff8d02de3409840b979301ae8a2ea27`](https://github.com/wso2/identity-apps/commit/31d2e8976ff8d02de3409840b979301ae8a2ea27), [`70604ae98b23ca3d9c061c56c5bad7a6d144c0f4`](https://github.com/wso2/identity-apps/commit/70604ae98b23ca3d9c061c56c5bad7a6d144c0f4), [`305f37225bcb656a16ce616e0a48b3c27c7da3ab`](https://github.com/wso2/identity-apps/commit/305f37225bcb656a16ce616e0a48b3c27c7da3ab)]:
  - @wso2is/admin.server-configurations.v1@2.20.26
  - @wso2is/admin.extensions.v1@2.20.26
  - @wso2is/i18n@2.3.9
  - @wso2is/admin.core.v1@2.20.26
  - @wso2is/admin.users.v1@2.20.26
  - @wso2is/admin.claims.v1@2.20.26
  - @wso2is/admin.validation.v1@2.20.26
  - @wso2is/admin.userstores.v1@2.20.26

## 2.20.25

### Patch Changes

- Updated dependencies [[`9b3e0fdb829ec2f4bb9000f599ad2b1153a03642`](https://github.com/wso2/identity-apps/commit/9b3e0fdb829ec2f4bb9000f599ad2b1153a03642), [`76d6a48c92070eb6716197c5488f16fce7dc8bf2`](https://github.com/wso2/identity-apps/commit/76d6a48c92070eb6716197c5488f16fce7dc8bf2)]:
  - @wso2is/admin.core.v1@2.20.25
  - @wso2is/admin.claims.v1@2.20.25
  - @wso2is/admin.extensions.v1@2.20.25
  - @wso2is/admin.server-configurations.v1@2.20.25
  - @wso2is/admin.users.v1@2.20.25
  - @wso2is/admin.userstores.v1@2.20.25
  - @wso2is/admin.validation.v1@2.20.25

## 2.20.24

### Patch Changes

- Updated dependencies [[`1aedc77eff0290d8263e290fef298039e4c98e34`](https://github.com/wso2/identity-apps/commit/1aedc77eff0290d8263e290fef298039e4c98e34)]:
  - @wso2is/admin.extensions.v1@2.20.24
  - @wso2is/admin.core.v1@2.20.24
  - @wso2is/admin.claims.v1@2.20.24
  - @wso2is/admin.server-configurations.v1@2.20.24
  - @wso2is/admin.users.v1@2.20.24
  - @wso2is/admin.userstores.v1@2.20.24
  - @wso2is/admin.validation.v1@2.20.24

## 2.20.23

### Patch Changes

- Updated dependencies []:
  - @wso2is/admin.core.v1@2.20.23
  - @wso2is/admin.extensions.v1@2.20.23
  - @wso2is/admin.claims.v1@2.20.23
  - @wso2is/admin.server-configurations.v1@2.20.23
  - @wso2is/admin.users.v1@2.20.23
  - @wso2is/admin.userstores.v1@2.20.23
  - @wso2is/admin.validation.v1@2.20.23

## 2.20.22

### Patch Changes

- Updated dependencies [[`7b935a53556b71947711536e95f548b28aa69eaf`](https://github.com/wso2/identity-apps/commit/7b935a53556b71947711536e95f548b28aa69eaf)]:
  - @wso2is/admin.core.v1@2.20.22
  - @wso2is/admin.claims.v1@2.20.22
  - @wso2is/admin.extensions.v1@2.20.22
  - @wso2is/admin.server-configurations.v1@2.20.22
  - @wso2is/admin.users.v1@2.20.22
  - @wso2is/admin.userstores.v1@2.20.22
  - @wso2is/admin.validation.v1@2.20.22

## 2.20.21

### Patch Changes

- Updated dependencies []:
  - @wso2is/admin.core.v1@2.20.21
  - @wso2is/admin.extensions.v1@2.20.21
  - @wso2is/admin.users.v1@2.20.21
  - @wso2is/admin.validation.v1@2.20.21
  - @wso2is/admin.claims.v1@2.20.21
  - @wso2is/admin.server-configurations.v1@2.20.21
  - @wso2is/admin.userstores.v1@2.20.21

## 2.20.20

### Patch Changes

- Updated dependencies [[`bcbc6964f411192de78ed35f10d8628fa14f2c49`](https://github.com/wso2/identity-apps/commit/bcbc6964f411192de78ed35f10d8628fa14f2c49)]:
  - @wso2is/admin.extensions.v1@2.20.20
  - @wso2is/admin.core.v1@2.20.20
  - @wso2is/admin.claims.v1@2.20.20
  - @wso2is/admin.server-configurations.v1@2.20.20
  - @wso2is/admin.users.v1@2.20.20
  - @wso2is/admin.userstores.v1@2.20.20
  - @wso2is/admin.validation.v1@2.20.20

## 2.20.19

### Patch Changes

- Updated dependencies [[`873362943e2514b84759027c10a555827f12a1ef`](https://github.com/wso2/identity-apps/commit/873362943e2514b84759027c10a555827f12a1ef)]:
  - @wso2is/admin.extensions.v1@2.20.19
  - @wso2is/admin.claims.v1@2.20.19
  - @wso2is/admin.core.v1@2.20.19
  - @wso2is/admin.server-configurations.v1@2.20.19
  - @wso2is/admin.users.v1@2.20.19
  - @wso2is/admin.userstores.v1@2.20.19
  - @wso2is/admin.validation.v1@2.20.19

## 2.20.18

### Patch Changes

- Updated dependencies [[`2ed2890039a51739721918c224da1b0ffc51d7d0`](https://github.com/wso2/identity-apps/commit/2ed2890039a51739721918c224da1b0ffc51d7d0)]:
  - @wso2is/i18n@2.3.8
  - @wso2is/admin.claims.v1@2.20.18
  - @wso2is/admin.core.v1@2.20.18
  - @wso2is/admin.extensions.v1@2.20.18
  - @wso2is/admin.server-configurations.v1@2.20.18
  - @wso2is/admin.users.v1@2.20.18
  - @wso2is/admin.userstores.v1@2.20.18
  - @wso2is/admin.validation.v1@2.20.18

## 2.20.17

### Patch Changes

- Updated dependencies [[`1777f087c138d37bc23104e6fe23302ccd561953`](https://github.com/wso2/identity-apps/commit/1777f087c138d37bc23104e6fe23302ccd561953)]:
  - @wso2is/admin.extensions.v1@2.20.17
  - @wso2is/admin.claims.v1@2.20.17
  - @wso2is/admin.core.v1@2.20.17
  - @wso2is/admin.server-configurations.v1@2.20.17
  - @wso2is/admin.users.v1@2.20.17
  - @wso2is/admin.userstores.v1@2.20.17
  - @wso2is/admin.validation.v1@2.20.17

## 2.20.16

### Patch Changes

- Updated dependencies [[`e96de7f6afc24c3117a2e833eb5229ca1ebb88e4`](https://github.com/wso2/identity-apps/commit/e96de7f6afc24c3117a2e833eb5229ca1ebb88e4), [`5906e411dd31ceb41711159eddfdea025781288d`](https://github.com/wso2/identity-apps/commit/5906e411dd31ceb41711159eddfdea025781288d)]:
  - @wso2is/admin.server-configurations.v1@2.20.16
  - @wso2is/admin.extensions.v1@2.20.16
  - @wso2is/admin.core.v1@2.20.16
  - @wso2is/i18n@2.3.7
  - @wso2is/admin.claims.v1@2.20.16
  - @wso2is/admin.users.v1@2.20.16
  - @wso2is/admin.validation.v1@2.20.16
  - @wso2is/admin.userstores.v1@2.20.16

## 2.20.15

### Patch Changes

- Updated dependencies [[`9dd72ff479e019a6a342f501f14b7d3c6b45a1d3`](https://github.com/wso2/identity-apps/commit/9dd72ff479e019a6a342f501f14b7d3c6b45a1d3)]:
  - @wso2is/admin.users.v1@2.20.15
  - @wso2is/admin.core.v1@2.20.15
  - @wso2is/admin.extensions.v1@2.20.15
  - @wso2is/admin.claims.v1@2.20.15
  - @wso2is/admin.server-configurations.v1@2.20.15
  - @wso2is/admin.validation.v1@2.20.15
  - @wso2is/admin.userstores.v1@2.20.15

## 2.20.14

### Patch Changes

- Updated dependencies []:
  - @wso2is/admin.core.v1@2.20.14
  - @wso2is/admin.extensions.v1@2.20.14
  - @wso2is/admin.claims.v1@2.20.14
  - @wso2is/admin.server-configurations.v1@2.20.14
  - @wso2is/admin.users.v1@2.20.14
  - @wso2is/admin.userstores.v1@2.20.14
  - @wso2is/admin.validation.v1@2.20.14

## 2.20.13

### Patch Changes

- Updated dependencies [[`788230e914a98711b0b8643f0e3a5ce837e3bcb0`](https://github.com/wso2/identity-apps/commit/788230e914a98711b0b8643f0e3a5ce837e3bcb0), [`ac34e645160b42ebdae83a8e3d157bd0ecb1d73a`](https://github.com/wso2/identity-apps/commit/ac34e645160b42ebdae83a8e3d157bd0ecb1d73a), [`1f57b6c10e29e820f0518f15c96e6f463f5bda41`](https://github.com/wso2/identity-apps/commit/1f57b6c10e29e820f0518f15c96e6f463f5bda41)]:
  - @wso2is/admin.users.v1@2.20.13
  - @wso2is/admin.core.v1@2.20.13
  - @wso2is/admin.extensions.v1@2.20.13
  - @wso2is/admin.claims.v1@2.20.13
  - @wso2is/admin.server-configurations.v1@2.20.13
  - @wso2is/admin.validation.v1@2.20.13
  - @wso2is/admin.userstores.v1@2.20.13

## 2.20.12

### Patch Changes

- Updated dependencies []:
  - @wso2is/admin.core.v1@2.20.12
  - @wso2is/admin.extensions.v1@2.20.12
  - @wso2is/admin.claims.v1@2.20.12
  - @wso2is/admin.server-configurations.v1@2.20.12
  - @wso2is/admin.users.v1@2.20.12
  - @wso2is/admin.userstores.v1@2.20.12
  - @wso2is/admin.validation.v1@2.20.12

## 2.20.11

### Patch Changes

- Updated dependencies [[`5f2605962390d4a6055d744e138c5daf10f72b91`](https://github.com/wso2/identity-apps/commit/5f2605962390d4a6055d744e138c5daf10f72b91)]:
  - @wso2is/admin.extensions.v1@2.20.11
  - @wso2is/admin.core.v1@2.20.11
  - @wso2is/admin.users.v1@2.20.11
  - @wso2is/admin.claims.v1@2.20.11
  - @wso2is/admin.server-configurations.v1@2.20.11
  - @wso2is/admin.userstores.v1@2.20.11
  - @wso2is/admin.validation.v1@2.20.11

## 2.20.10

### Patch Changes

- Updated dependencies [[`aaee6df156311d50d3852ee332d6894fa5bfd2cf`](https://github.com/wso2/identity-apps/commit/aaee6df156311d50d3852ee332d6894fa5bfd2cf)]:
  - @wso2is/admin.extensions.v1@2.20.10
  - @wso2is/admin.claims.v1@2.20.10
  - @wso2is/admin.core.v1@2.20.10
  - @wso2is/admin.server-configurations.v1@2.20.10
  - @wso2is/admin.users.v1@2.20.10
  - @wso2is/admin.userstores.v1@2.20.10
  - @wso2is/admin.validation.v1@2.20.10

## 2.20.9

### Patch Changes

- Updated dependencies []:
  - @wso2is/admin.core.v1@2.20.9
  - @wso2is/admin.extensions.v1@2.20.9
  - @wso2is/admin.users.v1@2.20.9
  - @wso2is/admin.claims.v1@2.20.9
  - @wso2is/admin.server-configurations.v1@2.20.9
  - @wso2is/admin.userstores.v1@2.20.9
  - @wso2is/admin.validation.v1@2.20.9

## 2.20.8

### Patch Changes

- Updated dependencies []:
  - @wso2is/admin.core.v1@2.20.8
  - @wso2is/admin.extensions.v1@2.20.8
  - @wso2is/admin.claims.v1@2.20.8
  - @wso2is/admin.server-configurations.v1@2.20.8
  - @wso2is/admin.users.v1@2.20.8
  - @wso2is/admin.userstores.v1@2.20.8
  - @wso2is/admin.validation.v1@2.20.8

## 2.20.7

### Patch Changes

- Updated dependencies []:
  - @wso2is/admin.core.v1@2.20.7
  - @wso2is/admin.extensions.v1@2.20.7
  - @wso2is/admin.claims.v1@2.20.7
  - @wso2is/admin.server-configurations.v1@2.20.7
  - @wso2is/admin.users.v1@2.20.7
  - @wso2is/admin.userstores.v1@2.20.7
  - @wso2is/admin.validation.v1@2.20.7

## 2.20.6

### Patch Changes

- Updated dependencies [[`e01cad085da65461dce7337ef71a1ace2fbfff85`](https://github.com/wso2/identity-apps/commit/e01cad085da65461dce7337ef71a1ace2fbfff85)]:
  - @wso2is/i18n@2.3.6
  - @wso2is/admin.core.v1@2.20.6
  - @wso2is/admin.extensions.v1@2.20.6
  - @wso2is/admin.claims.v1@2.20.6
  - @wso2is/admin.server-configurations.v1@2.20.6
  - @wso2is/admin.users.v1@2.20.6
  - @wso2is/admin.userstores.v1@2.20.6
  - @wso2is/admin.validation.v1@2.20.6

## 2.20.5

### Patch Changes

- Updated dependencies [[`12c6333330c4e22d30f5644800dc9b57b4ca4471`](https://github.com/wso2/identity-apps/commit/12c6333330c4e22d30f5644800dc9b57b4ca4471)]:
  - @wso2is/i18n@2.3.5
  - @wso2is/admin.core.v1@2.20.5
  - @wso2is/admin.extensions.v1@2.20.5
  - @wso2is/admin.claims.v1@2.20.5
  - @wso2is/admin.server-configurations.v1@2.20.5
  - @wso2is/admin.users.v1@2.20.5
  - @wso2is/admin.userstores.v1@2.20.5
  - @wso2is/admin.validation.v1@2.20.5

## 2.20.4

### Patch Changes

- Updated dependencies [[`d615c10f5fd308dbfc8b5e14149dd29fcec1b99e`](https://github.com/wso2/identity-apps/commit/d615c10f5fd308dbfc8b5e14149dd29fcec1b99e)]:
  - @wso2is/theme@2.0.85
  - @wso2is/react-components@2.2.7
  - @wso2is/admin.claims.v1@2.20.4
  - @wso2is/admin.extensions.v1@2.20.4
  - @wso2is/admin.server-configurations.v1@2.20.4
  - @wso2is/admin.users.v1@2.20.4
  - @wso2is/admin.userstores.v1@2.20.4
  - @wso2is/admin.validation.v1@2.20.4
  - @wso2is/admin.core.v1@2.20.4
  - @wso2is/dynamic-forms@2.0.65
  - @wso2is/form@2.0.66

## 2.20.3

### Patch Changes

- [#6348](https://github.com/wso2/identity-apps/pull/6348) [`de4201d75c779ee49c5bea1a63955f88f4b6b966`](https://github.com/wso2/identity-apps/commit/de4201d75c779ee49c5bea1a63955f88f4b6b966) Thanks [@JayaShakthi97](https://github.com/JayaShakthi97)! - Remove unused dependencies and fix version inconsistencies

- Updated dependencies [[`de4201d75c779ee49c5bea1a63955f88f4b6b966`](https://github.com/wso2/identity-apps/commit/de4201d75c779ee49c5bea1a63955f88f4b6b966)]:
  - @wso2is/admin.server-configurations.v1@2.20.3
  - @wso2is/admin.extensions.v1@2.20.3
  - @wso2is/admin.userstores.v1@2.20.3
  - @wso2is/admin.validation.v1@2.20.3
  - @wso2is/admin.claims.v1@2.20.3
  - @wso2is/admin.users.v1@2.20.3
  - @wso2is/admin.core.v1@2.20.3

## 2.20.2

### Patch Changes

- Updated dependencies [[`6cee2b738be4d56d8eba01a78d7e3549ca54b717`](https://github.com/wso2/identity-apps/commit/6cee2b738be4d56d8eba01a78d7e3549ca54b717)]:
  - @wso2is/core@2.0.48
  - @wso2is/admin.claims.v1@2.20.2
  - @wso2is/admin.core.v1@2.20.2
  - @wso2is/admin.extensions.v1@2.20.2
  - @wso2is/admin.server-configurations.v1@2.20.2
  - @wso2is/admin.users.v1@2.20.2
  - @wso2is/admin.userstores.v1@2.20.2
  - @wso2is/admin.validation.v1@2.20.2
  - @wso2is/access-control@3.0.8
  - @wso2is/dynamic-forms@2.0.64
  - @wso2is/form@2.0.65
  - @wso2is/forms@2.0.38
  - @wso2is/i18n@2.3.4
  - @wso2is/react-components@2.2.6

## 2.20.1

### Patch Changes

- Updated dependencies []:
  - @wso2is/admin.core.v1@2.20.1
  - @wso2is/admin.extensions.v1@2.20.1
  - @wso2is/admin.server-configurations.v1@2.20.1
  - @wso2is/admin.users.v1@2.20.1
  - @wso2is/admin.claims.v1@2.20.1
  - @wso2is/admin.userstores.v1@2.20.1
  - @wso2is/admin.validation.v1@2.20.1

## 2.20.0

### Minor Changes

- [#6328](https://github.com/wso2/identity-apps/pull/6328) [`a48348d610accf5e6d946579c71475a79bb7a0f8`](https://github.com/wso2/identity-apps/commit/a48348d610accf5e6d946579c71475a79bb7a0f8) Thanks [@jathushan-r](https://github.com/jathushan-r)! - Standardize import paths by changing relative paths to package names for consistency across features.

### Patch Changes

- Updated dependencies [[`a48348d610accf5e6d946579c71475a79bb7a0f8`](https://github.com/wso2/identity-apps/commit/a48348d610accf5e6d946579c71475a79bb7a0f8)]:
  - @wso2is/admin.server-configurations.v1@2.20.0
  - @wso2is/admin.extensions.v1@2.20.0
  - @wso2is/admin.userstores.v1@2.20.0
  - @wso2is/admin.validation.v1@2.20.0
  - @wso2is/admin.claims.v1@2.20.0
  - @wso2is/admin.users.v1@2.20.0
  - @wso2is/admin.core.v1@2.20.0<|MERGE_RESOLUTION|>--- conflicted
+++ resolved
@@ -1,7 +1,5 @@
 # @wso2is/admin.claims.v1
 
-<<<<<<< HEAD
-=======
 ## 2.27.25
 
 ### Patch Changes
@@ -215,7 +213,6 @@
   - @wso2is/admin.userstores.v1@2.26.62
   - @wso2is/admin.validation.v1@2.27.41
 
->>>>>>> 4d9cfbc9
 ## 2.27.12
 
 ### Patch Changes
