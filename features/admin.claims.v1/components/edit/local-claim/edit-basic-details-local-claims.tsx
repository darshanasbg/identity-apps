--- conflicted
+++ resolved
@@ -143,9 +143,8 @@
     const [ accountVerificationEnabled, setAccountVerificationEnabled ] = useState<boolean>(false);
     const [ selfRegistrationEnabled, setSelfRegistrationEnabledEnabled ] = useState<boolean>(false);
     const [ isSystemClaim, setIsSystemClaim ] = useState<boolean>(false);
-<<<<<<< HEAD
+
     const { isSubOrganization } = useGetCurrentOrganizationType();
-=======
     const [ isConsoleRequired, setIsConsoleRequired ] = useState<boolean>(false);
     const [ isEndUserRequired, setIsEndUserRequired ] = useState<boolean>(false);
     const [ isSelfRegistrationRequired, setIsSelfRegistrationRequired ] = useState<boolean>(false);
@@ -156,7 +155,6 @@
     const isDistinctAttributeProfilesDisabled: boolean = featureConfig?.attributeDialects?.disabledFeatures?.includes(
         ClaimManagementConstants.DISTINCT_ATTRIBUTE_PROFILES_FEATURE_FLAG
     );
->>>>>>> 9338563e
 
     const { t } = useTranslation();
 
@@ -1091,9 +1089,6 @@
                             )
                     }
                     {
-<<<<<<< HEAD
-                        !hideSpecialClaims && !isSubOrganization() &&
-=======
                         // Hides on groups claim
                         !isDistinctAttributeProfilesDisabled && claim && !hideSpecialClaims && mappingChecked
                             && claim.claimURI !== ClaimManagementConstants.GROUPS_CLAIM_URI && (
@@ -1150,8 +1145,7 @@
                         )
                     }
                     {
-                        !hideSpecialClaims &&
->>>>>>> 9338563e
+                        !hideSpecialClaims && !isSubOrganization() &&
                         (
                             <Show
                                 when={ featureConfig?.attributeDialects?.scopes?.update }
