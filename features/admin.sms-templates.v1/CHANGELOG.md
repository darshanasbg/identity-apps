# @wso2is/admin.sms-templates.v1

<<<<<<< HEAD
=======
## 1.0.114

### Patch Changes

- Updated dependencies []:
  - @wso2is/admin.branding.v1@2.27.88
  - @wso2is/admin.core.v1@2.37.23
  - @wso2is/admin.organizations.v1@2.26.115
  - @wso2is/common.branding.v1@2.25.88

## 1.0.113

### Patch Changes

- Updated dependencies []:
  - @wso2is/admin.core.v1@2.37.22
  - @wso2is/admin.organizations.v1@2.26.114
  - @wso2is/admin.branding.v1@2.27.87
  - @wso2is/common.branding.v1@2.25.87

## 1.0.112

### Patch Changes

- Updated dependencies [[`b67d22c81d5c8be72c09abd36ed829a88fb22a4b`](https://github.com/wso2/identity-apps/commit/b67d22c81d5c8be72c09abd36ed829a88fb22a4b), [`985c81584c0d9d2a803b3ee12fc80d473249e341`](https://github.com/wso2/identity-apps/commit/985c81584c0d9d2a803b3ee12fc80d473249e341)]:
  - @wso2is/react-components@2.9.0
  - @wso2is/core@2.6.0
  - @wso2is/i18n@2.17.0
  - @wso2is/admin.branding.v1@2.27.86
  - @wso2is/admin.core.v1@2.37.21
  - @wso2is/admin.organizations.v1@2.26.113
  - @wso2is/dynamic-forms@2.4.28
  - @wso2is/form@2.6.21
  - @wso2is/common.branding.v1@2.25.86
  - @wso2is/access-control@3.3.14
  - @wso2is/forms@2.3.15

## 1.0.111

### Patch Changes

- Updated dependencies [[`bbfb046145fb557911950c923dc7dd08507f6822`](https://github.com/wso2/identity-apps/commit/bbfb046145fb557911950c923dc7dd08507f6822)]:
  - @wso2is/i18n@2.16.12
  - @wso2is/admin.core.v1@2.37.20
  - @wso2is/admin.organizations.v1@2.26.112
  - @wso2is/admin.branding.v1@2.27.85
  - @wso2is/common.branding.v1@2.25.85

## 1.0.110

### Patch Changes

- Updated dependencies [[`9b6fe9141f5260d6e3760298badd6e0f6c7ec499`](https://github.com/wso2/identity-apps/commit/9b6fe9141f5260d6e3760298badd6e0f6c7ec499)]:
  - @wso2is/react-components@2.8.27
  - @wso2is/admin.core.v1@2.37.19
  - @wso2is/theme@2.6.3
  - @wso2is/form@2.6.20
  - @wso2is/i18n@2.16.11
  - @wso2is/admin.organizations.v1@2.26.111
  - @wso2is/admin.branding.v1@2.27.84
  - @wso2is/dynamic-forms@2.4.27
  - @wso2is/common.branding.v1@2.25.84

## 1.0.109

### Patch Changes

- Updated dependencies [[`f5eb7968aa0f8482f61b3d3fd8809dc82fb6457f`](https://github.com/wso2/identity-apps/commit/f5eb7968aa0f8482f61b3d3fd8809dc82fb6457f)]:
  - @wso2is/i18n@2.16.10
  - @wso2is/admin.core.v1@2.37.18
  - @wso2is/admin.branding.v1@2.27.83
  - @wso2is/admin.organizations.v1@2.26.110
  - @wso2is/common.branding.v1@2.25.83

## 1.0.108

### Patch Changes

- Updated dependencies []:
  - @wso2is/admin.branding.v1@2.27.82
  - @wso2is/admin.core.v1@2.37.17
  - @wso2is/admin.organizations.v1@2.26.109
  - @wso2is/common.branding.v1@2.25.82

## 1.0.107

### Patch Changes

- Updated dependencies []:
  - @wso2is/admin.core.v1@2.37.16
  - @wso2is/admin.organizations.v1@2.26.108
  - @wso2is/admin.branding.v1@2.27.81
  - @wso2is/common.branding.v1@2.25.81

## 1.0.106

### Patch Changes

- Updated dependencies [[`651f2836dd609e7d87d67549b4d5faef2d7aee14`](https://github.com/wso2/identity-apps/commit/651f2836dd609e7d87d67549b4d5faef2d7aee14)]:
  - @wso2is/i18n@2.16.9
  - @wso2is/admin.core.v1@2.37.15
  - @wso2is/admin.branding.v1@2.27.80
  - @wso2is/admin.organizations.v1@2.26.107
  - @wso2is/common.branding.v1@2.25.80

## 1.0.105

### Patch Changes

- Updated dependencies [[`6a86d803a5997538ab424336e29f7401c7fb3582`](https://github.com/wso2/identity-apps/commit/6a86d803a5997538ab424336e29f7401c7fb3582)]:
  - @wso2is/i18n@2.16.8
  - @wso2is/admin.branding.v1@2.27.79
  - @wso2is/admin.core.v1@2.37.14
  - @wso2is/admin.organizations.v1@2.26.106
  - @wso2is/common.branding.v1@2.25.79

## 1.0.104

### Patch Changes

- Updated dependencies [[`92a6766086071fd5e0986f91803804783b9159bf`](https://github.com/wso2/identity-apps/commit/92a6766086071fd5e0986f91803804783b9159bf)]:
  - @wso2is/admin.branding.v1@2.27.78
  - @wso2is/core@2.5.9
  - @wso2is/admin.core.v1@2.37.13
  - @wso2is/admin.organizations.v1@2.26.105
  - @wso2is/common.branding.v1@2.25.78
  - @wso2is/access-control@3.3.13
  - @wso2is/dynamic-forms@2.4.26
  - @wso2is/form@2.6.19
  - @wso2is/forms@2.3.14
  - @wso2is/i18n@2.16.7
  - @wso2is/react-components@2.8.26

## 1.0.103

### Patch Changes

- Updated dependencies [[`689dcc45ad43831b2805c3b91f04bdd254e1a7ef`](https://github.com/wso2/identity-apps/commit/689dcc45ad43831b2805c3b91f04bdd254e1a7ef)]:
  - @wso2is/theme@2.6.2
  - @wso2is/i18n@2.16.6
  - @wso2is/admin.branding.v1@2.27.77
  - @wso2is/admin.organizations.v1@2.26.104
  - @wso2is/react-components@2.8.25
  - @wso2is/admin.core.v1@2.37.12
  - @wso2is/common.branding.v1@2.25.77
  - @wso2is/dynamic-forms@2.4.25
  - @wso2is/form@2.6.18

## 1.0.102

### Patch Changes

- Updated dependencies [[`897424e026699eb987ff8a0fb473e6bba5f8c117`](https://github.com/wso2/identity-apps/commit/897424e026699eb987ff8a0fb473e6bba5f8c117), [`9e3977c9c5e90cbe454147b42b121aecc28d9ab9`](https://github.com/wso2/identity-apps/commit/9e3977c9c5e90cbe454147b42b121aecc28d9ab9)]:
  - @wso2is/i18n@2.16.5
  - @wso2is/admin.core.v1@2.37.11
  - @wso2is/admin.organizations.v1@2.26.103
  - @wso2is/admin.branding.v1@2.27.76
  - @wso2is/common.branding.v1@2.25.76

>>>>>>> 4d9cfbc9
## 1.0.101

### Patch Changes

- Updated dependencies []:
  - @wso2is/admin.core.v1@2.37.10
  - @wso2is/admin.organizations.v1@2.26.102
  - @wso2is/admin.branding.v1@2.27.75
  - @wso2is/common.branding.v1@2.25.75

## 1.0.100

### Patch Changes

- Updated dependencies [[`0939ecb46c7e1d115924c6da953d2f575ebbf83a`](https://github.com/wso2/identity-apps/commit/0939ecb46c7e1d115924c6da953d2f575ebbf83a)]:
  - @wso2is/i18n@2.16.4
  - @wso2is/admin.core.v1@2.37.9
  - @wso2is/admin.branding.v1@2.27.74
  - @wso2is/admin.organizations.v1@2.26.101
  - @wso2is/common.branding.v1@2.25.74

## 1.0.99

### Patch Changes

- Updated dependencies [[`20852203b5868edd1045c8ea236955076b85cdfc`](https://github.com/wso2/identity-apps/commit/20852203b5868edd1045c8ea236955076b85cdfc)]:
  - @wso2is/admin.core.v1@2.37.8
  - @wso2is/i18n@2.16.3
  - @wso2is/admin.organizations.v1@2.26.100
  - @wso2is/admin.branding.v1@2.27.73
  - @wso2is/common.branding.v1@2.25.73

## 1.0.98

### Patch Changes

- Updated dependencies []:
  - @wso2is/admin.core.v1@2.37.7
  - @wso2is/admin.branding.v1@2.27.72
  - @wso2is/admin.organizations.v1@2.26.99
  - @wso2is/common.branding.v1@2.25.72

## 1.0.97

### Patch Changes

- Updated dependencies []:
  - @wso2is/admin.core.v1@2.37.6
  - @wso2is/admin.organizations.v1@2.26.98
  - @wso2is/admin.branding.v1@2.27.71
  - @wso2is/common.branding.v1@2.25.71

## 1.0.96

### Patch Changes

- Updated dependencies []:
  - @wso2is/admin.core.v1@2.37.5
  - @wso2is/admin.organizations.v1@2.26.97
  - @wso2is/admin.branding.v1@2.27.70
  - @wso2is/common.branding.v1@2.25.70

## 1.0.95

### Patch Changes

- Updated dependencies []:
  - @wso2is/admin.core.v1@2.37.4
  - @wso2is/admin.organizations.v1@2.26.96
  - @wso2is/admin.branding.v1@2.27.69
  - @wso2is/common.branding.v1@2.25.69

## 1.0.94

### Patch Changes

- Updated dependencies [[`31b4e92ae73fea1372a03f9aa0511f062030e44f`](https://github.com/wso2/identity-apps/commit/31b4e92ae73fea1372a03f9aa0511f062030e44f)]:
  - @wso2is/admin.core.v1@2.37.3
  - @wso2is/core@2.5.8
  - @wso2is/admin.branding.v1@2.27.68
  - @wso2is/admin.organizations.v1@2.26.95
  - @wso2is/common.branding.v1@2.25.68
  - @wso2is/access-control@3.3.12
  - @wso2is/dynamic-forms@2.4.24
  - @wso2is/form@2.6.17
  - @wso2is/forms@2.3.13
  - @wso2is/i18n@2.16.2
  - @wso2is/react-components@2.8.24

## 1.0.93

### Patch Changes

- Updated dependencies [[`5d39c0975774564423edebcb268291eb24932e23`](https://github.com/wso2/identity-apps/commit/5d39c0975774564423edebcb268291eb24932e23), [`3811ae3d223db8bf4fa5315f61d19a11aecc32a9`](https://github.com/wso2/identity-apps/commit/3811ae3d223db8bf4fa5315f61d19a11aecc32a9), [`7de99c9b05b5f11e8350796ba370d54e8b2dc181`](https://github.com/wso2/identity-apps/commit/7de99c9b05b5f11e8350796ba370d54e8b2dc181)]:
  - @wso2is/i18n@2.16.1
  - @wso2is/theme@2.6.1
  - @wso2is/admin.core.v1@2.37.2
  - @wso2is/admin.branding.v1@2.27.67
  - @wso2is/admin.organizations.v1@2.26.94
  - @wso2is/react-components@2.8.23
  - @wso2is/common.branding.v1@2.25.67
  - @wso2is/dynamic-forms@2.4.23
  - @wso2is/form@2.6.16

## 1.0.92

### Patch Changes

- Updated dependencies [[`be52c8983d37dca292073fba8885125dbd39e703`](https://github.com/wso2/identity-apps/commit/be52c8983d37dca292073fba8885125dbd39e703)]:
  - @wso2is/admin.branding.v1@2.27.66
  - @wso2is/admin.core.v1@2.37.1
  - @wso2is/admin.organizations.v1@2.26.93
  - @wso2is/common.branding.v1@2.25.66

## 1.0.91

### Patch Changes

- Updated dependencies [[`363aeec4c658628cf89027a9f81f52f545421842`](https://github.com/wso2/identity-apps/commit/363aeec4c658628cf89027a9f81f52f545421842), [`50b9ac91f7ff1da3f2e9d3d4ec99a84ff16f3523`](https://github.com/wso2/identity-apps/commit/50b9ac91f7ff1da3f2e9d3d4ec99a84ff16f3523), [`abf5c953b8f48db5cdb855e75f5c1b847d1e42f0`](https://github.com/wso2/identity-apps/commit/abf5c953b8f48db5cdb855e75f5c1b847d1e42f0)]:
  - @wso2is/admin.core.v1@2.37.0
  - @wso2is/i18n@2.16.0
  - @wso2is/core@2.5.7
  - @wso2is/admin.branding.v1@2.27.65
  - @wso2is/admin.organizations.v1@2.26.92
  - @wso2is/common.branding.v1@2.25.65
  - @wso2is/access-control@3.3.11
  - @wso2is/dynamic-forms@2.4.22
  - @wso2is/form@2.6.15
  - @wso2is/forms@2.3.12
  - @wso2is/react-components@2.8.22

## 1.0.90

### Patch Changes

- [#7345](https://github.com/wso2/identity-apps/pull/7345) [`dca7d1cfbb1c492105ec13b2231446f0cf71eacb`](https://github.com/wso2/identity-apps/commit/dca7d1cfbb1c492105ec13b2231446f0cf71eacb) Thanks [@SujanSanjula96](https://github.com/SujanSanjula96)! - Fix sms template update issues in root orgs and sub orgs

- Updated dependencies []:
  - @wso2is/admin.core.v1@2.36.1
  - @wso2is/admin.branding.v1@2.27.64
  - @wso2is/admin.organizations.v1@2.26.91
  - @wso2is/common.branding.v1@2.25.64

## 1.0.89

### Patch Changes

- Updated dependencies [[`066e6a556b348a29874119fdd30e7779e644db84`](https://github.com/wso2/identity-apps/commit/066e6a556b348a29874119fdd30e7779e644db84)]:
  - @wso2is/admin.core.v1@2.36.0
  - @wso2is/admin.branding.v1@2.27.63
  - @wso2is/common.branding.v1@2.25.63

## 1.0.88

### Patch Changes

- Updated dependencies [[`cfe475febd8e3972a545cf12bb86e7fd08d344ea`](https://github.com/wso2/identity-apps/commit/cfe475febd8e3972a545cf12bb86e7fd08d344ea), [`f2c7a35ce347d4ac7e3e15f3f50404c9d701d212`](https://github.com/wso2/identity-apps/commit/f2c7a35ce347d4ac7e3e15f3f50404c9d701d212), [`f6939061baec44323111cd5a09164d1e7a441324`](https://github.com/wso2/identity-apps/commit/f6939061baec44323111cd5a09164d1e7a441324)]:
  - @wso2is/admin.core.v1@2.35.27
  - @wso2is/i18n@2.15.2
  - @wso2is/admin.branding.v1@2.27.62
  - @wso2is/common.branding.v1@2.25.62

## 1.0.87

### Patch Changes

- Updated dependencies []:
  - @wso2is/admin.branding.v1@2.27.61
  - @wso2is/admin.core.v1@2.35.26
  - @wso2is/common.branding.v1@2.25.61

## 1.0.86

### Patch Changes

- [#7334](https://github.com/wso2/identity-apps/pull/7334) [`57b18bca988a2b72865027c1d21250fd482cf6b9`](https://github.com/wso2/identity-apps/commit/57b18bca988a2b72865027c1d21250fd482cf6b9) Thanks [@Avarjana](https://github.com/Avarjana)! - Add resolve logic to SMS template GET API

- Updated dependencies [[`cbe83e7ecee7bd19053fdb554e4f73ab279ec2e8`](https://github.com/wso2/identity-apps/commit/cbe83e7ecee7bd19053fdb554e4f73ab279ec2e8)]:
  - @wso2is/admin.branding.v1@2.27.60
  - @wso2is/admin.core.v1@2.35.25
  - @wso2is/common.branding.v1@2.25.60

## 1.0.85

### Patch Changes

- Updated dependencies [[`4497e3e2a3ec1ea0ca94aad71d3bd8580e3f1b98`](https://github.com/wso2/identity-apps/commit/4497e3e2a3ec1ea0ca94aad71d3bd8580e3f1b98)]:
  - @wso2is/core@2.5.6
  - @wso2is/i18n@2.15.1
  - @wso2is/admin.core.v1@2.35.24
  - @wso2is/admin.branding.v1@2.27.59
  - @wso2is/common.branding.v1@2.25.59
  - @wso2is/access-control@3.3.10
  - @wso2is/dynamic-forms@2.4.21
  - @wso2is/form@2.6.14
  - @wso2is/forms@2.3.11
  - @wso2is/react-components@2.8.21

## 1.0.84

### Patch Changes

- Updated dependencies []:
  - @wso2is/admin.core.v1@2.35.23
  - @wso2is/admin.branding.v1@2.27.58
  - @wso2is/common.branding.v1@2.25.58

## 1.0.83

### Patch Changes

- [#7318](https://github.com/wso2/identity-apps/pull/7318) [`23bd7d4f6d6d70d789ad7115ffd1fbec742455a6`](https://github.com/wso2/identity-apps/commit/23bd7d4f6d6d70d789ad7115ffd1fbec742455a6) Thanks [@JeethJJ](https://github.com/JeethJJ)! - Bump oxygen version and enable active policy view.

* [#7313](https://github.com/wso2/identity-apps/pull/7313) [`ad63bbe54541ed6b28e1f254f3e7f5e7b6767d7b`](https://github.com/wso2/identity-apps/commit/ad63bbe54541ed6b28e1f254f3e7f5e7b6767d7b) Thanks [@JeethJJ](https://github.com/JeethJJ)! - Bump oxygen version

* Updated dependencies [[`9ecf97c14319c2af32a0ef375c02c4b70cf159d5`](https://github.com/wso2/identity-apps/commit/9ecf97c14319c2af32a0ef375c02c4b70cf159d5), [`23bd7d4f6d6d70d789ad7115ffd1fbec742455a6`](https://github.com/wso2/identity-apps/commit/23bd7d4f6d6d70d789ad7115ffd1fbec742455a6), [`ad63bbe54541ed6b28e1f254f3e7f5e7b6767d7b`](https://github.com/wso2/identity-apps/commit/ad63bbe54541ed6b28e1f254f3e7f5e7b6767d7b), [`5a5577aacf0a12d03246c9b829c8168296b37dcf`](https://github.com/wso2/identity-apps/commit/5a5577aacf0a12d03246c9b829c8168296b37dcf)]:
  - @wso2is/i18n@2.15.0
  - @wso2is/common.branding.v1@2.25.57
  - @wso2is/admin.branding.v1@2.27.57
  - @wso2is/react-components@2.8.20
  - @wso2is/admin.core.v1@2.35.22
  - @wso2is/dynamic-forms@2.4.20
  - @wso2is/form@2.6.13

## 1.0.82

### Patch Changes

- [#7306](https://github.com/wso2/identity-apps/pull/7306) [`f9db643943377216b8525a183f3ad4855a3bd4af`](https://github.com/wso2/identity-apps/commit/f9db643943377216b8525a183f3ad4855a3bd4af) Thanks [@DonOmalVindula](https://github.com/DonOmalVindula)! - Update oxygen-ui to 2.2.0

- Updated dependencies [[`f9db643943377216b8525a183f3ad4855a3bd4af`](https://github.com/wso2/identity-apps/commit/f9db643943377216b8525a183f3ad4855a3bd4af), [`afd3f3bb5aae4dab8dc85ea58fb529af057e9095`](https://github.com/wso2/identity-apps/commit/afd3f3bb5aae4dab8dc85ea58fb529af057e9095)]:
  - @wso2is/common.branding.v1@2.25.56
  - @wso2is/admin.branding.v1@2.27.56
  - @wso2is/react-components@2.8.19
  - @wso2is/admin.core.v1@2.35.21
  - @wso2is/dynamic-forms@2.4.19
  - @wso2is/form@2.6.12

## 1.0.81

### Patch Changes

- Updated dependencies []:
  - @wso2is/admin.core.v1@2.35.20
  - @wso2is/admin.branding.v1@2.27.55
  - @wso2is/common.branding.v1@2.25.55

## 1.0.80

### Patch Changes

- Updated dependencies []:
  - @wso2is/admin.branding.v1@2.27.54
  - @wso2is/admin.core.v1@2.35.19
  - @wso2is/common.branding.v1@2.25.54

## 1.0.79

### Patch Changes

- Updated dependencies [[`cd827d04f98a519804f1f9996a1dc3a831278df1`](https://github.com/wso2/identity-apps/commit/cd827d04f98a519804f1f9996a1dc3a831278df1)]:
  - @wso2is/theme@2.6.0
  - @wso2is/admin.branding.v1@2.27.53
  - @wso2is/react-components@2.8.18
  - @wso2is/admin.core.v1@2.35.18
  - @wso2is/common.branding.v1@2.25.53
  - @wso2is/dynamic-forms@2.4.18
  - @wso2is/form@2.6.11

## 1.0.78

### Patch Changes

- Updated dependencies []:
  - @wso2is/admin.core.v1@2.35.17
  - @wso2is/admin.branding.v1@2.27.52
  - @wso2is/common.branding.v1@2.25.52

## 1.0.77

### Patch Changes

- Updated dependencies [[`e7d200f21f5a9d6113dba7959b07a0b96bc8d118`](https://github.com/wso2/identity-apps/commit/e7d200f21f5a9d6113dba7959b07a0b96bc8d118)]:
  - @wso2is/admin.core.v1@2.35.16
  - @wso2is/forms@2.3.10
  - @wso2is/admin.branding.v1@2.27.51
  - @wso2is/common.branding.v1@2.25.51

## 1.0.76

### Patch Changes

- Updated dependencies []:
  - @wso2is/admin.core.v1@2.35.15
  - @wso2is/admin.branding.v1@2.27.50
  - @wso2is/common.branding.v1@2.25.50

## 1.0.75

### Patch Changes

- Updated dependencies [[`c2568dbe95e01427899dbb6c71c6e04d8941e308`](https://github.com/wso2/identity-apps/commit/c2568dbe95e01427899dbb6c71c6e04d8941e308), [`f1173193bb885f71c7d25fae5bfd011dfb70d79a`](https://github.com/wso2/identity-apps/commit/f1173193bb885f71c7d25fae5bfd011dfb70d79a)]:
  - @wso2is/admin.core.v1@2.35.14
  - @wso2is/i18n@2.14.6
  - @wso2is/theme@2.5.1
  - @wso2is/admin.branding.v1@2.27.49
  - @wso2is/common.branding.v1@2.25.49
  - @wso2is/react-components@2.8.17
  - @wso2is/dynamic-forms@2.4.17
  - @wso2is/form@2.6.10

## 1.0.74

### Patch Changes

- Updated dependencies [[`c01fab399c1832cfe7551229f608a8ff1020b7e8`](https://github.com/wso2/identity-apps/commit/c01fab399c1832cfe7551229f608a8ff1020b7e8)]:
  - @wso2is/core@2.5.5
  - @wso2is/i18n@2.14.5
  - @wso2is/admin.branding.v1@2.27.48
  - @wso2is/admin.core.v1@2.35.13
  - @wso2is/common.branding.v1@2.25.48
  - @wso2is/access-control@3.3.9
  - @wso2is/dynamic-forms@2.4.16
  - @wso2is/form@2.6.9
  - @wso2is/forms@2.3.9
  - @wso2is/react-components@2.8.16

## 1.0.73

### Patch Changes

- Updated dependencies [[`664b1ec3c513595cdcc91216af4371dbe70ab996`](https://github.com/wso2/identity-apps/commit/664b1ec3c513595cdcc91216af4371dbe70ab996)]:
  - @wso2is/theme@2.5.0
  - @wso2is/admin.branding.v1@2.27.47
  - @wso2is/react-components@2.8.15
  - @wso2is/admin.core.v1@2.35.12
  - @wso2is/common.branding.v1@2.25.47
  - @wso2is/dynamic-forms@2.4.15
  - @wso2is/form@2.6.8

## 1.0.72

### Patch Changes

- Updated dependencies []:
  - @wso2is/admin.branding.v1@2.27.46
  - @wso2is/admin.core.v1@2.35.11
  - @wso2is/common.branding.v1@2.25.46

## 1.0.71

### Patch Changes

- Updated dependencies [[`398c39ec452d460994a3a0a6425115678538e49b`](https://github.com/wso2/identity-apps/commit/398c39ec452d460994a3a0a6425115678538e49b)]:
  - @wso2is/react-components@2.8.14
  - @wso2is/admin.core.v1@2.35.10
  - @wso2is/core@2.5.4
  - @wso2is/admin.branding.v1@2.27.45
  - @wso2is/common.branding.v1@2.25.45
  - @wso2is/dynamic-forms@2.4.14
  - @wso2is/form@2.6.7
  - @wso2is/access-control@3.3.8
  - @wso2is/forms@2.3.8
  - @wso2is/i18n@2.14.4

## 1.0.70

### Patch Changes

- Updated dependencies [[`a7a437f20784d7b7423a195f5f9fe0682bc28235`](https://github.com/wso2/identity-apps/commit/a7a437f20784d7b7423a195f5f9fe0682bc28235)]:
  - @wso2is/admin.core.v1@2.35.9
  - @wso2is/admin.branding.v1@2.27.44
  - @wso2is/common.branding.v1@2.25.44

## 1.0.69

### Patch Changes

- Updated dependencies []:
  - @wso2is/admin.core.v1@2.35.8
  - @wso2is/admin.branding.v1@2.27.43
  - @wso2is/common.branding.v1@2.25.43

## 1.0.68

### Patch Changes

- Updated dependencies [[`224842029dc99ae8b90344a146a5bbd1d4fb5c35`](https://github.com/wso2/identity-apps/commit/224842029dc99ae8b90344a146a5bbd1d4fb5c35)]:
  - @wso2is/admin.core.v1@2.35.7
  - @wso2is/admin.branding.v1@2.27.42
  - @wso2is/common.branding.v1@2.25.42

## 1.0.67

### Patch Changes

- [#7258](https://github.com/wso2/identity-apps/pull/7258) [`403d351f2cb978fc4e2c02d49160af509a50a112`](https://github.com/wso2/identity-apps/commit/403d351f2cb978fc4e2c02d49160af509a50a112) Thanks [@pavinduLakshan](https://github.com/pavinduLakshan)! - Revert pnpm version back to v8.7.4

- Updated dependencies [[`403d351f2cb978fc4e2c02d49160af509a50a112`](https://github.com/wso2/identity-apps/commit/403d351f2cb978fc4e2c02d49160af509a50a112)]:
  - @wso2is/common.branding.v1@2.25.41
  - @wso2is/admin.branding.v1@2.27.41
  - @wso2is/admin.core.v1@2.35.6

## 1.0.66

### Patch Changes

- Updated dependencies []:
  - @wso2is/admin.core.v1@2.35.5
  - @wso2is/admin.branding.v1@2.27.40
  - @wso2is/common.branding.v1@2.25.40

## 1.0.65

### Patch Changes

- [#7238](https://github.com/wso2/identity-apps/pull/7238) [`56322497c76af2999e4945502296bf2257f14c10`](https://github.com/wso2/identity-apps/commit/56322497c76af2999e4945502296bf2257f14c10) Thanks [@pavinduLakshan](https://github.com/pavinduLakshan)! - Move React version to pnpm catalog

- Updated dependencies [[`56322497c76af2999e4945502296bf2257f14c10`](https://github.com/wso2/identity-apps/commit/56322497c76af2999e4945502296bf2257f14c10)]:
  - @wso2is/common.branding.v1@2.25.39
  - @wso2is/admin.branding.v1@2.27.39
  - @wso2is/admin.core.v1@2.35.4

## 1.0.64

### Patch Changes

- Updated dependencies [[`97aae1b9168c49e72cd544ded82d53c8fa16fff0`](https://github.com/wso2/identity-apps/commit/97aae1b9168c49e72cd544ded82d53c8fa16fff0)]:
  - @wso2is/core@2.5.3
  - @wso2is/admin.core.v1@2.35.3
  - @wso2is/admin.branding.v1@2.27.38
  - @wso2is/common.branding.v1@2.25.38
  - @wso2is/access-control@3.3.7
  - @wso2is/dynamic-forms@2.4.13
  - @wso2is/form@2.6.6
  - @wso2is/forms@2.3.7
  - @wso2is/i18n@2.14.3
  - @wso2is/react-components@2.8.13

## 1.0.63

### Patch Changes

- Updated dependencies [[`d4b2298353d0184ac77d5be3b0a7676a8e94e004`](https://github.com/wso2/identity-apps/commit/d4b2298353d0184ac77d5be3b0a7676a8e94e004), [`f0da57190bcbe263e54df65ca04087fb832b70d6`](https://github.com/wso2/identity-apps/commit/f0da57190bcbe263e54df65ca04087fb832b70d6), [`f0da57190bcbe263e54df65ca04087fb832b70d6`](https://github.com/wso2/identity-apps/commit/f0da57190bcbe263e54df65ca04087fb832b70d6)]:
  - @wso2is/admin.core.v1@2.35.2
  - @wso2is/i18n@2.14.2
  - @wso2is/theme@2.4.6
  - @wso2is/admin.branding.v1@2.27.37
  - @wso2is/common.branding.v1@2.25.37
  - @wso2is/react-components@2.8.12
  - @wso2is/dynamic-forms@2.4.12
  - @wso2is/form@2.6.5

## 1.0.62

### Patch Changes

- Updated dependencies []:
  - @wso2is/admin.core.v1@2.35.1
  - @wso2is/admin.branding.v1@2.27.36
  - @wso2is/common.branding.v1@2.25.36

## 1.0.61

### Patch Changes

- Updated dependencies [[`8110b4503bc622997af4942727afa5ef65245689`](https://github.com/wso2/identity-apps/commit/8110b4503bc622997af4942727afa5ef65245689), [`0057877859bdf3d91475cf3d1865382a88a1e9e7`](https://github.com/wso2/identity-apps/commit/0057877859bdf3d91475cf3d1865382a88a1e9e7)]:
  - @wso2is/admin.core.v1@2.35.0
  - @wso2is/i18n@2.14.1
  - @wso2is/core@2.5.2
  - @wso2is/admin.branding.v1@2.27.35
  - @wso2is/common.branding.v1@2.25.35
  - @wso2is/access-control@3.3.6
  - @wso2is/dynamic-forms@2.4.11
  - @wso2is/form@2.6.4
  - @wso2is/forms@2.3.6
  - @wso2is/react-components@2.8.11

## 1.0.60

### Patch Changes

- Updated dependencies [[`2840ab6f606b818ad0a1b0427dd88bfce4be986f`](https://github.com/wso2/identity-apps/commit/2840ab6f606b818ad0a1b0427dd88bfce4be986f)]:
  - @wso2is/i18n@2.14.0
  - @wso2is/admin.core.v1@2.34.61
  - @wso2is/admin.branding.v1@2.27.34
  - @wso2is/common.branding.v1@2.25.34

## 1.0.59

### Patch Changes

- Updated dependencies []:
  - @wso2is/admin.core.v1@2.34.60
  - @wso2is/admin.branding.v1@2.27.33
  - @wso2is/common.branding.v1@2.25.33

## 1.0.58

### Patch Changes

- Updated dependencies []:
  - @wso2is/admin.core.v1@2.34.59
  - @wso2is/admin.branding.v1@2.27.32
  - @wso2is/common.branding.v1@2.25.32

## 1.0.57

### Patch Changes

- Updated dependencies []:
  - @wso2is/admin.core.v1@2.34.58
  - @wso2is/admin.branding.v1@2.27.31
  - @wso2is/common.branding.v1@2.25.31

## 1.0.56

### Patch Changes

- Updated dependencies [[`48167e5ce0601e49097deea7c4d7808cf7bbd064`](https://github.com/wso2/identity-apps/commit/48167e5ce0601e49097deea7c4d7808cf7bbd064)]:
  - @wso2is/admin.branding.v1@2.27.30
  - @wso2is/admin.core.v1@2.34.57
  - @wso2is/common.branding.v1@2.25.30

## 1.0.55

### Patch Changes

- Updated dependencies []:
  - @wso2is/admin.core.v1@2.34.56
  - @wso2is/admin.branding.v1@2.27.29
  - @wso2is/common.branding.v1@2.25.29

## 1.0.54

### Patch Changes

- Updated dependencies [[`1d03b454bd2dcd03ea3c9af5fb78a7320e7b47aa`](https://github.com/wso2/identity-apps/commit/1d03b454bd2dcd03ea3c9af5fb78a7320e7b47aa)]:
  - @wso2is/admin.core.v1@2.34.55
  - @wso2is/forms@2.3.5
  - @wso2is/core@2.5.1
  - @wso2is/i18n@2.13.4
  - @wso2is/admin.branding.v1@2.27.28
  - @wso2is/common.branding.v1@2.25.28
  - @wso2is/access-control@3.3.5
  - @wso2is/dynamic-forms@2.4.10
  - @wso2is/form@2.6.3
  - @wso2is/react-components@2.8.10

## 1.0.53

### Patch Changes

- Updated dependencies [[`e698589ee572899b0fa7c4c70407b740d7dbec2d`](https://github.com/wso2/identity-apps/commit/e698589ee572899b0fa7c4c70407b740d7dbec2d)]:
  - @wso2is/theme@2.4.5
  - @wso2is/admin.branding.v1@2.27.27
  - @wso2is/react-components@2.8.9
  - @wso2is/admin.core.v1@2.34.54
  - @wso2is/common.branding.v1@2.25.27
  - @wso2is/dynamic-forms@2.4.9
  - @wso2is/form@2.6.2

## 1.0.52

### Patch Changes

- Updated dependencies []:
  - @wso2is/admin.core.v1@2.34.53
  - @wso2is/admin.branding.v1@2.27.26
  - @wso2is/common.branding.v1@2.25.26

## 1.0.51

### Patch Changes

- Updated dependencies []:
  - @wso2is/admin.core.v1@2.34.52
  - @wso2is/admin.branding.v1@2.27.25
  - @wso2is/common.branding.v1@2.25.25

## 1.0.50

### Patch Changes

- Updated dependencies []:
  - @wso2is/admin.core.v1@2.34.51
  - @wso2is/admin.branding.v1@2.27.24
  - @wso2is/common.branding.v1@2.25.24

## 1.0.49

### Patch Changes

- Updated dependencies []:
  - @wso2is/admin.core.v1@2.34.50
  - @wso2is/admin.branding.v1@2.27.23
  - @wso2is/common.branding.v1@2.25.23

## 1.0.48

### Patch Changes

- Updated dependencies [[`ffd11318ba4fa76ecb54bd0228466c2f0ad3cd7c`](https://github.com/wso2/identity-apps/commit/ffd11318ba4fa76ecb54bd0228466c2f0ad3cd7c)]:
  - @wso2is/i18n@2.13.3
  - @wso2is/admin.branding.v1@2.27.22
  - @wso2is/admin.core.v1@2.34.49
  - @wso2is/common.branding.v1@2.25.22

## 1.0.47

### Patch Changes

- Updated dependencies []:
  - @wso2is/admin.core.v1@2.34.48
  - @wso2is/admin.branding.v1@2.27.21
  - @wso2is/common.branding.v1@2.25.21

## 1.0.46

### Patch Changes

- Updated dependencies []:
  - @wso2is/admin.core.v1@2.34.47
  - @wso2is/admin.branding.v1@2.27.20
  - @wso2is/common.branding.v1@2.25.20

## 1.0.45

### Patch Changes

- Updated dependencies [[`615188993e920b2df3321bad91e7659f9db5b79f`](https://github.com/wso2/identity-apps/commit/615188993e920b2df3321bad91e7659f9db5b79f), [`423eb1ccefc05e0a3d314f49707256af715c6501`](https://github.com/wso2/identity-apps/commit/423eb1ccefc05e0a3d314f49707256af715c6501)]:
  - @wso2is/i18n@2.13.2
  - @wso2is/form@2.6.1
  - @wso2is/admin.core.v1@2.34.46
  - @wso2is/admin.branding.v1@2.27.19
  - @wso2is/common.branding.v1@2.25.19

## 1.0.44

### Patch Changes

- Updated dependencies [[`bbbd626d1d1687e74ac4dc44a11f2aa74c3d8d99`](https://github.com/wso2/identity-apps/commit/bbbd626d1d1687e74ac4dc44a11f2aa74c3d8d99)]:
  - @wso2is/admin.branding.v1@2.27.18
  - @wso2is/admin.core.v1@2.34.45
  - @wso2is/common.branding.v1@2.25.18

## 1.0.43

### Patch Changes

- Updated dependencies []:
  - @wso2is/admin.core.v1@2.34.44
  - @wso2is/admin.branding.v1@2.27.17
  - @wso2is/common.branding.v1@2.25.17

## 1.0.42

### Patch Changes

- Updated dependencies [[`eb2b27a9d56bec6e126f908339f151cab80e0ad5`](https://github.com/wso2/identity-apps/commit/eb2b27a9d56bec6e126f908339f151cab80e0ad5)]:
  - @wso2is/i18n@2.13.1
  - @wso2is/admin.core.v1@2.34.43
  - @wso2is/admin.branding.v1@2.27.16
  - @wso2is/common.branding.v1@2.25.16

## 1.0.41

### Patch Changes

- Updated dependencies []:
  - @wso2is/admin.core.v1@2.34.42
  - @wso2is/admin.branding.v1@2.27.15
  - @wso2is/common.branding.v1@2.25.15

## 1.0.40

### Patch Changes

- Updated dependencies [[`9bc415558bc0d26e345b2167799852bccddfb897`](https://github.com/wso2/identity-apps/commit/9bc415558bc0d26e345b2167799852bccddfb897), [`9bc415558bc0d26e345b2167799852bccddfb897`](https://github.com/wso2/identity-apps/commit/9bc415558bc0d26e345b2167799852bccddfb897), [`9bc415558bc0d26e345b2167799852bccddfb897`](https://github.com/wso2/identity-apps/commit/9bc415558bc0d26e345b2167799852bccddfb897)]:
  - @wso2is/core@2.5.0
  - @wso2is/admin.core.v1@2.34.41
  - @wso2is/theme@2.4.4
  - @wso2is/form@2.6.0
  - @wso2is/i18n@2.13.0
  - @wso2is/admin.branding.v1@2.27.14
  - @wso2is/common.branding.v1@2.25.14
  - @wso2is/access-control@3.3.4
  - @wso2is/dynamic-forms@2.4.8
  - @wso2is/forms@2.3.4
  - @wso2is/react-components@2.8.8

## 1.0.39

### Patch Changes

- Updated dependencies []:
  - @wso2is/admin.core.v1@2.34.40
  - @wso2is/admin.branding.v1@2.27.13
  - @wso2is/common.branding.v1@2.25.13

## 1.0.38

### Patch Changes

- Updated dependencies []:
  - @wso2is/admin.core.v1@2.34.39
  - @wso2is/admin.branding.v1@2.27.12
  - @wso2is/common.branding.v1@2.25.12

## 1.0.37

### Patch Changes

- Updated dependencies [[`21a3569af8546401645c85f8f07f06a59ceac8a5`](https://github.com/wso2/identity-apps/commit/21a3569af8546401645c85f8f07f06a59ceac8a5), [`996eb0f85c0b24e6193e18a316f607a8c82f8406`](https://github.com/wso2/identity-apps/commit/996eb0f85c0b24e6193e18a316f607a8c82f8406)]:
  - @wso2is/i18n@2.12.4
  - @wso2is/admin.core.v1@2.34.38
  - @wso2is/admin.branding.v1@2.27.11
  - @wso2is/common.branding.v1@2.25.11

## 1.0.36

### Patch Changes

- Updated dependencies []:
  - @wso2is/admin.core.v1@2.34.37
  - @wso2is/admin.branding.v1@2.27.10
  - @wso2is/common.branding.v1@2.25.10

## 1.0.35

### Patch Changes

- Updated dependencies []:
  - @wso2is/admin.core.v1@2.34.36
  - @wso2is/admin.branding.v1@2.27.9
  - @wso2is/common.branding.v1@2.25.9

## 1.0.34

### Patch Changes

- Updated dependencies [[`1e0439099500238ef3e6eae0ecfe94ab91ae7c51`](https://github.com/wso2/identity-apps/commit/1e0439099500238ef3e6eae0ecfe94ab91ae7c51)]:
  - @wso2is/admin.core.v1@2.34.35
  - @wso2is/admin.branding.v1@2.27.8
  - @wso2is/common.branding.v1@2.25.8

## 1.0.33

### Patch Changes

- Updated dependencies []:
  - @wso2is/admin.core.v1@2.34.34
  - @wso2is/admin.branding.v1@2.27.7
  - @wso2is/common.branding.v1@2.25.7

## 1.0.32

### Patch Changes

- Updated dependencies []:
  - @wso2is/admin.core.v1@2.34.33
  - @wso2is/admin.branding.v1@2.27.6
  - @wso2is/common.branding.v1@2.25.6

## 1.0.31

### Patch Changes

- Updated dependencies []:
  - @wso2is/admin.core.v1@2.34.32
  - @wso2is/admin.branding.v1@2.27.5
  - @wso2is/common.branding.v1@2.25.5

## 1.0.30

### Patch Changes

- Updated dependencies [[`ce35db51c7bbf9fc894b71ecffd52d20413a4dd9`](https://github.com/wso2/identity-apps/commit/ce35db51c7bbf9fc894b71ecffd52d20413a4dd9)]:
  - @wso2is/admin.core.v1@2.34.31
  - @wso2is/i18n@2.12.3
  - @wso2is/core@2.4.3
  - @wso2is/admin.branding.v1@2.27.4
  - @wso2is/common.branding.v1@2.25.4
  - @wso2is/access-control@3.3.3
  - @wso2is/dynamic-forms@2.4.7
  - @wso2is/form@2.5.7
  - @wso2is/forms@2.3.3
  - @wso2is/react-components@2.8.7

## 1.0.29

### Patch Changes

- Updated dependencies []:
  - @wso2is/admin.core.v1@2.34.30
  - @wso2is/admin.branding.v1@2.27.3
  - @wso2is/common.branding.v1@2.25.3

## 1.0.28

### Patch Changes

- Updated dependencies [[`10f5bf644f973552f3c3d155fda410b6e071f147`](https://github.com/wso2/identity-apps/commit/10f5bf644f973552f3c3d155fda410b6e071f147)]:
  - @wso2is/core@2.4.2
  - @wso2is/admin.branding.v1@2.27.2
  - @wso2is/admin.core.v1@2.34.29
  - @wso2is/common.branding.v1@2.25.2
  - @wso2is/access-control@3.3.2
  - @wso2is/dynamic-forms@2.4.6
  - @wso2is/form@2.5.6
  - @wso2is/forms@2.3.2
  - @wso2is/i18n@2.12.2
  - @wso2is/react-components@2.8.6

## 1.0.27

### Patch Changes

- Updated dependencies [[`8773370130811defa922868d08c4f1ac1e006eda`](https://github.com/wso2/identity-apps/commit/8773370130811defa922868d08c4f1ac1e006eda)]:
  - @wso2is/i18n@2.12.1
  - @wso2is/admin.core.v1@2.34.28
  - @wso2is/admin.branding.v1@2.27.1
  - @wso2is/common.branding.v1@2.25.1

## 1.0.26

### Patch Changes

- Updated dependencies [[`825c12b034fa8db01857a10b3fb9ff36314bce1a`](https://github.com/wso2/identity-apps/commit/825c12b034fa8db01857a10b3fb9ff36314bce1a)]:
  - @wso2is/common.branding.v1@2.25.0
  - @wso2is/admin.branding.v1@2.27.0
  - @wso2is/i18n@2.12.0
  - @wso2is/admin.core.v1@2.34.27

## 1.0.25

### Patch Changes

- Updated dependencies [[`cdd3bfb5452ec094b8ab5f2bffc70015ed9d4453`](https://github.com/wso2/identity-apps/commit/cdd3bfb5452ec094b8ab5f2bffc70015ed9d4453), [`7e2588d91b8c20927219c6e6fa36daf87a18a0f6`](https://github.com/wso2/identity-apps/commit/7e2588d91b8c20927219c6e6fa36daf87a18a0f6)]:
  - @wso2is/theme@2.4.3
  - @wso2is/i18n@2.11.0
  - @wso2is/admin.core.v1@2.34.26
  - @wso2is/admin.branding.v1@2.26.26
  - @wso2is/react-components@2.8.5
  - @wso2is/common.branding.v1@2.24.26
  - @wso2is/dynamic-forms@2.4.5
  - @wso2is/form@2.5.5

## 1.0.24

### Patch Changes

- Updated dependencies []:
  - @wso2is/admin.core.v1@2.34.25
  - @wso2is/admin.branding.v1@2.26.25
  - @wso2is/common.branding.v1@2.24.25

## 1.0.23

### Patch Changes

- Updated dependencies [[`7ae5f3a133de1f6f82a50a8e93f5bd9ec3079e70`](https://github.com/wso2/identity-apps/commit/7ae5f3a133de1f6f82a50a8e93f5bd9ec3079e70)]:
  - @wso2is/theme@2.4.2
  - @wso2is/admin.core.v1@2.34.24
  - @wso2is/admin.branding.v1@2.26.24
  - @wso2is/react-components@2.8.4
  - @wso2is/common.branding.v1@2.24.24
  - @wso2is/dynamic-forms@2.4.4
  - @wso2is/form@2.5.4

## 1.0.22

### Patch Changes

- Updated dependencies [[`33dbbd9f8461a6a2001aa8a8189a48d24991e87b`](https://github.com/wso2/identity-apps/commit/33dbbd9f8461a6a2001aa8a8189a48d24991e87b)]:
  - @wso2is/i18n@2.10.6
  - @wso2is/theme@2.4.1
  - @wso2is/admin.core.v1@2.34.23
  - @wso2is/admin.branding.v1@2.26.23
  - @wso2is/react-components@2.8.3
  - @wso2is/common.branding.v1@2.24.23
  - @wso2is/dynamic-forms@2.4.3
  - @wso2is/form@2.5.3

## 1.0.21

### Patch Changes

- Updated dependencies [[`34709e98e3fcc87c0659d49f6a202c190a649cfd`](https://github.com/wso2/identity-apps/commit/34709e98e3fcc87c0659d49f6a202c190a649cfd), [`a1ee2568f3fedfb81a6b24b7cd57022e44e8074c`](https://github.com/wso2/identity-apps/commit/a1ee2568f3fedfb81a6b24b7cd57022e44e8074c)]:
  - @wso2is/admin.core.v1@2.34.22
  - @wso2is/admin.branding.v1@2.26.22
  - @wso2is/common.branding.v1@2.24.22

## 1.0.20

### Patch Changes

- Updated dependencies [[`4b477833d0178b12ceba5c8623505c33c288b3c6`](https://github.com/wso2/identity-apps/commit/4b477833d0178b12ceba5c8623505c33c288b3c6)]:
  - @wso2is/core@2.4.1
  - @wso2is/i18n@2.10.5
  - @wso2is/admin.branding.v1@2.26.21
  - @wso2is/admin.core.v1@2.34.21
  - @wso2is/common.branding.v1@2.24.21
  - @wso2is/access-control@3.3.1
  - @wso2is/dynamic-forms@2.4.2
  - @wso2is/form@2.5.2
  - @wso2is/forms@2.3.1
  - @wso2is/react-components@2.8.2

## 1.0.19

### Patch Changes

- Updated dependencies [[`526596d57622f00f332376ee9a1414c166a7bfd2`](https://github.com/wso2/identity-apps/commit/526596d57622f00f332376ee9a1414c166a7bfd2)]:
  - @wso2is/i18n@2.10.4
  - @wso2is/admin.core.v1@2.34.20
  - @wso2is/admin.branding.v1@2.26.20
  - @wso2is/common.branding.v1@2.24.20

## 1.0.18

### Patch Changes

- [#7091](https://github.com/wso2/identity-apps/pull/7091) [`050facbeac627265737d11bcd18b5ac2f0c32d72`](https://github.com/wso2/identity-apps/commit/050facbeac627265737d11bcd18b5ac2f0c32d72) Thanks [@JayaShakthi97](https://github.com/JayaShakthi97)! - Bump `@oxygen-ui/react` and `@oxygen-ui/react-icons` to v2.0.0

- Updated dependencies [[`050facbeac627265737d11bcd18b5ac2f0c32d72`](https://github.com/wso2/identity-apps/commit/050facbeac627265737d11bcd18b5ac2f0c32d72)]:
  - @wso2is/common.branding.v1@2.24.19
  - @wso2is/admin.branding.v1@2.26.19
  - @wso2is/react-components@2.8.1
  - @wso2is/admin.core.v1@2.34.19
  - @wso2is/dynamic-forms@2.4.1
  - @wso2is/form@2.5.1

## 1.0.17

### Patch Changes

- Updated dependencies []:
  - @wso2is/admin.core.v1@2.34.18
  - @wso2is/admin.branding.v1@2.26.18
  - @wso2is/common.branding.v1@2.24.18

## 1.0.16

### Patch Changes

- Updated dependencies []:
  - @wso2is/admin.core.v1@2.34.17
  - @wso2is/admin.branding.v1@2.26.17
  - @wso2is/common.branding.v1@2.24.17

## 1.0.15

### Patch Changes

- Updated dependencies []:
  - @wso2is/admin.core.v1@2.34.16
  - @wso2is/admin.branding.v1@2.26.16
  - @wso2is/common.branding.v1@2.24.16

## 1.0.14

### Patch Changes

- Updated dependencies []:
  - @wso2is/admin.core.v1@2.34.15
  - @wso2is/admin.branding.v1@2.26.15
  - @wso2is/common.branding.v1@2.24.15

## 1.0.13

### Patch Changes

- Updated dependencies [[`062fb7ee176b7a96a580fbd7171bf94db99c4d2e`](https://github.com/wso2/identity-apps/commit/062fb7ee176b7a96a580fbd7171bf94db99c4d2e)]:
  - @wso2is/i18n@2.10.3
  - @wso2is/admin.core.v1@2.34.14
  - @wso2is/admin.branding.v1@2.26.14
  - @wso2is/common.branding.v1@2.24.14

## 1.0.12

### Patch Changes

- Updated dependencies []:
  - @wso2is/admin.core.v1@2.34.13
  - @wso2is/admin.branding.v1@2.26.13
  - @wso2is/common.branding.v1@2.24.13

## 1.0.11

### Patch Changes

- Updated dependencies []:
  - @wso2is/admin.core.v1@2.34.12
  - @wso2is/admin.branding.v1@2.26.12
  - @wso2is/common.branding.v1@2.24.12

## 1.0.10

### Patch Changes

- Updated dependencies [[`07379763c3fb80e7c2264b6ebd61b341cf104ff8`](https://github.com/wso2/identity-apps/commit/07379763c3fb80e7c2264b6ebd61b341cf104ff8)]:
  - @wso2is/i18n@2.10.2
  - @wso2is/admin.branding.v1@2.26.11
  - @wso2is/admin.core.v1@2.34.11
  - @wso2is/common.branding.v1@2.24.11

## 1.0.9

### Patch Changes

- [#7065](https://github.com/wso2/identity-apps/pull/7065) [`cb366fc0c60fec5e85554341d8467fe40f99b8f1`](https://github.com/wso2/identity-apps/commit/cb366fc0c60fec5e85554341d8467fe40f99b8f1) Thanks [@Avarjana](https://github.com/Avarjana)! - Remove semantic UI element from SMS templates.

- Updated dependencies []:
  - @wso2is/admin.core.v1@2.34.10
  - @wso2is/admin.branding.v1@2.26.10
  - @wso2is/common.branding.v1@2.24.10

## 1.0.8

### Patch Changes

- [#7063](https://github.com/wso2/identity-apps/pull/7063) [`13fc4b33bed8fe69e53268f82a7c95825a2956b1`](https://github.com/wso2/identity-apps/commit/13fc4b33bed8fe69e53268f82a7c95825a2956b1) Thanks [@brionmario](https://github.com/brionmario)! - Fix TS issues due to invalid `@oxygen-ui` properties

- Updated dependencies [[`13fc4b33bed8fe69e53268f82a7c95825a2956b1`](https://github.com/wso2/identity-apps/commit/13fc4b33bed8fe69e53268f82a7c95825a2956b1)]:
  - @wso2is/admin.core.v1@2.34.9
  - @wso2is/admin.branding.v1@2.26.9
  - @wso2is/common.branding.v1@2.24.9

## 1.0.7

### Patch Changes

- [#7059](https://github.com/wso2/identity-apps/pull/7059) [`03244f11de49d43a6fc4f19ea646be442683d262`](https://github.com/wso2/identity-apps/commit/03244f11de49d43a6fc4f19ea646be442683d262) Thanks [@Avarjana](https://github.com/Avarjana)! - Introduce SMS Templates for sub orgs.

- Updated dependencies [[`03244f11de49d43a6fc4f19ea646be442683d262`](https://github.com/wso2/identity-apps/commit/03244f11de49d43a6fc4f19ea646be442683d262)]:
  - @wso2is/admin.core.v1@2.34.8
  - @wso2is/admin.branding.v1@2.26.8
  - @wso2is/common.branding.v1@2.24.8

## 1.0.6

### Patch Changes

- [#7054](https://github.com/wso2/identity-apps/pull/7054) [`1a3c0682722bcd009197c9cd6f6807d3a1e407f0`](https://github.com/wso2/identity-apps/commit/1a3c0682722bcd009197c9cd6f6807d3a1e407f0) Thanks [@Avarjana](https://github.com/Avarjana)! - Fix state update issue in SMS Templates.

- Updated dependencies []:
  - @wso2is/admin.core.v1@2.34.7
  - @wso2is/admin.branding.v1@2.26.7
  - @wso2is/common.branding.v1@2.24.7

## 1.0.5

### Patch Changes

- Updated dependencies []:
  - @wso2is/admin.core.v1@2.34.6
  - @wso2is/admin.branding.v1@2.26.6
  - @wso2is/common.branding.v1@2.24.6

## 1.0.4

### Patch Changes

- Updated dependencies [[`9ab3d23b78e8a55588ed2b109b0bcc027a327155`](https://github.com/wso2/identity-apps/commit/9ab3d23b78e8a55588ed2b109b0bcc027a327155)]:
  - @wso2is/admin.branding.v1@2.26.5
  - @wso2is/admin.core.v1@2.34.5
  - @wso2is/common.branding.v1@2.24.5

## 1.0.3

### Patch Changes

- Updated dependencies []:
  - @wso2is/admin.core.v1@2.34.4
  - @wso2is/admin.branding.v1@2.26.4
  - @wso2is/common.branding.v1@2.24.4

## 1.0.2

### Patch Changes

- Updated dependencies [[`890bc99c059bb05a70ab1fc27b069fea56600a62`](https://github.com/wso2/identity-apps/commit/890bc99c059bb05a70ab1fc27b069fea56600a62)]:
  - @wso2is/i18n@2.10.1
  - @wso2is/admin.branding.v1@2.26.3
  - @wso2is/admin.core.v1@2.34.3
  - @wso2is/common.branding.v1@2.24.3

## 1.0.1

### Patch Changes

- Updated dependencies []:
  - @wso2is/admin.core.v1@2.34.2
  - @wso2is/admin.branding.v1@2.26.2
  - @wso2is/common.branding.v1@2.24.2

## 1.0.0

### Major Changes

- [#6984](https://github.com/wso2/identity-apps/pull/6984) [`60ebbf89887588e81579d4d5ee786dfb4ec6ea0e`](https://github.com/wso2/identity-apps/commit/60ebbf89887588e81579d4d5ee786dfb4ec6ea0e) Thanks [@Avarjana](https://github.com/Avarjana)! - Add SMS template management

### Patch Changes

- Updated dependencies [[`60ebbf89887588e81579d4d5ee786dfb4ec6ea0e`](https://github.com/wso2/identity-apps/commit/60ebbf89887588e81579d4d5ee786dfb4ec6ea0e)]:
  - @wso2is/admin.core.v1@2.34.1
  - @wso2is/admin.branding.v1@2.26.1
  - @wso2is/common.branding.v1@2.24.1<|MERGE_RESOLUTION|>--- conflicted
+++ resolved
@@ -1,7 +1,5 @@
 # @wso2is/admin.sms-templates.v1
 
-<<<<<<< HEAD
-=======
 ## 1.0.114
 
 ### Patch Changes
@@ -161,7 +159,6 @@
   - @wso2is/admin.branding.v1@2.27.76
   - @wso2is/common.branding.v1@2.25.76
 
->>>>>>> 4d9cfbc9
 ## 1.0.101
 
 ### Patch Changes
