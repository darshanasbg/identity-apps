--- conflicted
+++ resolved
@@ -132,57 +132,31 @@
             margin-right: 10px;
         }
     }
-<<<<<<< HEAD
-    .identifier-field {
-        .input>.button:first-child {
-            background-color: #ffffff;
-=======
 
     .identifier-field {
         .input>.button:first-child {
             background-color: #e8e8e8;
->>>>>>> 4b41cab6
             pointer-events: none;
             border: 1px solid rgba(34,36,38,.15);
             border-right: none;
             box-shadow: none;
             padding-left: 14px;
-<<<<<<< HEAD
-            padding-right: 0;
-        }
-        .input input{
-            padding-left: 0px;
-=======
             padding-right: 4.5px;
         }
         .input input{
             padding-left: 4.5px;
->>>>>>> 4b41cab6
             border-left: none;
         }
     }
     .error {
         .input>.button:first-child {
-<<<<<<< HEAD
-            background: #fff6f6;
-            border-color: #e0b4b4;
-            color: #9f3a38;
-=======
             background-color: #e8e8e8;
->>>>>>> 4b41cab6
             pointer-events: none;
             border: 1px solid rgba(34,36,38,.15);
             border-right: none;
             box-shadow: none;
             padding-left: 14px;
-<<<<<<< HEAD
-            padding-right: 0;
-        }
-    }
-}
-=======
             padding-right: 4.5px;
         }
     }
- }
->>>>>>> 4b41cab6
+ }