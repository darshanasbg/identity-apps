/**
 * Copyright (c) 2024, WSO2 LLC. (https://www.wso2.com).
 *
 * WSO2 LLC. licenses this file to you under the Apache License,
 * Version 2.0 (the "License"); you may not use this file except
 * in compliance with the License.
 * You may obtain a copy of the License at
 *
 *     http://www.apache.org/licenses/LICENSE-2.0
 *
 * Unless required by applicable law or agreed to in writing,
 * software distributed under the License is distributed on an
 * "AS IS" BASIS, WITHOUT WARRANTIES OR CONDITIONS OF ANY
 * KIND, either express or implied. See the License for the
 * specific language governing permissions and limitations
 * under the License.
 */

import { AuthenticationTypeDropdownOption } from "../models/connection";

/**
 * This class contains the constants for the Local Authenticators.
 */
export class LocalAuthenticatorConstants {
    /**
     * Private constructor to avoid object instantiation from outside
     * the class.
     */
    private constructor() { }

    /**
     * Identifier for the local IDP.
     */
    public static readonly LOCAL_IDP_IDENTIFIER: string = "LOCAL";

    /**
     * Authenticator IDs for the local authenticators.
     */
    public static readonly AUTHENTICATOR_IDS: {
        ACTIVE_SESSION_LIMIT_HANDLER_AUTHENTICATOR_ID: string;
        BACKUP_CODE_AUTHENTICATOR_ID: string;
        BASIC_AUTHENTICATOR_ID: string;
        EMAIL_OTP_AUTHENTICATOR_ID: string;
        FIDO_AUTHENTICATOR_ID: string;
        IDENTIFIER_FIRST_AUTHENTICATOR_ID: string;
        JWT_BASIC_AUTHENTICATOR_ID: string;
        MAGIC_LINK_AUTHENTICATOR_ID: string;
        PASSIVE_STS_AUTHENTICATOR_ID: string;
        PUSH_AUTHENTICATOR_ID: string;
        SMS_OTP_AUTHENTICATOR_ID: string;
        TOTP_AUTHENTICATOR_ID: string;
        X509_CERTIFICATE_AUTHENTICATOR_ID: string;
    } = {
            ACTIVE_SESSION_LIMIT_HANDLER_AUTHENTICATOR_ID: "U2Vzc2lvbkV4ZWN1dG9y",
            BACKUP_CODE_AUTHENTICATOR_ID: "YmFja3VwLWNvZGUtYXV0aGVudGljYXRvcg",
            BASIC_AUTHENTICATOR_ID: "QmFzaWNBdXRoZW50aWNhdG9y",
            EMAIL_OTP_AUTHENTICATOR_ID: "ZW1haWwtb3RwLWF1dGhlbnRpY2F0b3I",
            FIDO_AUTHENTICATOR_ID: "RklET0F1dGhlbnRpY2F0b3I",
            IDENTIFIER_FIRST_AUTHENTICATOR_ID: "SWRlbnRpZmllckV4ZWN1dG9y",
            JWT_BASIC_AUTHENTICATOR_ID: "SldUQmFzaWNBdXRoZW50aWNhdG9y",
            MAGIC_LINK_AUTHENTICATOR_ID: "TWFnaWNMaW5rQXV0aGVudGljYXRvcg",
            PASSIVE_STS_AUTHENTICATOR_ID: "UGFzc2l2ZVNUU0F1dGhlbnRpY2F0b3I",
            PUSH_AUTHENTICATOR_ID: "cHVzaC1ub3RpZmljYXRpb24tYXV0aGVudGljYXRvcg",
            SMS_OTP_AUTHENTICATOR_ID: "c21zLW90cC1hdXRoZW50aWNhdG9y",
            TOTP_AUTHENTICATOR_ID: "dG90cA",
            X509_CERTIFICATE_AUTHENTICATOR_ID: "eDUwOUNlcnRpZmljYXRlQXV0aGVudGljYXRvcg"
        };

    /**
     * Authenticator names for the local authenticators.
     */
    public static readonly AUTHENTICATOR_NAMES: {
        ACTIVE_SESSION_LIMIT_HANDLER_AUTHENTICATOR_NAME: string;
        BACKUP_CODE_AUTHENTICATOR_NAME: string;
        BASIC_AUTHENTICATOR_NAME: string;
        EMAIL_OTP_AUTHENTICATOR_NAME: string;
        FIDO_AUTHENTICATOR_NAME: string;
        IDENTIFIER_FIRST_AUTHENTICATOR_NAME: string;
        MAGIC_LINK_AUTHENTICATOR_NAME: string;
        PASSIVE_STS_AUTHENTICATOR_NAME: string;
        PUSH_AUTHENTICATOR_NAME: string,
        SMS_OTP_AUTHENTICATOR_NAME: string;
        TOTP_AUTHENTICATOR_NAME: string;
    } = {
            ACTIVE_SESSION_LIMIT_HANDLER_AUTHENTICATOR_NAME: "SessionExecutor",
            BACKUP_CODE_AUTHENTICATOR_NAME: "backup-code-authenticator",
            BASIC_AUTHENTICATOR_NAME: "BasicAuthenticator",
            EMAIL_OTP_AUTHENTICATOR_NAME: "email-otp-authenticator",
            FIDO_AUTHENTICATOR_NAME: "FIDOAuthenticator",
            IDENTIFIER_FIRST_AUTHENTICATOR_NAME: "IdentifierExecutor",
            MAGIC_LINK_AUTHENTICATOR_NAME: "MagicLinkAuthenticator",
            PASSIVE_STS_AUTHENTICATOR_NAME: "PassiveSTSAuthenticator",
            PUSH_AUTHENTICATOR_NAME: "push-notification-authenticator",
            SMS_OTP_AUTHENTICATOR_NAME: "sms-otp-authenticator",
            TOTP_AUTHENTICATOR_NAME: "totp"
        };

    // FIDO authenticator constants.
    /**
     * Separator for the FIDO trusted apps.
     */
    public static readonly FIDO_TRUSTED_APPS_SHA_SEPARATOR: string = "|";

    /**
     * Name of the FIDO connector configuration.
     */
    public static readonly FIDO_CONNECTOR_CONFIG_NAME: string = "fido-connector";

    /**
     * Attribute key for the trusted origins in the FIDO connector configuration.
     */
    public static readonly FIDO_TRUSTED_ORIGINS_ATTRIBUTE_KEY: string = "FIDO2TrustedOrigins";

    // Email OTP authenticator constants.
    /**
     * Attribute key for Email OTP Authenticator expiry time.
     */
    public static readonly MODERATED_EMAIL_OTP_EXPIRY_TIME_KEY: string = "EmailOTP_ExpiryTime";

    // SMS OTP authenticator constants.
    /**
     * Attribute key for SMS OTP Authenticator expiry time.
     */
    public static readonly MODERATED_SMS_OTP_EXPIRY_TIME_KEY: string = "SmsOTP_ExpiryTime";
<<<<<<< HEAD
=======

    public static readonly AUTH_TYPES: AuthenticationTypeDropdownOption[] = [
        {
            key: AuthenticationType.NONE,
            text: "actions:fields.authentication.types.none.name",
            value: AuthenticationType.NONE
        },
        {
            key: AuthenticationType.BASIC,
            text: "actions:fields.authentication.types.basic.name",
            value: AuthenticationType.BASIC
        },
        {
            key: AuthenticationType.BEARER,
            text: "actions:fields.authentication.types.bearer.name",
            value: AuthenticationType.BEARER
        },
        {
            key: AuthenticationType.API_KEY,
            text: "actions:fields.authentication.types.apiKey.name",
            value: AuthenticationType.API_KEY
        }
    ];

    // Push authenticator constants.
    /**
     * Attribute key for Push Authenticator resend notification time.
     */
    public static readonly MODERATED_PUSH_RESEND_NOTIFICATION_TIME_KEY: string = "PUSH_ResendNotificationTime";
>>>>>>> 4d9cfbc9
}<|MERGE_RESOLUTION|>--- conflicted
+++ resolved
@@ -16,7 +16,7 @@
  * under the License.
  */
 
-import { AuthenticationTypeDropdownOption } from "../models/connection";
+import { AuthenticationTypeDropdownOption, EndpointAuthenticationType } from "../models/connection";
 
 /**
  * This class contains the constants for the Local Authenticators.
@@ -122,29 +122,27 @@
      * Attribute key for SMS OTP Authenticator expiry time.
      */
     public static readonly MODERATED_SMS_OTP_EXPIRY_TIME_KEY: string = "SmsOTP_ExpiryTime";
-<<<<<<< HEAD
-=======
 
     public static readonly AUTH_TYPES: AuthenticationTypeDropdownOption[] = [
         {
-            key: AuthenticationType.NONE,
+            key: EndpointAuthenticationType.NONE,
             text: "actions:fields.authentication.types.none.name",
-            value: AuthenticationType.NONE
+            value: EndpointAuthenticationType.NONE
         },
         {
-            key: AuthenticationType.BASIC,
+            key: EndpointAuthenticationType.BASIC,
             text: "actions:fields.authentication.types.basic.name",
-            value: AuthenticationType.BASIC
+            value: EndpointAuthenticationType.BASIC
         },
         {
-            key: AuthenticationType.BEARER,
+            key: EndpointAuthenticationType.BEARER,
             text: "actions:fields.authentication.types.bearer.name",
-            value: AuthenticationType.BEARER
+            value: EndpointAuthenticationType.BEARER
         },
         {
-            key: AuthenticationType.API_KEY,
+            key: EndpointAuthenticationType.API_KEY,
             text: "actions:fields.authentication.types.apiKey.name",
-            value: AuthenticationType.API_KEY
+            value: EndpointAuthenticationType.API_KEY
         }
     ];
 
@@ -153,5 +151,4 @@
      * Attribute key for Push Authenticator resend notification time.
      */
     public static readonly MODERATED_PUSH_RESEND_NOTIFICATION_TIME_KEY: string = "PUSH_ResendNotificationTime";
->>>>>>> 4d9cfbc9
 }