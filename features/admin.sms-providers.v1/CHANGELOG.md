--- conflicted
+++ resolved
@@ -1,7 +1,5 @@
 # @wso2is/admin.sms-providers.v1
 
-<<<<<<< HEAD
-=======
 ## 2.25.115
 
 ### Patch Changes
@@ -150,7 +148,6 @@
   - @wso2is/admin.core.v1@2.37.11
   - @wso2is/admin.extensions.v1@2.36.28
 
->>>>>>> 4d9cfbc9
 ## 2.25.102
 
 ### Patch Changes
