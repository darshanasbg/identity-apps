{
    "private": true,
    "name": "@wso2is/admin.sms-providers.v1",
<<<<<<< HEAD
    "version": "2.25.102",
=======
    "version": "2.25.115",
>>>>>>> 4d9cfbc9
    "description": "WSO2 Identity Server Console",
    "author": "WSO2",
    "license": "Apache-2.0",
    "dependencies": {
        "@asgardeo/auth-react": "^5.1.2",
        "@emotion/react": "^11.11.0",
        "@emotion/styled": "^11.11.0",
        "@microsoft/applicationinsights-core-js": "^3.0.0",
        "@microsoft/applicationinsights-react-js": "^3.4.2",
        "@microsoft/applicationinsights-web": "^3.0.0",
        "@monaco-editor/react": "^4.5.1",
        "@mui/icons-material": "^5.11.16",
        "@mui/lab": "5.0.0-alpha.129",
        "@mui/material": "^5.13.0",
        "@mui/system": "^5.12.3",
        "@mui/utils": "^5.12.3",
        "@oxygen-ui/react": "^2.3.1",
        "@oxygen-ui/react-icons": "^2.3.1",
<<<<<<< HEAD
        "@wso2is/access-control": "^3.3.12",
        "@wso2is/admin.connections.v1": "^2.32.12",
        "@wso2is/admin.core.v1": "^2.37.10",
        "@wso2is/admin.extensions.v1": "^2.36.27",
        "@wso2is/core": "^2.5.8",
        "@wso2is/dynamic-forms": "^2.4.24",
        "@wso2is/form": "^2.6.17",
        "@wso2is/forms": "^2.3.13",
        "@wso2is/i18n": "^2.16.4",
        "@wso2is/react-components": "^2.8.24",
        "@wso2is/theme": "^2.6.1",
=======
        "@wso2is/access-control": "^3.3.14",
        "@wso2is/admin.connections.v1": "^2.32.25",
        "@wso2is/admin.core.v1": "^2.37.23",
        "@wso2is/admin.extensions.v1": "^2.36.40",
        "@wso2is/core": "^2.6.0",
        "@wso2is/dynamic-forms": "^2.4.28",
        "@wso2is/form": "^2.6.21",
        "@wso2is/forms": "^2.3.15",
        "@wso2is/i18n": "^2.17.0",
        "@wso2is/react-components": "^2.9.0",
        "@wso2is/theme": "^2.6.3",
>>>>>>> 4d9cfbc9
        "@wso2is/validation": "^2.4.0",
        "axios": "^0.19.2",
        "codemirror": "^5.52.0",
        "country-language": "^0.1.7",
        "deep-equal": "^2.2.2",
        "file-saver": "^2.0.5",
        "framer-motion": "^11.1.9",
        "history": "^4.9.0",
        "html-react-parser": "^2.0.0",
        "i18next": "^21.9.1",
        "i18next-browser-languagedetector": "^6.1.5",
        "i18next-xhr-backend": "^3.2.2",
        "js-beautify": "^1.13.0",
        "lodash-es": "^4.17.21",
        "moment": "^2.24.0",
        "mustache": "^4.2.0",
        "node-forge": "^0.10.0",
        "rc-tree": "^4.0.0-beta.2",
        "react-draggable": "^4.2.0",
        "react-helmet": "^5.2.1",
        "react-i18next": "^11.18.5",
        "react-joyride": "^2.3.0",
        "react-notification-system": "^0.4.0",
        "react-redux": "^7.2.9",
        "reactflow": "^11.7.2",
        "recharts": "^2.6.2",
        "reduce-reducers": "^1.0.4",
        "redux": "^4.0.4",
        "redux-form": "^8.3.7",
        "redux-mock-store": "^1.5.4",
        "redux-thunk": "^2.3.0",
        "regenerator-runtime": "^0.13.9",
        "semantic-ui-react": "^2.1.3",
        "slashes": "^2.0.2",
        "styled-components": "^4.4.1",
        "swr": "^2.0.0",
        "uuid": "^8.3.0"
    },
    "devDependencies": {
        "@pmmmwh/react-refresh-webpack-plugin": "^0.4.3",
        "@rollup/plugin-commonjs": "^25.0.7",
        "@rollup/plugin-dynamic-import-vars": "^2.1.2",
        "@rollup/plugin-image": "^3.0.3",
        "@rollup/plugin-json": "^6.1.0",
        "@rollup/plugin-node-resolve": "^15.2.3",
        "@rollup/plugin-typescript": "^11.1.6",
        "@svgr/rollup": "^6.2.1",
        "@svgr/webpack": "4.3.2",
        "@testing-library/dom": "^7.24.3",
        "@testing-library/jest-dom": "^5.11.9",
        "@testing-library/user-event": "^12.7.3",
        "@types/file-saver": "^2.0.1",
        "@types/history": "^4.7.3",
        "@types/jest": "^26.0.14",
        "@types/lodash-es": "^4.17.4",
        "@types/node": "^13.9.2",
        "@types/node-forge": "^0.9.3",
        "@types/react": "^18.0.18",
        "@types/react-dom": "^18.0.6",
        "@types/react-notification-system": "0.2.39",
        "@types/react-redux": "^7.1.25",
        "@types/react-router": "^5.1.18",
        "@types/react-router-dom": "^5.1.3",
        "@types/reactour": "^1.18.1",
        "@types/redux-mock-store": "^1.0.2",
        "@types/testing-library__jest-dom": "^5.14.3",
        "@types/uuid": "^9.0.1",
        "@types/webpack-env": "^1.16.0",
        "@typescript-eslint/eslint-plugin": "^6.5.0",
        "@typescript-eslint/parser": "^6.5.0",
        "connect-history-api-fallback": "^2.0.0",
        "copy-webpack-plugin": "^12.0.2",
        "css-loader": "^1.0.0",
        "eslint": "8.46.0",
        "eslint-plugin-import": "^2.20.2",
        "eslint-plugin-jest-dom": "^4.0.1",
        "eslint-plugin-react": "7.30.0",
        "eslint-plugin-react-hooks": "^4.0.0",
        "eslint-plugin-testing-library": "^5.0.5",
        "eslint-webpack-plugin": "^2.5.3",
        "fork-ts-checker-webpack-plugin": "^6.1.0",
        "jest": "^26.4.2",
        "jest-environment-jsdom": "^26.3.0",
        "jest-environment-jsdom-global": "^2.0.4",
        "json-minimizer-webpack-plugin": "^4.0.0",
        "msw": "^0.36.8",
        "process": "^0.11.10",
        "react-refresh": "^0.9.0",
        "redux-devtools-extension": "^2.13.8",
        "rimraf": "^3.0.2",
        "rollup": "^4.17.2",
        "rollup-plugin-dts": "^6.1.1",
        "rollup-plugin-generate-package-json": "^3.2.0",
        "rollup-plugin-polyfill-node": "^0.13.0",
        "rollup-plugin-scss": "^4.0.0",
        "rollup-plugin-styles": "^4.0.0",
        "rollup-plugin-svg": "^2.0.0",
        "style-loader": "^0.23.1",
        "thread-loader": "^2.1.3",
        "ts-jest": "^26.4.0",
        "typescript": "^4.6.4"
    },
    "peerDependencies": {
        "react": "^18.2.0",
        "react-dom": "^18.2.0",
        "react-router-dom": "^4.3.1"
    },
    "browserslist": [
        "> 0.2%"
    ]
}<|MERGE_RESOLUTION|>--- conflicted
+++ resolved
@@ -1,11 +1,7 @@
 {
     "private": true,
     "name": "@wso2is/admin.sms-providers.v1",
-<<<<<<< HEAD
-    "version": "2.25.102",
-=======
     "version": "2.25.115",
->>>>>>> 4d9cfbc9
     "description": "WSO2 Identity Server Console",
     "author": "WSO2",
     "license": "Apache-2.0",
@@ -24,19 +20,6 @@
         "@mui/utils": "^5.12.3",
         "@oxygen-ui/react": "^2.3.1",
         "@oxygen-ui/react-icons": "^2.3.1",
-<<<<<<< HEAD
-        "@wso2is/access-control": "^3.3.12",
-        "@wso2is/admin.connections.v1": "^2.32.12",
-        "@wso2is/admin.core.v1": "^2.37.10",
-        "@wso2is/admin.extensions.v1": "^2.36.27",
-        "@wso2is/core": "^2.5.8",
-        "@wso2is/dynamic-forms": "^2.4.24",
-        "@wso2is/form": "^2.6.17",
-        "@wso2is/forms": "^2.3.13",
-        "@wso2is/i18n": "^2.16.4",
-        "@wso2is/react-components": "^2.8.24",
-        "@wso2is/theme": "^2.6.1",
-=======
         "@wso2is/access-control": "^3.3.14",
         "@wso2is/admin.connections.v1": "^2.32.25",
         "@wso2is/admin.core.v1": "^2.37.23",
@@ -48,7 +31,6 @@
         "@wso2is/i18n": "^2.17.0",
         "@wso2is/react-components": "^2.9.0",
         "@wso2is/theme": "^2.6.3",
->>>>>>> 4d9cfbc9
         "@wso2is/validation": "^2.4.0",
         "axios": "^0.19.2",
         "codemirror": "^5.52.0",
