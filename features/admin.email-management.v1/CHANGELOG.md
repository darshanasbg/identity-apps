--- conflicted
+++ resolved
@@ -1,7 +1,5 @@
 # @wso2is/admin.email-management.v1
 
-<<<<<<< HEAD
-=======
 ## 2.20.92
 
 ### Patch Changes
@@ -20,7 +18,6 @@
   - @wso2is/admin.branding.v1@2.20.91
   - @wso2is/common.branding.v1@2.20.91
 
->>>>>>> f63f11e1
 ## 2.20.90
 
 ### Patch Changes
