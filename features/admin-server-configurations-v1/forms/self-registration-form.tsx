--- conflicted
+++ resolved
@@ -20,15 +20,9 @@
 import { Field, Form, FormFieldMessage } from "@wso2is/form";
 import { ConfirmationModal, Text } from "@wso2is/react-components";
 import { FormValidation } from "@wso2is/validation";
-<<<<<<< HEAD
-import { AppState } from "../../core";
+import { AppState } from "../../admin-core-v1";
 import { getUsernameConfiguration } from "../../admin-users-v1/utils/user-management-utils";
 import { useValidationConfigData } from "../../admin-validation-v1/api";
-=======
-import { AppState } from "../../admin-core-v1";
-import { getUsernameConfiguration } from "../../users/utils/user-management-utils";
-import { useValidationConfigData } from "../../validation/api";
->>>>>>> 9bb25c35
 import get from "lodash-es/get";
 import isEmpty from "lodash-es/isEmpty";
 import React, { FunctionComponent, ReactElement, useEffect, useState } from "react";
