# @wso2is/admin.actions.v1

<<<<<<< HEAD
=======
## 1.9.15

### Patch Changes

- [#7419](https://github.com/wso2/identity-apps/pull/7419) [`83a4e3b8209f03b42cd752e550a7ed232ab04d82`](https://github.com/wso2/identity-apps/commit/83a4e3b8209f03b42cd752e550a7ed232ab04d82) Thanks [@osandamaleesha](https://github.com/osandamaleesha)! - Add null check for feature flags in actions

- Updated dependencies []:
  - @wso2is/admin.core.v1@2.37.23
  - @wso2is/admin.extensions.v1@2.36.40
  - @wso2is/admin.feature-gate.v1@1.4.115
  - @wso2is/admin.rules.v1@0.1.23

## 1.9.14

### Patch Changes

- [#7412](https://github.com/wso2/identity-apps/pull/7412) [`a394cdc3a043fbc6445c305bd56aeb6b515db091`](https://github.com/wso2/identity-apps/commit/a394cdc3a043fbc6445c305bd56aeb6b515db091) Thanks [@osandamaleesha](https://github.com/osandamaleesha)! - Add action disabling through feature flag

- Updated dependencies []:
  - @wso2is/admin.core.v1@2.37.22
  - @wso2is/admin.extensions.v1@2.36.39
  - @wso2is/admin.feature-gate.v1@1.4.114
  - @wso2is/admin.rules.v1@0.1.22

## 1.9.13

### Patch Changes

- Updated dependencies [[`b67d22c81d5c8be72c09abd36ed829a88fb22a4b`](https://github.com/wso2/identity-apps/commit/b67d22c81d5c8be72c09abd36ed829a88fb22a4b), [`985c81584c0d9d2a803b3ee12fc80d473249e341`](https://github.com/wso2/identity-apps/commit/985c81584c0d9d2a803b3ee12fc80d473249e341)]:
  - @wso2is/react-components@2.9.0
  - @wso2is/core@2.6.0
  - @wso2is/i18n@2.17.0
  - @wso2is/admin.core.v1@2.37.21
  - @wso2is/admin.extensions.v1@2.36.38
  - @wso2is/form@2.6.21
  - @wso2is/admin.feature-gate.v1@1.4.113
  - @wso2is/admin.rules.v1@0.1.21
  - @wso2is/access-control@3.3.14

## 1.9.12

### Patch Changes

- Updated dependencies [[`bbfb046145fb557911950c923dc7dd08507f6822`](https://github.com/wso2/identity-apps/commit/bbfb046145fb557911950c923dc7dd08507f6822)]:
  - @wso2is/admin.extensions.v1@2.36.37
  - @wso2is/i18n@2.16.12
  - @wso2is/admin.core.v1@2.37.20
  - @wso2is/admin.feature-gate.v1@1.4.112
  - @wso2is/admin.rules.v1@0.1.20

## 1.9.11

### Patch Changes

- Updated dependencies [[`9b6fe9141f5260d6e3760298badd6e0f6c7ec499`](https://github.com/wso2/identity-apps/commit/9b6fe9141f5260d6e3760298badd6e0f6c7ec499)]:
  - @wso2is/react-components@2.8.27
  - @wso2is/admin.core.v1@2.37.19
  - @wso2is/form@2.6.20
  - @wso2is/i18n@2.16.11
  - @wso2is/admin.extensions.v1@2.36.36
  - @wso2is/admin.feature-gate.v1@1.4.111
  - @wso2is/admin.rules.v1@0.1.19

## 1.9.10

### Patch Changes

- [#7405](https://github.com/wso2/identity-apps/pull/7405) [`9faae3a7080658aef7cd9cfa2183b266309b9874`](https://github.com/wso2/identity-apps/commit/9faae3a7080658aef7cd9cfa2183b266309b9874) Thanks [@osandamaleesha](https://github.com/osandamaleesha)! - Enable pre update password action in console

* [#7403](https://github.com/wso2/identity-apps/pull/7403) [`f8fe4df85375eb2bae95fbd75a7031e5120debfb`](https://github.com/wso2/identity-apps/commit/f8fe4df85375eb2bae95fbd75a7031e5120debfb) Thanks [@malithie](https://github.com/malithie)! - Apply feature flags for actions.

* Updated dependencies [[`f5eb7968aa0f8482f61b3d3fd8809dc82fb6457f`](https://github.com/wso2/identity-apps/commit/f5eb7968aa0f8482f61b3d3fd8809dc82fb6457f)]:
  - @wso2is/i18n@2.16.10
  - @wso2is/admin.core.v1@2.37.18
  - @wso2is/admin.extensions.v1@2.36.35
  - @wso2is/admin.feature-gate.v1@1.4.110
  - @wso2is/admin.rules.v1@0.1.18

## 1.9.9

### Patch Changes

- Updated dependencies [[`dcb12dbb4a3bd97ba51e0affdc255d35496db14f`](https://github.com/wso2/identity-apps/commit/dcb12dbb4a3bd97ba51e0affdc255d35496db14f)]:
  - @wso2is/admin.feature-gate.v1@1.4.109
  - @wso2is/admin.core.v1@2.37.17
  - @wso2is/admin.extensions.v1@2.36.34
  - @wso2is/admin.rules.v1@0.1.17

## 1.9.8

### Patch Changes

- Updated dependencies []:
  - @wso2is/admin.core.v1@2.37.16
  - @wso2is/admin.extensions.v1@2.36.33
  - @wso2is/admin.feature-gate.v1@1.4.108
  - @wso2is/admin.rules.v1@0.1.16

## 1.9.7

### Patch Changes

- Updated dependencies [[`651f2836dd609e7d87d67549b4d5faef2d7aee14`](https://github.com/wso2/identity-apps/commit/651f2836dd609e7d87d67549b4d5faef2d7aee14)]:
  - @wso2is/i18n@2.16.9
  - @wso2is/admin.core.v1@2.37.15
  - @wso2is/admin.extensions.v1@2.36.32
  - @wso2is/admin.feature-gate.v1@1.4.107
  - @wso2is/admin.rules.v1@0.1.15

## 1.9.6

### Patch Changes

- Updated dependencies [[`6a86d803a5997538ab424336e29f7401c7fb3582`](https://github.com/wso2/identity-apps/commit/6a86d803a5997538ab424336e29f7401c7fb3582)]:
  - @wso2is/admin.extensions.v1@2.36.31
  - @wso2is/i18n@2.16.8
  - @wso2is/admin.core.v1@2.37.14
  - @wso2is/admin.feature-gate.v1@1.4.106
  - @wso2is/admin.rules.v1@0.1.14

## 1.9.5

### Patch Changes

- [#7364](https://github.com/wso2/identity-apps/pull/7364) [`92a6766086071fd5e0986f91803804783b9159bf`](https://github.com/wso2/identity-apps/commit/92a6766086071fd5e0986f91803804783b9159bf) Thanks [@NipuniBhagya](https://github.com/NipuniBhagya)! - Introduce configuration based feature status flag support

- Updated dependencies [[`92a6766086071fd5e0986f91803804783b9159bf`](https://github.com/wso2/identity-apps/commit/92a6766086071fd5e0986f91803804783b9159bf)]:
  - @wso2is/admin.feature-gate.v1@1.4.105
  - @wso2is/core@2.5.9
  - @wso2is/admin.core.v1@2.37.13
  - @wso2is/admin.extensions.v1@2.36.30
  - @wso2is/admin.rules.v1@0.1.13
  - @wso2is/access-control@3.3.13
  - @wso2is/form@2.6.19
  - @wso2is/i18n@2.16.7
  - @wso2is/react-components@2.8.26

## 1.9.4

### Patch Changes

- Updated dependencies [[`689dcc45ad43831b2805c3b91f04bdd254e1a7ef`](https://github.com/wso2/identity-apps/commit/689dcc45ad43831b2805c3b91f04bdd254e1a7ef)]:
  - @wso2is/i18n@2.16.6
  - @wso2is/admin.extensions.v1@2.36.29
  - @wso2is/react-components@2.8.25
  - @wso2is/admin.core.v1@2.37.12
  - @wso2is/admin.feature-gate.v1@1.4.104
  - @wso2is/form@2.6.18
  - @wso2is/admin.rules.v1@0.1.12

## 1.9.3

### Patch Changes

- Updated dependencies [[`897424e026699eb987ff8a0fb473e6bba5f8c117`](https://github.com/wso2/identity-apps/commit/897424e026699eb987ff8a0fb473e6bba5f8c117), [`9e3977c9c5e90cbe454147b42b121aecc28d9ab9`](https://github.com/wso2/identity-apps/commit/9e3977c9c5e90cbe454147b42b121aecc28d9ab9)]:
  - @wso2is/i18n@2.16.5
  - @wso2is/admin.core.v1@2.37.11
  - @wso2is/admin.extensions.v1@2.36.28
  - @wso2is/admin.feature-gate.v1@1.4.103
  - @wso2is/admin.rules.v1@0.1.11

>>>>>>> 4d9cfbc9
## 1.9.2

### Patch Changes

- Updated dependencies []:
  - @wso2is/admin.core.v1@2.37.10
  - @wso2is/admin.extensions.v1@2.36.27
  - @wso2is/admin.feature-gate.v1@1.4.102
  - @wso2is/admin.rules.v1@0.1.10

## 1.9.1

### Patch Changes

- Updated dependencies [[`0939ecb46c7e1d115924c6da953d2f575ebbf83a`](https://github.com/wso2/identity-apps/commit/0939ecb46c7e1d115924c6da953d2f575ebbf83a)]:
  - @wso2is/i18n@2.16.4
  - @wso2is/admin.core.v1@2.37.9
  - @wso2is/admin.extensions.v1@2.36.26
  - @wso2is/admin.feature-gate.v1@1.4.101
  - @wso2is/admin.rules.v1@0.1.9

## 1.9.0

### Minor Changes

- [#7343](https://github.com/wso2/identity-apps/pull/7343) [`20852203b5868edd1045c8ea236955076b85cdfc`](https://github.com/wso2/identity-apps/commit/20852203b5868edd1045c8ea236955076b85cdfc) Thanks [@osandamaleesha](https://github.com/osandamaleesha)! - Add Pre update password extension

### Patch Changes

- Updated dependencies [[`20852203b5868edd1045c8ea236955076b85cdfc`](https://github.com/wso2/identity-apps/commit/20852203b5868edd1045c8ea236955076b85cdfc)]:
  - @wso2is/admin.core.v1@2.37.8
  - @wso2is/i18n@2.16.3
  - @wso2is/admin.extensions.v1@2.36.25
  - @wso2is/admin.feature-gate.v1@1.4.100
  - @wso2is/admin.rules.v1@0.1.8

## 1.8.7

### Patch Changes

- Updated dependencies []:
  - @wso2is/admin.core.v1@2.37.7
  - @wso2is/admin.extensions.v1@2.36.24
  - @wso2is/admin.feature-gate.v1@1.4.99
  - @wso2is/admin.rules.v1@0.1.7

## 1.8.6

### Patch Changes

- Updated dependencies []:
  - @wso2is/admin.core.v1@2.37.6
  - @wso2is/admin.extensions.v1@2.36.23
  - @wso2is/admin.feature-gate.v1@1.4.98
  - @wso2is/admin.rules.v1@0.1.6

## 1.8.5

### Patch Changes

- Updated dependencies []:
  - @wso2is/admin.core.v1@2.37.5
  - @wso2is/admin.extensions.v1@2.36.22
  - @wso2is/admin.feature-gate.v1@1.4.97
  - @wso2is/admin.rules.v1@0.1.5

## 1.8.4

### Patch Changes

- Updated dependencies []:
  - @wso2is/admin.core.v1@2.37.4
  - @wso2is/admin.extensions.v1@2.36.21
  - @wso2is/admin.feature-gate.v1@1.4.96
  - @wso2is/admin.rules.v1@0.1.4

## 1.8.3

### Patch Changes

- Updated dependencies [[`31b4e92ae73fea1372a03f9aa0511f062030e44f`](https://github.com/wso2/identity-apps/commit/31b4e92ae73fea1372a03f9aa0511f062030e44f)]:
  - @wso2is/admin.extensions.v1@2.36.20
  - @wso2is/admin.core.v1@2.37.3
  - @wso2is/core@2.5.8
  - @wso2is/admin.feature-gate.v1@1.4.95
  - @wso2is/admin.rules.v1@0.1.3
  - @wso2is/access-control@3.3.12
  - @wso2is/form@2.6.17
  - @wso2is/i18n@2.16.2
  - @wso2is/react-components@2.8.24

## 1.8.2

### Patch Changes

- Updated dependencies [[`5d39c0975774564423edebcb268291eb24932e23`](https://github.com/wso2/identity-apps/commit/5d39c0975774564423edebcb268291eb24932e23), [`7de99c9b05b5f11e8350796ba370d54e8b2dc181`](https://github.com/wso2/identity-apps/commit/7de99c9b05b5f11e8350796ba370d54e8b2dc181)]:
  - @wso2is/i18n@2.16.1
  - @wso2is/admin.core.v1@2.37.2
  - @wso2is/admin.extensions.v1@2.36.19
  - @wso2is/react-components@2.8.23
  - @wso2is/admin.feature-gate.v1@1.4.94
  - @wso2is/admin.rules.v1@0.1.2
  - @wso2is/form@2.6.16

## 1.8.1

### Patch Changes

- Updated dependencies []:
  - @wso2is/admin.core.v1@2.37.1
  - @wso2is/admin.extensions.v1@2.36.18
  - @wso2is/admin.feature-gate.v1@1.4.93
  - @wso2is/admin.rules.v1@0.1.1

## 1.8.0

### Minor Changes

- [#7349](https://github.com/wso2/identity-apps/pull/7349) [`363aeec4c658628cf89027a9f81f52f545421842`](https://github.com/wso2/identity-apps/commit/363aeec4c658628cf89027a9f81f52f545421842) Thanks [@jeradrutnam](https://github.com/jeradrutnam)! - Add rules feature

### Patch Changes

- Updated dependencies [[`363aeec4c658628cf89027a9f81f52f545421842`](https://github.com/wso2/identity-apps/commit/363aeec4c658628cf89027a9f81f52f545421842), [`50b9ac91f7ff1da3f2e9d3d4ec99a84ff16f3523`](https://github.com/wso2/identity-apps/commit/50b9ac91f7ff1da3f2e9d3d4ec99a84ff16f3523), [`abf5c953b8f48db5cdb855e75f5c1b847d1e42f0`](https://github.com/wso2/identity-apps/commit/abf5c953b8f48db5cdb855e75f5c1b847d1e42f0)]:
  - @wso2is/admin.rules.v1@0.1.0
  - @wso2is/admin.core.v1@2.37.0
  - @wso2is/i18n@2.16.0
  - @wso2is/core@2.5.7
  - @wso2is/admin.extensions.v1@2.36.17
  - @wso2is/admin.feature-gate.v1@1.4.92
  - @wso2is/access-control@3.3.11
  - @wso2is/form@2.6.15
  - @wso2is/react-components@2.8.22

## 1.7.48

### Patch Changes

- Updated dependencies []:
  - @wso2is/admin.core.v1@2.36.1
  - @wso2is/admin.extensions.v1@2.36.16
  - @wso2is/admin.feature-gate.v1@1.4.91

## 1.7.47

### Patch Changes

- Updated dependencies [[`066e6a556b348a29874119fdd30e7779e644db84`](https://github.com/wso2/identity-apps/commit/066e6a556b348a29874119fdd30e7779e644db84)]:
  - @wso2is/admin.core.v1@2.36.0
  - @wso2is/admin.extensions.v1@2.36.15
  - @wso2is/admin.feature-gate.v1@1.4.90

## 1.7.46

### Patch Changes

- Updated dependencies [[`cfe475febd8e3972a545cf12bb86e7fd08d344ea`](https://github.com/wso2/identity-apps/commit/cfe475febd8e3972a545cf12bb86e7fd08d344ea), [`f2c7a35ce347d4ac7e3e15f3f50404c9d701d212`](https://github.com/wso2/identity-apps/commit/f2c7a35ce347d4ac7e3e15f3f50404c9d701d212), [`f6939061baec44323111cd5a09164d1e7a441324`](https://github.com/wso2/identity-apps/commit/f6939061baec44323111cd5a09164d1e7a441324)]:
  - @wso2is/admin.core.v1@2.35.27
  - @wso2is/i18n@2.15.2
  - @wso2is/admin.extensions.v1@2.36.14
  - @wso2is/admin.feature-gate.v1@1.4.89

## 1.7.45

### Patch Changes

- Updated dependencies []:
  - @wso2is/admin.core.v1@2.35.26
  - @wso2is/admin.extensions.v1@2.36.13
  - @wso2is/admin.feature-gate.v1@1.4.88

## 1.7.44

### Patch Changes

- Updated dependencies []:
  - @wso2is/admin.core.v1@2.35.25
  - @wso2is/admin.extensions.v1@2.36.12
  - @wso2is/admin.feature-gate.v1@1.4.87

## 1.7.43

### Patch Changes

- Updated dependencies [[`4497e3e2a3ec1ea0ca94aad71d3bd8580e3f1b98`](https://github.com/wso2/identity-apps/commit/4497e3e2a3ec1ea0ca94aad71d3bd8580e3f1b98)]:
  - @wso2is/core@2.5.6
  - @wso2is/i18n@2.15.1
  - @wso2is/admin.core.v1@2.35.24
  - @wso2is/admin.extensions.v1@2.36.11
  - @wso2is/admin.feature-gate.v1@1.4.86
  - @wso2is/access-control@3.3.10
  - @wso2is/form@2.6.14
  - @wso2is/react-components@2.8.21

## 1.7.42

### Patch Changes

- Updated dependencies []:
  - @wso2is/admin.core.v1@2.35.23
  - @wso2is/admin.extensions.v1@2.36.10
  - @wso2is/admin.feature-gate.v1@1.4.85

## 1.7.41

### Patch Changes

- [#7318](https://github.com/wso2/identity-apps/pull/7318) [`23bd7d4f6d6d70d789ad7115ffd1fbec742455a6`](https://github.com/wso2/identity-apps/commit/23bd7d4f6d6d70d789ad7115ffd1fbec742455a6) Thanks [@JeethJJ](https://github.com/JeethJJ)! - Bump oxygen version and enable active policy view.

* [#7313](https://github.com/wso2/identity-apps/pull/7313) [`ad63bbe54541ed6b28e1f254f3e7f5e7b6767d7b`](https://github.com/wso2/identity-apps/commit/ad63bbe54541ed6b28e1f254f3e7f5e7b6767d7b) Thanks [@JeethJJ](https://github.com/JeethJJ)! - Bump oxygen version

* Updated dependencies [[`9ecf97c14319c2af32a0ef375c02c4b70cf159d5`](https://github.com/wso2/identity-apps/commit/9ecf97c14319c2af32a0ef375c02c4b70cf159d5), [`23bd7d4f6d6d70d789ad7115ffd1fbec742455a6`](https://github.com/wso2/identity-apps/commit/23bd7d4f6d6d70d789ad7115ffd1fbec742455a6), [`ad63bbe54541ed6b28e1f254f3e7f5e7b6767d7b`](https://github.com/wso2/identity-apps/commit/ad63bbe54541ed6b28e1f254f3e7f5e7b6767d7b), [`5a5577aacf0a12d03246c9b829c8168296b37dcf`](https://github.com/wso2/identity-apps/commit/5a5577aacf0a12d03246c9b829c8168296b37dcf)]:
  - @wso2is/i18n@2.15.0
  - @wso2is/admin.feature-gate.v1@1.4.84
  - @wso2is/admin.extensions.v1@2.36.9
  - @wso2is/react-components@2.8.20
  - @wso2is/admin.core.v1@2.35.22
  - @wso2is/form@2.6.13

## 1.7.40

### Patch Changes

- [#7306](https://github.com/wso2/identity-apps/pull/7306) [`f9db643943377216b8525a183f3ad4855a3bd4af`](https://github.com/wso2/identity-apps/commit/f9db643943377216b8525a183f3ad4855a3bd4af) Thanks [@DonOmalVindula](https://github.com/DonOmalVindula)! - Update oxygen-ui to 2.2.0

- Updated dependencies [[`f9db643943377216b8525a183f3ad4855a3bd4af`](https://github.com/wso2/identity-apps/commit/f9db643943377216b8525a183f3ad4855a3bd4af), [`afd3f3bb5aae4dab8dc85ea58fb529af057e9095`](https://github.com/wso2/identity-apps/commit/afd3f3bb5aae4dab8dc85ea58fb529af057e9095)]:
  - @wso2is/admin.feature-gate.v1@1.4.83
  - @wso2is/admin.extensions.v1@2.36.8
  - @wso2is/react-components@2.8.19
  - @wso2is/admin.core.v1@2.35.21
  - @wso2is/form@2.6.12

## 1.7.39

### Patch Changes

- Updated dependencies []:
  - @wso2is/admin.core.v1@2.35.20
  - @wso2is/admin.extensions.v1@2.36.7
  - @wso2is/admin.feature-gate.v1@1.4.82

## 1.7.38

### Patch Changes

- Updated dependencies []:
  - @wso2is/admin.core.v1@2.35.19
  - @wso2is/admin.extensions.v1@2.36.6
  - @wso2is/admin.feature-gate.v1@1.4.81

## 1.7.37

### Patch Changes

- Updated dependencies []:
  - @wso2is/admin.extensions.v1@2.36.5
  - @wso2is/react-components@2.8.18
  - @wso2is/admin.core.v1@2.35.18
  - @wso2is/admin.feature-gate.v1@1.4.80
  - @wso2is/form@2.6.11

## 1.7.36

### Patch Changes

- Updated dependencies []:
  - @wso2is/admin.core.v1@2.35.17
  - @wso2is/admin.extensions.v1@2.36.4
  - @wso2is/admin.feature-gate.v1@1.4.79

## 1.7.35

### Patch Changes

- Updated dependencies [[`e7d200f21f5a9d6113dba7959b07a0b96bc8d118`](https://github.com/wso2/identity-apps/commit/e7d200f21f5a9d6113dba7959b07a0b96bc8d118)]:
  - @wso2is/admin.core.v1@2.35.16
  - @wso2is/admin.extensions.v1@2.36.3
  - @wso2is/admin.feature-gate.v1@1.4.78

## 1.7.34

### Patch Changes

- Updated dependencies []:
  - @wso2is/admin.core.v1@2.35.15
  - @wso2is/admin.extensions.v1@2.36.2
  - @wso2is/admin.feature-gate.v1@1.4.77

## 1.7.33

### Patch Changes

- Updated dependencies [[`c2568dbe95e01427899dbb6c71c6e04d8941e308`](https://github.com/wso2/identity-apps/commit/c2568dbe95e01427899dbb6c71c6e04d8941e308)]:
  - @wso2is/admin.extensions.v1@2.36.1
  - @wso2is/admin.core.v1@2.35.14
  - @wso2is/i18n@2.14.6
  - @wso2is/admin.feature-gate.v1@1.4.76
  - @wso2is/react-components@2.8.17
  - @wso2is/form@2.6.10

## 1.7.32

### Patch Changes

- Updated dependencies [[`721be7bcde74a5db48fd4ee981e336e37d35ab00`](https://github.com/wso2/identity-apps/commit/721be7bcde74a5db48fd4ee981e336e37d35ab00), [`c01fab399c1832cfe7551229f608a8ff1020b7e8`](https://github.com/wso2/identity-apps/commit/c01fab399c1832cfe7551229f608a8ff1020b7e8)]:
  - @wso2is/admin.extensions.v1@2.36.0
  - @wso2is/core@2.5.5
  - @wso2is/i18n@2.14.5
  - @wso2is/admin.core.v1@2.35.13
  - @wso2is/admin.feature-gate.v1@1.4.75
  - @wso2is/access-control@3.3.9
  - @wso2is/form@2.6.9
  - @wso2is/react-components@2.8.16

## 1.7.31

### Patch Changes

- Updated dependencies []:
  - @wso2is/admin.extensions.v1@2.35.33
  - @wso2is/react-components@2.8.15
  - @wso2is/admin.core.v1@2.35.12
  - @wso2is/admin.feature-gate.v1@1.4.74
  - @wso2is/form@2.6.8

## 1.7.30

### Patch Changes

- Updated dependencies []:
  - @wso2is/admin.extensions.v1@2.35.32
  - @wso2is/admin.core.v1@2.35.11
  - @wso2is/admin.feature-gate.v1@1.4.73

## 1.7.29

### Patch Changes

- Updated dependencies [[`398c39ec452d460994a3a0a6425115678538e49b`](https://github.com/wso2/identity-apps/commit/398c39ec452d460994a3a0a6425115678538e49b)]:
  - @wso2is/admin.extensions.v1@2.35.31
  - @wso2is/react-components@2.8.14
  - @wso2is/admin.core.v1@2.35.10
  - @wso2is/core@2.5.4
  - @wso2is/admin.feature-gate.v1@1.4.72
  - @wso2is/form@2.6.7
  - @wso2is/access-control@3.3.8
  - @wso2is/i18n@2.14.4

## 1.7.28

### Patch Changes

- Updated dependencies [[`a7a437f20784d7b7423a195f5f9fe0682bc28235`](https://github.com/wso2/identity-apps/commit/a7a437f20784d7b7423a195f5f9fe0682bc28235)]:
  - @wso2is/admin.core.v1@2.35.9
  - @wso2is/admin.extensions.v1@2.35.30
  - @wso2is/admin.feature-gate.v1@1.4.71

## 1.7.27

### Patch Changes

- Updated dependencies []:
  - @wso2is/admin.core.v1@2.35.8
  - @wso2is/admin.extensions.v1@2.35.29
  - @wso2is/admin.feature-gate.v1@1.4.70

## 1.7.26

### Patch Changes

- Updated dependencies [[`224842029dc99ae8b90344a146a5bbd1d4fb5c35`](https://github.com/wso2/identity-apps/commit/224842029dc99ae8b90344a146a5bbd1d4fb5c35)]:
  - @wso2is/admin.core.v1@2.35.7
  - @wso2is/admin.extensions.v1@2.35.28
  - @wso2is/admin.feature-gate.v1@1.4.69

## 1.7.25

### Patch Changes

- [#7258](https://github.com/wso2/identity-apps/pull/7258) [`403d351f2cb978fc4e2c02d49160af509a50a112`](https://github.com/wso2/identity-apps/commit/403d351f2cb978fc4e2c02d49160af509a50a112) Thanks [@pavinduLakshan](https://github.com/pavinduLakshan)! - Revert pnpm version back to v8.7.4

- Updated dependencies [[`403d351f2cb978fc4e2c02d49160af509a50a112`](https://github.com/wso2/identity-apps/commit/403d351f2cb978fc4e2c02d49160af509a50a112)]:
  - @wso2is/admin.feature-gate.v1@1.4.68
  - @wso2is/admin.extensions.v1@2.35.27
  - @wso2is/admin.core.v1@2.35.6

## 1.7.24

### Patch Changes

- Updated dependencies []:
  - @wso2is/admin.core.v1@2.35.5
  - @wso2is/admin.extensions.v1@2.35.26
  - @wso2is/admin.feature-gate.v1@1.4.67

## 1.7.23

### Patch Changes

- [#7238](https://github.com/wso2/identity-apps/pull/7238) [`56322497c76af2999e4945502296bf2257f14c10`](https://github.com/wso2/identity-apps/commit/56322497c76af2999e4945502296bf2257f14c10) Thanks [@pavinduLakshan](https://github.com/pavinduLakshan)! - Move React version to pnpm catalog

- Updated dependencies [[`56322497c76af2999e4945502296bf2257f14c10`](https://github.com/wso2/identity-apps/commit/56322497c76af2999e4945502296bf2257f14c10)]:
  - @wso2is/admin.feature-gate.v1@1.4.66
  - @wso2is/admin.extensions.v1@2.35.25
  - @wso2is/admin.core.v1@2.35.4

## 1.7.22

### Patch Changes

- Updated dependencies [[`97aae1b9168c49e72cd544ded82d53c8fa16fff0`](https://github.com/wso2/identity-apps/commit/97aae1b9168c49e72cd544ded82d53c8fa16fff0)]:
  - @wso2is/core@2.5.3
  - @wso2is/admin.core.v1@2.35.3
  - @wso2is/admin.extensions.v1@2.35.24
  - @wso2is/admin.feature-gate.v1@1.4.65
  - @wso2is/access-control@3.3.7
  - @wso2is/form@2.6.6
  - @wso2is/i18n@2.14.3
  - @wso2is/react-components@2.8.13

## 1.7.21

### Patch Changes

- Updated dependencies [[`d4b2298353d0184ac77d5be3b0a7676a8e94e004`](https://github.com/wso2/identity-apps/commit/d4b2298353d0184ac77d5be3b0a7676a8e94e004), [`f0da57190bcbe263e54df65ca04087fb832b70d6`](https://github.com/wso2/identity-apps/commit/f0da57190bcbe263e54df65ca04087fb832b70d6), [`f0da57190bcbe263e54df65ca04087fb832b70d6`](https://github.com/wso2/identity-apps/commit/f0da57190bcbe263e54df65ca04087fb832b70d6)]:
  - @wso2is/admin.core.v1@2.35.2
  - @wso2is/admin.extensions.v1@2.35.23
  - @wso2is/i18n@2.14.2
  - @wso2is/admin.feature-gate.v1@1.4.64
  - @wso2is/react-components@2.8.12
  - @wso2is/form@2.6.5

## 1.7.20

### Patch Changes

- Updated dependencies []:
  - @wso2is/admin.core.v1@2.35.1
  - @wso2is/admin.extensions.v1@2.35.22
  - @wso2is/admin.feature-gate.v1@1.4.63

## 1.7.19

### Patch Changes

- Updated dependencies [[`8110b4503bc622997af4942727afa5ef65245689`](https://github.com/wso2/identity-apps/commit/8110b4503bc622997af4942727afa5ef65245689), [`0057877859bdf3d91475cf3d1865382a88a1e9e7`](https://github.com/wso2/identity-apps/commit/0057877859bdf3d91475cf3d1865382a88a1e9e7)]:
  - @wso2is/admin.core.v1@2.35.0
  - @wso2is/i18n@2.14.1
  - @wso2is/core@2.5.2
  - @wso2is/admin.extensions.v1@2.35.21
  - @wso2is/admin.feature-gate.v1@1.4.62
  - @wso2is/access-control@3.3.6
  - @wso2is/form@2.6.4
  - @wso2is/react-components@2.8.11

## 1.7.18

### Patch Changes

- Updated dependencies [[`2840ab6f606b818ad0a1b0427dd88bfce4be986f`](https://github.com/wso2/identity-apps/commit/2840ab6f606b818ad0a1b0427dd88bfce4be986f)]:
  - @wso2is/i18n@2.14.0
  - @wso2is/admin.core.v1@2.34.61
  - @wso2is/admin.extensions.v1@2.35.20
  - @wso2is/admin.feature-gate.v1@1.4.61

## 1.7.17

### Patch Changes

- Updated dependencies []:
  - @wso2is/admin.core.v1@2.34.60
  - @wso2is/admin.extensions.v1@2.35.19
  - @wso2is/admin.feature-gate.v1@1.4.60

## 1.7.16

### Patch Changes

- Updated dependencies []:
  - @wso2is/admin.core.v1@2.34.59
  - @wso2is/admin.extensions.v1@2.35.18
  - @wso2is/admin.feature-gate.v1@1.4.59

## 1.7.15

### Patch Changes

- Updated dependencies []:
  - @wso2is/admin.core.v1@2.34.58
  - @wso2is/admin.extensions.v1@2.35.17
  - @wso2is/admin.feature-gate.v1@1.4.58

## 1.7.14

### Patch Changes

- Updated dependencies [[`48167e5ce0601e49097deea7c4d7808cf7bbd064`](https://github.com/wso2/identity-apps/commit/48167e5ce0601e49097deea7c4d7808cf7bbd064)]:
  - @wso2is/admin.extensions.v1@2.35.16
  - @wso2is/admin.core.v1@2.34.57
  - @wso2is/admin.feature-gate.v1@1.4.57

## 1.7.13

### Patch Changes

- Updated dependencies []:
  - @wso2is/admin.core.v1@2.34.56
  - @wso2is/admin.extensions.v1@2.35.15
  - @wso2is/admin.feature-gate.v1@1.4.56

## 1.7.12

### Patch Changes

- Updated dependencies [[`1d03b454bd2dcd03ea3c9af5fb78a7320e7b47aa`](https://github.com/wso2/identity-apps/commit/1d03b454bd2dcd03ea3c9af5fb78a7320e7b47aa)]:
  - @wso2is/admin.core.v1@2.34.55
  - @wso2is/core@2.5.1
  - @wso2is/i18n@2.13.4
  - @wso2is/admin.extensions.v1@2.35.14
  - @wso2is/admin.feature-gate.v1@1.4.55
  - @wso2is/access-control@3.3.5
  - @wso2is/form@2.6.3
  - @wso2is/react-components@2.8.10

## 1.7.11

### Patch Changes

- Updated dependencies []:
  - @wso2is/admin.extensions.v1@2.35.13
  - @wso2is/react-components@2.8.9
  - @wso2is/admin.core.v1@2.34.54
  - @wso2is/admin.feature-gate.v1@1.4.54
  - @wso2is/form@2.6.2

## 1.7.10

### Patch Changes

- Updated dependencies []:
  - @wso2is/admin.core.v1@2.34.53
  - @wso2is/admin.extensions.v1@2.35.12
  - @wso2is/admin.feature-gate.v1@1.4.53

## 1.7.9

### Patch Changes

- Updated dependencies []:
  - @wso2is/admin.core.v1@2.34.52
  - @wso2is/admin.extensions.v1@2.35.11
  - @wso2is/admin.feature-gate.v1@1.4.52

## 1.7.8

### Patch Changes

- Updated dependencies []:
  - @wso2is/admin.core.v1@2.34.51
  - @wso2is/admin.extensions.v1@2.35.10
  - @wso2is/admin.feature-gate.v1@1.4.51

## 1.7.7

### Patch Changes

- Updated dependencies []:
  - @wso2is/admin.core.v1@2.34.50
  - @wso2is/admin.extensions.v1@2.35.9
  - @wso2is/admin.feature-gate.v1@1.4.50

## 1.7.6

### Patch Changes

- Updated dependencies [[`ffd11318ba4fa76ecb54bd0228466c2f0ad3cd7c`](https://github.com/wso2/identity-apps/commit/ffd11318ba4fa76ecb54bd0228466c2f0ad3cd7c)]:
  - @wso2is/i18n@2.13.3
  - @wso2is/admin.extensions.v1@2.35.8
  - @wso2is/admin.core.v1@2.34.49
  - @wso2is/admin.feature-gate.v1@1.4.49

## 1.7.5

### Patch Changes

- Updated dependencies []:
  - @wso2is/admin.core.v1@2.34.48
  - @wso2is/admin.extensions.v1@2.35.7
  - @wso2is/admin.feature-gate.v1@1.4.48

## 1.7.4

### Patch Changes

- Updated dependencies []:
  - @wso2is/admin.core.v1@2.34.47
  - @wso2is/admin.extensions.v1@2.35.6
  - @wso2is/admin.feature-gate.v1@1.4.47

## 1.7.3

### Patch Changes

- Updated dependencies [[`615188993e920b2df3321bad91e7659f9db5b79f`](https://github.com/wso2/identity-apps/commit/615188993e920b2df3321bad91e7659f9db5b79f), [`423eb1ccefc05e0a3d314f49707256af715c6501`](https://github.com/wso2/identity-apps/commit/423eb1ccefc05e0a3d314f49707256af715c6501)]:
  - @wso2is/i18n@2.13.2
  - @wso2is/form@2.6.1
  - @wso2is/admin.core.v1@2.34.46
  - @wso2is/admin.extensions.v1@2.35.5
  - @wso2is/admin.feature-gate.v1@1.4.46

## 1.7.2

### Patch Changes

- Updated dependencies []:
  - @wso2is/admin.core.v1@2.34.45
  - @wso2is/admin.extensions.v1@2.35.4
  - @wso2is/admin.feature-gate.v1@1.4.45

## 1.7.1

### Patch Changes

- Updated dependencies []:
  - @wso2is/admin.extensions.v1@2.35.3
  - @wso2is/admin.core.v1@2.34.44
  - @wso2is/admin.feature-gate.v1@1.4.44

## 1.7.0

### Minor Changes

- [#7168](https://github.com/wso2/identity-apps/pull/7168) [`eb2b27a9d56bec6e126f908339f151cab80e0ad5`](https://github.com/wso2/identity-apps/commit/eb2b27a9d56bec6e126f908339f151cab80e0ad5) Thanks [@ashanthamara](https://github.com/ashanthamara)! - Add getActionByActionId api to actions ui

### Patch Changes

- Updated dependencies [[`eb2b27a9d56bec6e126f908339f151cab80e0ad5`](https://github.com/wso2/identity-apps/commit/eb2b27a9d56bec6e126f908339f151cab80e0ad5)]:
  - @wso2is/i18n@2.13.1
  - @wso2is/admin.core.v1@2.34.43
  - @wso2is/admin.extensions.v1@2.35.2
  - @wso2is/admin.feature-gate.v1@1.4.43

## 1.6.42

### Patch Changes

- Updated dependencies []:
  - @wso2is/admin.extensions.v1@2.35.1
  - @wso2is/admin.core.v1@2.34.42
  - @wso2is/admin.feature-gate.v1@1.4.42

## 1.6.41

### Patch Changes

- Updated dependencies [[`9bc415558bc0d26e345b2167799852bccddfb897`](https://github.com/wso2/identity-apps/commit/9bc415558bc0d26e345b2167799852bccddfb897), [`9bc415558bc0d26e345b2167799852bccddfb897`](https://github.com/wso2/identity-apps/commit/9bc415558bc0d26e345b2167799852bccddfb897), [`9bc415558bc0d26e345b2167799852bccddfb897`](https://github.com/wso2/identity-apps/commit/9bc415558bc0d26e345b2167799852bccddfb897)]:
  - @wso2is/admin.extensions.v1@2.35.0
  - @wso2is/core@2.5.0
  - @wso2is/admin.core.v1@2.34.41
  - @wso2is/form@2.6.0
  - @wso2is/i18n@2.13.0
  - @wso2is/admin.feature-gate.v1@1.4.41
  - @wso2is/access-control@3.3.4
  - @wso2is/react-components@2.8.8

## 1.6.40

### Patch Changes

- Updated dependencies []:
  - @wso2is/admin.core.v1@2.34.40
  - @wso2is/admin.extensions.v1@2.34.40
  - @wso2is/admin.feature-gate.v1@1.4.40

## 1.6.39

### Patch Changes

- Updated dependencies []:
  - @wso2is/admin.core.v1@2.34.39
  - @wso2is/admin.extensions.v1@2.34.39
  - @wso2is/admin.feature-gate.v1@1.4.39

## 1.6.38

### Patch Changes

- Updated dependencies [[`21a3569af8546401645c85f8f07f06a59ceac8a5`](https://github.com/wso2/identity-apps/commit/21a3569af8546401645c85f8f07f06a59ceac8a5), [`996eb0f85c0b24e6193e18a316f607a8c82f8406`](https://github.com/wso2/identity-apps/commit/996eb0f85c0b24e6193e18a316f607a8c82f8406)]:
  - @wso2is/i18n@2.12.4
  - @wso2is/admin.core.v1@2.34.38
  - @wso2is/admin.extensions.v1@2.34.38
  - @wso2is/admin.feature-gate.v1@1.4.38

## 1.6.37

### Patch Changes

- Updated dependencies []:
  - @wso2is/admin.core.v1@2.34.37
  - @wso2is/admin.extensions.v1@2.34.37
  - @wso2is/admin.feature-gate.v1@1.4.37

## 1.6.36

### Patch Changes

- Updated dependencies []:
  - @wso2is/admin.core.v1@2.34.36
  - @wso2is/admin.extensions.v1@2.34.36
  - @wso2is/admin.feature-gate.v1@1.4.36

## 1.6.35

### Patch Changes

- Updated dependencies [[`1e0439099500238ef3e6eae0ecfe94ab91ae7c51`](https://github.com/wso2/identity-apps/commit/1e0439099500238ef3e6eae0ecfe94ab91ae7c51)]:
  - @wso2is/admin.extensions.v1@2.34.35
  - @wso2is/admin.core.v1@2.34.35
  - @wso2is/admin.feature-gate.v1@1.4.35

## 1.6.34

### Patch Changes

- Updated dependencies []:
  - @wso2is/admin.core.v1@2.34.34
  - @wso2is/admin.extensions.v1@2.34.34
  - @wso2is/admin.feature-gate.v1@1.4.34

## 1.6.33

### Patch Changes

- Updated dependencies []:
  - @wso2is/admin.core.v1@2.34.33
  - @wso2is/admin.extensions.v1@2.34.33
  - @wso2is/admin.feature-gate.v1@1.4.33

## 1.6.32

### Patch Changes

- Updated dependencies []:
  - @wso2is/admin.core.v1@2.34.32
  - @wso2is/admin.extensions.v1@2.34.32
  - @wso2is/admin.feature-gate.v1@1.4.32

## 1.6.31

### Patch Changes

- Updated dependencies [[`ce35db51c7bbf9fc894b71ecffd52d20413a4dd9`](https://github.com/wso2/identity-apps/commit/ce35db51c7bbf9fc894b71ecffd52d20413a4dd9), [`4def165b624e0f2533d8ad158158b4909c24913a`](https://github.com/wso2/identity-apps/commit/4def165b624e0f2533d8ad158158b4909c24913a)]:
  - @wso2is/admin.core.v1@2.34.31
  - @wso2is/i18n@2.12.3
  - @wso2is/core@2.4.3
  - @wso2is/admin.extensions.v1@2.34.31
  - @wso2is/admin.feature-gate.v1@1.4.31
  - @wso2is/access-control@3.3.3
  - @wso2is/form@2.5.7
  - @wso2is/react-components@2.8.7

## 1.6.30

### Patch Changes

- Updated dependencies []:
  - @wso2is/admin.core.v1@2.34.30
  - @wso2is/admin.extensions.v1@2.34.30
  - @wso2is/admin.feature-gate.v1@1.4.30

## 1.6.29

### Patch Changes

- Updated dependencies [[`10f5bf644f973552f3c3d155fda410b6e071f147`](https://github.com/wso2/identity-apps/commit/10f5bf644f973552f3c3d155fda410b6e071f147)]:
  - @wso2is/admin.extensions.v1@2.34.29
  - @wso2is/core@2.4.2
  - @wso2is/admin.core.v1@2.34.29
  - @wso2is/admin.feature-gate.v1@1.4.29
  - @wso2is/access-control@3.3.2
  - @wso2is/form@2.5.6
  - @wso2is/i18n@2.12.2
  - @wso2is/react-components@2.8.6

## 1.6.28

### Patch Changes

- Updated dependencies [[`8773370130811defa922868d08c4f1ac1e006eda`](https://github.com/wso2/identity-apps/commit/8773370130811defa922868d08c4f1ac1e006eda)]:
  - @wso2is/i18n@2.12.1
  - @wso2is/admin.core.v1@2.34.28
  - @wso2is/admin.extensions.v1@2.34.28
  - @wso2is/admin.feature-gate.v1@1.4.28

## 1.6.27

### Patch Changes

- Updated dependencies [[`825c12b034fa8db01857a10b3fb9ff36314bce1a`](https://github.com/wso2/identity-apps/commit/825c12b034fa8db01857a10b3fb9ff36314bce1a)]:
  - @wso2is/i18n@2.12.0
  - @wso2is/admin.core.v1@2.34.27
  - @wso2is/admin.extensions.v1@2.34.27
  - @wso2is/admin.feature-gate.v1@1.4.27

## 1.6.26

### Patch Changes

- Updated dependencies [[`7e2588d91b8c20927219c6e6fa36daf87a18a0f6`](https://github.com/wso2/identity-apps/commit/7e2588d91b8c20927219c6e6fa36daf87a18a0f6)]:
  - @wso2is/i18n@2.11.0
  - @wso2is/admin.core.v1@2.34.26
  - @wso2is/admin.extensions.v1@2.34.26
  - @wso2is/react-components@2.8.5
  - @wso2is/admin.feature-gate.v1@1.4.26
  - @wso2is/form@2.5.5

## 1.6.25

### Patch Changes

- Updated dependencies []:
  - @wso2is/admin.core.v1@2.34.25
  - @wso2is/admin.extensions.v1@2.34.25
  - @wso2is/admin.feature-gate.v1@1.4.25

## 1.6.24

### Patch Changes

- Updated dependencies []:
  - @wso2is/admin.core.v1@2.34.24
  - @wso2is/admin.extensions.v1@2.34.24
  - @wso2is/react-components@2.8.4
  - @wso2is/admin.feature-gate.v1@1.4.24
  - @wso2is/form@2.5.4

## 1.6.23

### Patch Changes

- Updated dependencies [[`33dbbd9f8461a6a2001aa8a8189a48d24991e87b`](https://github.com/wso2/identity-apps/commit/33dbbd9f8461a6a2001aa8a8189a48d24991e87b)]:
  - @wso2is/i18n@2.10.6
  - @wso2is/admin.core.v1@2.34.23
  - @wso2is/admin.extensions.v1@2.34.23
  - @wso2is/react-components@2.8.3
  - @wso2is/admin.feature-gate.v1@1.4.23
  - @wso2is/form@2.5.3

## 1.6.22

### Patch Changes

- Updated dependencies [[`34709e98e3fcc87c0659d49f6a202c190a649cfd`](https://github.com/wso2/identity-apps/commit/34709e98e3fcc87c0659d49f6a202c190a649cfd), [`a1ee2568f3fedfb81a6b24b7cd57022e44e8074c`](https://github.com/wso2/identity-apps/commit/a1ee2568f3fedfb81a6b24b7cd57022e44e8074c)]:
  - @wso2is/admin.core.v1@2.34.22
  - @wso2is/admin.extensions.v1@2.34.22
  - @wso2is/admin.feature-gate.v1@1.4.22

## 1.6.21

### Patch Changes

- Updated dependencies [[`4b477833d0178b12ceba5c8623505c33c288b3c6`](https://github.com/wso2/identity-apps/commit/4b477833d0178b12ceba5c8623505c33c288b3c6)]:
  - @wso2is/core@2.4.1
  - @wso2is/i18n@2.10.5
  - @wso2is/admin.core.v1@2.34.21
  - @wso2is/admin.extensions.v1@2.34.21
  - @wso2is/admin.feature-gate.v1@1.4.21
  - @wso2is/access-control@3.3.1
  - @wso2is/form@2.5.2
  - @wso2is/react-components@2.8.2

## 1.6.20

### Patch Changes

- Updated dependencies [[`526596d57622f00f332376ee9a1414c166a7bfd2`](https://github.com/wso2/identity-apps/commit/526596d57622f00f332376ee9a1414c166a7bfd2)]:
  - @wso2is/i18n@2.10.4
  - @wso2is/admin.core.v1@2.34.20
  - @wso2is/admin.extensions.v1@2.34.20
  - @wso2is/admin.feature-gate.v1@1.4.20

## 1.6.19

### Patch Changes

- [#7091](https://github.com/wso2/identity-apps/pull/7091) [`050facbeac627265737d11bcd18b5ac2f0c32d72`](https://github.com/wso2/identity-apps/commit/050facbeac627265737d11bcd18b5ac2f0c32d72) Thanks [@JayaShakthi97](https://github.com/JayaShakthi97)! - Bump `@oxygen-ui/react` and `@oxygen-ui/react-icons` to v2.0.0

- Updated dependencies [[`050facbeac627265737d11bcd18b5ac2f0c32d72`](https://github.com/wso2/identity-apps/commit/050facbeac627265737d11bcd18b5ac2f0c32d72)]:
  - @wso2is/admin.feature-gate.v1@1.4.19
  - @wso2is/admin.extensions.v1@2.34.19
  - @wso2is/react-components@2.8.1
  - @wso2is/admin.core.v1@2.34.19
  - @wso2is/form@2.5.1

## 1.6.18

### Patch Changes

- Updated dependencies []:
  - @wso2is/admin.core.v1@2.34.18
  - @wso2is/admin.extensions.v1@2.34.18
  - @wso2is/admin.feature-gate.v1@1.4.18

## 1.6.17

### Patch Changes

- Updated dependencies []:
  - @wso2is/admin.core.v1@2.34.17
  - @wso2is/admin.extensions.v1@2.34.17
  - @wso2is/admin.feature-gate.v1@1.4.17

## 1.6.16

### Patch Changes

- Updated dependencies []:
  - @wso2is/admin.core.v1@2.34.16
  - @wso2is/admin.extensions.v1@2.34.16
  - @wso2is/admin.feature-gate.v1@1.4.16

## 1.6.15

### Patch Changes

- Updated dependencies []:
  - @wso2is/admin.core.v1@2.34.15
  - @wso2is/admin.extensions.v1@2.34.15
  - @wso2is/admin.feature-gate.v1@1.4.15

## 1.6.14

### Patch Changes

- Updated dependencies [[`062fb7ee176b7a96a580fbd7171bf94db99c4d2e`](https://github.com/wso2/identity-apps/commit/062fb7ee176b7a96a580fbd7171bf94db99c4d2e)]:
  - @wso2is/i18n@2.10.3
  - @wso2is/admin.core.v1@2.34.14
  - @wso2is/admin.extensions.v1@2.34.14
  - @wso2is/admin.feature-gate.v1@1.4.14

## 1.6.13

### Patch Changes

- Updated dependencies []:
  - @wso2is/admin.core.v1@2.34.13
  - @wso2is/admin.extensions.v1@2.34.13
  - @wso2is/admin.feature-gate.v1@1.4.13

## 1.6.12

### Patch Changes

- Updated dependencies []:
  - @wso2is/admin.core.v1@2.34.12
  - @wso2is/admin.extensions.v1@2.34.12
  - @wso2is/admin.feature-gate.v1@1.4.12

## 1.6.11

### Patch Changes

- Updated dependencies [[`07379763c3fb80e7c2264b6ebd61b341cf104ff8`](https://github.com/wso2/identity-apps/commit/07379763c3fb80e7c2264b6ebd61b341cf104ff8)]:
  - @wso2is/admin.extensions.v1@2.34.11
  - @wso2is/i18n@2.10.2
  - @wso2is/admin.core.v1@2.34.11
  - @wso2is/admin.feature-gate.v1@1.4.11

## 1.6.10

### Patch Changes

- Updated dependencies []:
  - @wso2is/admin.core.v1@2.34.10
  - @wso2is/admin.extensions.v1@2.34.10
  - @wso2is/admin.feature-gate.v1@1.4.10

## 1.6.9

### Patch Changes

- Updated dependencies [[`13fc4b33bed8fe69e53268f82a7c95825a2956b1`](https://github.com/wso2/identity-apps/commit/13fc4b33bed8fe69e53268f82a7c95825a2956b1)]:
  - @wso2is/admin.core.v1@2.34.9
  - @wso2is/admin.extensions.v1@2.34.9
  - @wso2is/admin.feature-gate.v1@1.4.9

## 1.6.8

### Patch Changes

- Updated dependencies [[`03244f11de49d43a6fc4f19ea646be442683d262`](https://github.com/wso2/identity-apps/commit/03244f11de49d43a6fc4f19ea646be442683d262)]:
  - @wso2is/admin.core.v1@2.34.8
  - @wso2is/admin.extensions.v1@2.34.8
  - @wso2is/admin.feature-gate.v1@1.4.8

## 1.6.7

### Patch Changes

- Updated dependencies []:
  - @wso2is/admin.core.v1@2.34.7
  - @wso2is/admin.extensions.v1@2.34.7
  - @wso2is/admin.feature-gate.v1@1.4.7

## 1.6.6

### Patch Changes

- Updated dependencies []:
  - @wso2is/admin.core.v1@2.34.6
  - @wso2is/admin.extensions.v1@2.34.6
  - @wso2is/admin.feature-gate.v1@1.4.6

## 1.6.5

### Patch Changes

- Updated dependencies []:
  - @wso2is/admin.core.v1@2.34.5
  - @wso2is/admin.extensions.v1@2.34.5
  - @wso2is/admin.feature-gate.v1@1.4.5

## 1.6.4

### Patch Changes

- Updated dependencies []:
  - @wso2is/admin.core.v1@2.34.4
  - @wso2is/admin.extensions.v1@2.34.4
  - @wso2is/admin.feature-gate.v1@1.4.4

## 1.6.3

### Patch Changes

- Updated dependencies [[`890bc99c059bb05a70ab1fc27b069fea56600a62`](https://github.com/wso2/identity-apps/commit/890bc99c059bb05a70ab1fc27b069fea56600a62)]:
  - @wso2is/i18n@2.10.1
  - @wso2is/admin.core.v1@2.34.3
  - @wso2is/admin.extensions.v1@2.34.3
  - @wso2is/admin.feature-gate.v1@1.4.3

## 1.6.2

### Patch Changes

- Updated dependencies []:
  - @wso2is/admin.core.v1@2.34.2
  - @wso2is/admin.extensions.v1@2.34.2
  - @wso2is/admin.feature-gate.v1@1.4.2

## 1.6.1

### Patch Changes

- Updated dependencies [[`60ebbf89887588e81579d4d5ee786dfb4ec6ea0e`](https://github.com/wso2/identity-apps/commit/60ebbf89887588e81579d4d5ee786dfb4ec6ea0e)]:
  - @wso2is/admin.core.v1@2.34.1
  - @wso2is/admin.extensions.v1@2.34.1
  - @wso2is/admin.feature-gate.v1@1.4.1

## 1.6.0

### Minor Changes

- [#7022](https://github.com/wso2/identity-apps/pull/7022) [`8ee127818ea4c8aac46296a1c93b45806ee887c2`](https://github.com/wso2/identity-apps/commit/8ee127818ea4c8aac46296a1c93b45806ee887c2) Thanks [@brionmario](https://github.com/brionmario)! - - Update `@oxygen-ui` version to `v1.15.2`.
  - Remove unwanted padding in the Oxygen UI text field in the theme config.
  - Fix typo in tenants feature.

### Patch Changes

- Updated dependencies [[`8ee127818ea4c8aac46296a1c93b45806ee887c2`](https://github.com/wso2/identity-apps/commit/8ee127818ea4c8aac46296a1c93b45806ee887c2)]:
  - @wso2is/admin.feature-gate.v1@1.4.0
  - @wso2is/admin.extensions.v1@2.34.0
  - @wso2is/react-components@2.8.0
  - @wso2is/admin.core.v1@2.34.0
  - @wso2is/access-control@3.3.0
  - @wso2is/core@2.4.0
  - @wso2is/form@2.5.0
  - @wso2is/i18n@2.10.0

## 1.5.2

### Patch Changes

- Updated dependencies [[`d65f0c52ae247af4bb49f602d8f5053648f2edbd`](https://github.com/wso2/identity-apps/commit/d65f0c52ae247af4bb49f602d8f5053648f2edbd)]:
  - @wso2is/form@2.4.1
  - @wso2is/admin.core.v1@2.33.2
  - @wso2is/admin.extensions.v1@2.33.2
  - @wso2is/admin.feature-gate.v1@1.3.2

## 1.5.1

### Patch Changes

- Updated dependencies [[`35dce8701aa17f55ee3c4fd242da972d1a25f9ab`](https://github.com/wso2/identity-apps/commit/35dce8701aa17f55ee3c4fd242da972d1a25f9ab)]:
  - @wso2is/i18n@2.9.1
  - @wso2is/admin.core.v1@2.33.1
  - @wso2is/admin.extensions.v1@2.33.1
  - @wso2is/admin.feature-gate.v1@1.3.1

## 1.5.0

### Minor Changes

- [#6962](https://github.com/wso2/identity-apps/pull/6962) [`d54b53ec37367ea29b822c29985c95fb75418f52`](https://github.com/wso2/identity-apps/commit/d54b53ec37367ea29b822c29985c95fb75418f52) Thanks [@brionmario](https://github.com/brionmario)! - Introduce Multi-Tenancy feature

### Patch Changes

- Updated dependencies [[`d54b53ec37367ea29b822c29985c95fb75418f52`](https://github.com/wso2/identity-apps/commit/d54b53ec37367ea29b822c29985c95fb75418f52), [`e264222a39f0f7fca07549db634a8ed20348ec53`](https://github.com/wso2/identity-apps/commit/e264222a39f0f7fca07549db634a8ed20348ec53)]:
  - @wso2is/admin.feature-gate.v1@1.3.0
  - @wso2is/admin.extensions.v1@2.33.0
  - @wso2is/react-components@2.7.0
  - @wso2is/admin.core.v1@2.33.0
  - @wso2is/access-control@3.2.0
  - @wso2is/core@2.3.0
  - @wso2is/form@2.4.0
  - @wso2is/i18n@2.9.0

## 1.4.2

### Patch Changes

- Updated dependencies []:
  - @wso2is/admin.core.v1@2.32.3
  - @wso2is/admin.extensions.v1@2.32.2
  - @wso2is/admin.feature-gate.v1@1.2.3

## 1.4.1

### Patch Changes

- Updated dependencies []:
  - @wso2is/admin.core.v1@2.32.2
  - @wso2is/admin.extensions.v1@2.32.1
  - @wso2is/admin.feature-gate.v1@1.2.2

## 1.4.0

### Minor Changes

- [#7012](https://github.com/wso2/identity-apps/pull/7012) [`2bae555318c94d93b0e38304c2781e0b5cd8b5b1`](https://github.com/wso2/identity-apps/commit/2bae555318c94d93b0e38304c2781e0b5cd8b5b1) Thanks [@brionmario](https://github.com/brionmario)! - Bump `@oxygen-ui` to `v1.15.1`

### Patch Changes

- Updated dependencies [[`2bae555318c94d93b0e38304c2781e0b5cd8b5b1`](https://github.com/wso2/identity-apps/commit/2bae555318c94d93b0e38304c2781e0b5cd8b5b1)]:
  - @wso2is/admin.extensions.v1@2.32.0
  - @wso2is/access-control@3.1.0
  - @wso2is/core@2.2.0
  - @wso2is/form@2.3.0
  - @wso2is/i18n@2.8.0
  - @wso2is/react-components@2.6.0
  - @wso2is/admin.core.v1@2.32.1
  - @wso2is/admin.feature-gate.v1@1.2.1

## 1.3.0

### Minor Changes

- [#6985](https://github.com/wso2/identity-apps/pull/6985) [`4fd710e435d292d59de289f4c71293a330a85267`](https://github.com/wso2/identity-apps/commit/4fd710e435d292d59de289f4c71293a330a85267) Thanks [@brionmario](https://github.com/brionmario)! - Bump `@oxygen-ui` version to `v15.x`

### Patch Changes

- Updated dependencies [[`4fd710e435d292d59de289f4c71293a330a85267`](https://github.com/wso2/identity-apps/commit/4fd710e435d292d59de289f4c71293a330a85267)]:
  - @wso2is/admin.feature-gate.v1@1.2.0
  - @wso2is/admin.extensions.v1@2.31.0
  - @wso2is/react-components@2.5.0
  - @wso2is/admin.core.v1@2.32.0
  - @wso2is/form@2.2.0
  - @wso2is/i18n@2.7.0

## 1.2.32

### Patch Changes

- Updated dependencies [[`f8efa54ea029a676aa6908369e6736a84ae97d5c`](https://github.com/wso2/identity-apps/commit/f8efa54ea029a676aa6908369e6736a84ae97d5c)]:
  - @wso2is/i18n@2.6.2
  - @wso2is/admin.core.v1@2.31.13
  - @wso2is/admin.extensions.v1@2.30.32
  - @wso2is/admin.feature-gate.v1@1.1.32

## 1.2.31

### Patch Changes

- Updated dependencies []:
  - @wso2is/admin.core.v1@2.31.12
  - @wso2is/admin.extensions.v1@2.30.31
  - @wso2is/admin.feature-gate.v1@1.1.31

## 1.2.30

### Patch Changes

- Updated dependencies []:
  - @wso2is/admin.core.v1@2.31.11
  - @wso2is/admin.extensions.v1@2.30.30
  - @wso2is/admin.feature-gate.v1@1.1.30

## 1.2.29

### Patch Changes

- Updated dependencies []:
  - @wso2is/admin.core.v1@2.31.10
  - @wso2is/admin.extensions.v1@2.30.29
  - @wso2is/admin.feature-gate.v1@1.1.29

## 1.2.28

### Patch Changes

- Updated dependencies []:
  - @wso2is/admin.core.v1@2.31.9
  - @wso2is/admin.extensions.v1@2.30.28
  - @wso2is/form@2.1.19
  - @wso2is/admin.feature-gate.v1@1.1.28

## 1.2.27

### Patch Changes

- Updated dependencies []:
  - @wso2is/admin.core.v1@2.31.8
  - @wso2is/admin.extensions.v1@2.30.27
  - @wso2is/admin.feature-gate.v1@1.1.27

## 1.2.26

### Patch Changes

- Updated dependencies []:
  - @wso2is/admin.core.v1@2.31.7
  - @wso2is/admin.extensions.v1@2.30.26
  - @wso2is/admin.feature-gate.v1@1.1.26

## 1.2.25

### Patch Changes

- Updated dependencies []:
  - @wso2is/admin.core.v1@2.31.6
  - @wso2is/admin.extensions.v1@2.30.25
  - @wso2is/admin.feature-gate.v1@1.1.25

## 1.2.24

### Patch Changes

- Updated dependencies []:
  - @wso2is/admin.core.v1@2.31.5
  - @wso2is/admin.extensions.v1@2.30.24
  - @wso2is/admin.feature-gate.v1@1.1.24

## 1.2.23

### Patch Changes

- Updated dependencies []:
  - @wso2is/admin.core.v1@2.31.4
  - @wso2is/admin.extensions.v1@2.30.23
  - @wso2is/admin.feature-gate.v1@1.1.23

## 1.2.22

### Patch Changes

- Updated dependencies []:
  - @wso2is/admin.core.v1@2.31.3
  - @wso2is/admin.extensions.v1@2.30.22
  - @wso2is/admin.feature-gate.v1@1.1.22

## 1.2.21

### Patch Changes

- Updated dependencies [[`8cca5da311d6bd96d3492b21156b925f4580bc77`](https://github.com/wso2/identity-apps/commit/8cca5da311d6bd96d3492b21156b925f4580bc77)]:
  - @wso2is/admin.extensions.v1@2.30.21
  - @wso2is/react-components@2.4.17
  - @wso2is/admin.core.v1@2.31.2
  - @wso2is/i18n@2.6.1
  - @wso2is/form@2.1.18
  - @wso2is/admin.feature-gate.v1@1.1.21

## 1.2.20

### Patch Changes

- Updated dependencies []:
  - @wso2is/admin.core.v1@2.31.1
  - @wso2is/admin.extensions.v1@2.30.20
  - @wso2is/admin.feature-gate.v1@1.1.20

## 1.2.19

### Patch Changes

- Updated dependencies [[`ffab5ff5c160aa6d462919d22d24e169d3a146f9`](https://github.com/wso2/identity-apps/commit/ffab5ff5c160aa6d462919d22d24e169d3a146f9)]:
  - @wso2is/admin.core.v1@2.31.0
  - @wso2is/i18n@2.6.0
  - @wso2is/admin.extensions.v1@2.30.19
  - @wso2is/admin.feature-gate.v1@1.1.19

## 1.2.18

### Patch Changes

- Updated dependencies [[`059caf916a569d07cbacbd94b38a6ad696932b73`](https://github.com/wso2/identity-apps/commit/059caf916a569d07cbacbd94b38a6ad696932b73)]:
  - @wso2is/i18n@2.5.36
  - @wso2is/admin.core.v1@2.30.18
  - @wso2is/admin.extensions.v1@2.30.18
  - @wso2is/admin.feature-gate.v1@1.1.18

## 1.2.17

### Patch Changes

- Updated dependencies []:
  - @wso2is/admin.core.v1@2.30.17
  - @wso2is/admin.extensions.v1@2.30.17
  - @wso2is/admin.feature-gate.v1@1.1.17

## 1.2.16

### Patch Changes

- Updated dependencies []:
  - @wso2is/admin.core.v1@2.30.16
  - @wso2is/admin.extensions.v1@2.30.16
  - @wso2is/admin.feature-gate.v1@1.1.16

## 1.2.15

### Patch Changes

- [#6952](https://github.com/wso2/identity-apps/pull/6952) [`15b6ce4fde341d376d15bdfc03a436419d92ee6d`](https://github.com/wso2/identity-apps/commit/15b6ce4fde341d376d15bdfc03a436419d92ee6d) Thanks [@pavinduLakshan](https://github.com/pavinduLakshan)! - Update oxygen ui version

- Updated dependencies [[`15b6ce4fde341d376d15bdfc03a436419d92ee6d`](https://github.com/wso2/identity-apps/commit/15b6ce4fde341d376d15bdfc03a436419d92ee6d)]:
  - @wso2is/admin.extensions.v1@2.30.15
  - @wso2is/react-components@2.4.16
  - @wso2is/admin.core.v1@2.30.15
  - @wso2is/admin.feature-gate.v1@1.1.15
  - @wso2is/form@2.1.17

## 1.2.14

### Patch Changes

- Updated dependencies [[`0b0d605e26e4f897713db9c49d880920912fe663`](https://github.com/wso2/identity-apps/commit/0b0d605e26e4f897713db9c49d880920912fe663)]:
  - @wso2is/react-components@2.4.15
  - @wso2is/admin.core.v1@2.30.14
  - @wso2is/admin.extensions.v1@2.30.14
  - @wso2is/form@2.1.16
  - @wso2is/admin.feature-gate.v1@1.1.14

## 1.2.13

### Patch Changes

- Updated dependencies [[`5c51848d9d9861e755224cd412982ff412ae30be`](https://github.com/wso2/identity-apps/commit/5c51848d9d9861e755224cd412982ff412ae30be)]:
  - @wso2is/i18n@2.5.35
  - @wso2is/admin.core.v1@2.30.13
  - @wso2is/admin.extensions.v1@2.30.13
  - @wso2is/admin.feature-gate.v1@1.1.13

## 1.2.12

### Patch Changes

- Updated dependencies []:
  - @wso2is/admin.core.v1@2.30.12
  - @wso2is/admin.extensions.v1@2.30.12
  - @wso2is/admin.feature-gate.v1@1.1.12

## 1.2.11

### Patch Changes

- [#6937](https://github.com/wso2/identity-apps/pull/6937) [`a4d2b3686c77e679bcd42432ecb92b4e1995f9df`](https://github.com/wso2/identity-apps/commit/a4d2b3686c77e679bcd42432ecb92b4e1995f9df) Thanks [@Shenali-SJ](https://github.com/Shenali-SJ)! - Improve header field regex

- Updated dependencies [[`a4d2b3686c77e679bcd42432ecb92b4e1995f9df`](https://github.com/wso2/identity-apps/commit/a4d2b3686c77e679bcd42432ecb92b4e1995f9df)]:
  - @wso2is/i18n@2.5.34
  - @wso2is/admin.core.v1@2.30.11
  - @wso2is/admin.extensions.v1@2.30.11
  - @wso2is/admin.feature-gate.v1@1.1.11

## 1.2.10

### Patch Changes

- Updated dependencies [[`ba749ecbf7ba9ff9ed06bbd3b7ff1db44222a162`](https://github.com/wso2/identity-apps/commit/ba749ecbf7ba9ff9ed06bbd3b7ff1db44222a162)]:
  - @wso2is/admin.extensions.v1@2.30.10
  - @wso2is/admin.core.v1@2.30.10
  - @wso2is/admin.feature-gate.v1@1.1.10

## 1.2.9

### Patch Changes

- Updated dependencies []:
  - @wso2is/admin.core.v1@2.30.9
  - @wso2is/admin.extensions.v1@2.30.9
  - @wso2is/admin.feature-gate.v1@1.1.9

## 1.2.8

### Patch Changes

- Updated dependencies []:
  - @wso2is/admin.core.v1@2.30.8
  - @wso2is/admin.extensions.v1@2.30.8
  - @wso2is/admin.feature-gate.v1@1.1.8

## 1.2.7

### Patch Changes

- [#6926](https://github.com/wso2/identity-apps/pull/6926) [`11e1c9a35285f492abd2aa5990efefd45a1c0f6e`](https://github.com/wso2/identity-apps/commit/11e1c9a35285f492abd2aa5990efefd45a1c0f6e) Thanks [@Shenali-SJ](https://github.com/Shenali-SJ)! - Validate API key header field in Pre-Issue Access Token action

- Updated dependencies [[`11e1c9a35285f492abd2aa5990efefd45a1c0f6e`](https://github.com/wso2/identity-apps/commit/11e1c9a35285f492abd2aa5990efefd45a1c0f6e)]:
  - @wso2is/i18n@2.5.33
  - @wso2is/admin.core.v1@2.30.7
  - @wso2is/admin.extensions.v1@2.30.7
  - @wso2is/admin.feature-gate.v1@1.1.7

## 1.2.6

### Patch Changes

- Updated dependencies []:
  - @wso2is/admin.core.v1@2.30.6
  - @wso2is/admin.extensions.v1@2.30.6
  - @wso2is/admin.feature-gate.v1@1.1.6

## 1.2.5

### Patch Changes

- Updated dependencies []:
  - @wso2is/admin.core.v1@2.30.5
  - @wso2is/admin.extensions.v1@2.30.5
  - @wso2is/admin.feature-gate.v1@1.1.5

## 1.2.4

### Patch Changes

- Updated dependencies []:
  - @wso2is/admin.core.v1@2.30.4
  - @wso2is/admin.extensions.v1@2.30.4
  - @wso2is/admin.feature-gate.v1@1.1.4

## 1.2.3

### Patch Changes

- Updated dependencies [[`2310dde3b346c505cacf0189865c1c0959b65b7a`](https://github.com/wso2/identity-apps/commit/2310dde3b346c505cacf0189865c1c0959b65b7a)]:
  - @wso2is/admin.extensions.v1@2.30.3
  - @wso2is/admin.core.v1@2.30.3
  - @wso2is/i18n@2.5.32
  - @wso2is/admin.feature-gate.v1@1.1.3

## 1.2.2

### Patch Changes

- Updated dependencies []:
  - @wso2is/admin.core.v1@2.30.2
  - @wso2is/admin.extensions.v1@2.30.2
  - @wso2is/admin.feature-gate.v1@1.1.2

## 1.2.1

### Patch Changes

- Updated dependencies []:
  - @wso2is/admin.core.v1@2.30.1
  - @wso2is/admin.extensions.v1@2.30.1
  - @wso2is/admin.feature-gate.v1@1.1.1

## 1.2.0

### Minor Changes

- [#6894](https://github.com/wso2/identity-apps/pull/6894) [`e7bf2ba65101f54e8b32cf75588ce1bf79bb0b07`](https://github.com/wso2/identity-apps/commit/e7bf2ba65101f54e8b32cf75588ce1bf79bb0b07) Thanks [@DonOmalVindula](https://github.com/DonOmalVindula)! - Bump auth-react and auth-spa to latest versions

### Patch Changes

- Updated dependencies [[`e7bf2ba65101f54e8b32cf75588ce1bf79bb0b07`](https://github.com/wso2/identity-apps/commit/e7bf2ba65101f54e8b32cf75588ce1bf79bb0b07)]:
  - @wso2is/admin.feature-gate.v1@1.1.0
  - @wso2is/admin.extensions.v1@2.30.0
  - @wso2is/admin.core.v1@2.30.0
  - @wso2is/core@2.1.0
  - @wso2is/access-control@3.0.24
  - @wso2is/form@2.1.15
  - @wso2is/i18n@2.5.31
  - @wso2is/react-components@2.4.14

## 1.1.19

### Patch Changes

- [#6887](https://github.com/wso2/identity-apps/pull/6887) [`cf93bd5d1017bea864075ff2cd80247be3fb27ed`](https://github.com/wso2/identity-apps/commit/cf93bd5d1017bea864075ff2cd80247be3fb27ed) Thanks [@DonOmalVindula](https://github.com/DonOmalVindula)! - Downgrade SDK to 5.1.0

- Updated dependencies [[`cf93bd5d1017bea864075ff2cd80247be3fb27ed`](https://github.com/wso2/identity-apps/commit/cf93bd5d1017bea864075ff2cd80247be3fb27ed)]:
  - @wso2is/admin.feature-gate.v1@1.0.19
  - @wso2is/admin.extensions.v1@2.29.13
  - @wso2is/admin.core.v1@2.29.15
  - @wso2is/core@2.0.63
  - @wso2is/access-control@3.0.23
  - @wso2is/form@2.1.14
  - @wso2is/i18n@2.5.30
  - @wso2is/react-components@2.4.13

## 1.1.18

### Patch Changes

- [#6881](https://github.com/wso2/identity-apps/pull/6881) [`92abc34d6d2586d12b9daa1da208d48451c3c269`](https://github.com/wso2/identity-apps/commit/92abc34d6d2586d12b9daa1da208d48451c3c269) Thanks [@DonOmalVindula](https://github.com/DonOmalVindula)! - Bump auth-react and auth-spa to latest version

- Updated dependencies [[`92abc34d6d2586d12b9daa1da208d48451c3c269`](https://github.com/wso2/identity-apps/commit/92abc34d6d2586d12b9daa1da208d48451c3c269)]:
  - @wso2is/admin.feature-gate.v1@1.0.18
  - @wso2is/admin.extensions.v1@2.29.12
  - @wso2is/admin.core.v1@2.29.14
  - @wso2is/core@2.0.62
  - @wso2is/access-control@3.0.22
  - @wso2is/form@2.1.13
  - @wso2is/i18n@2.5.29
  - @wso2is/react-components@2.4.12

## 1.1.17

### Patch Changes

- Updated dependencies []:
  - @wso2is/admin.core.v1@2.29.13
  - @wso2is/admin.extensions.v1@2.29.11
  - @wso2is/admin.feature-gate.v1@1.0.17

## 1.1.16

### Patch Changes

- [#6875](https://github.com/wso2/identity-apps/pull/6875) [`a6b8c8c1dd5496ab6aadb7374d412b74cd70dffd`](https://github.com/wso2/identity-apps/commit/a6b8c8c1dd5496ab6aadb7374d412b74cd70dffd) Thanks [@Achintha444](https://github.com/Achintha444)! - bump oxygen-ui to 1.13.10

- Updated dependencies [[`a6b8c8c1dd5496ab6aadb7374d412b74cd70dffd`](https://github.com/wso2/identity-apps/commit/a6b8c8c1dd5496ab6aadb7374d412b74cd70dffd)]:
  - @wso2is/admin.extensions.v1@2.29.10
  - @wso2is/react-components@2.4.11
  - @wso2is/admin.core.v1@2.29.12
  - @wso2is/admin.feature-gate.v1@1.0.16
  - @wso2is/form@2.1.12

## 1.1.15

### Patch Changes

- [#6874](https://github.com/wso2/identity-apps/pull/6874) [`5439e797e01c8664d692e73131e2cb8dc0ab7416`](https://github.com/wso2/identity-apps/commit/5439e797e01c8664d692e73131e2cb8dc0ab7416) Thanks [@ashanthamara](https://github.com/ashanthamara)! - Fix secret show icon issue in action ui

- Updated dependencies []:
  - @wso2is/admin.core.v1@2.29.11
  - @wso2is/admin.extensions.v1@2.29.9
  - @wso2is/admin.feature-gate.v1@1.0.15

## 1.1.14

### Patch Changes

- Updated dependencies [[`70ab2d6c424442532ce4286efc293651da772657`](https://github.com/wso2/identity-apps/commit/70ab2d6c424442532ce4286efc293651da772657)]:
  - @wso2is/admin.extensions.v1@2.29.8
  - @wso2is/admin.core.v1@2.29.10
  - @wso2is/admin.feature-gate.v1@1.0.14

## 1.1.13

### Patch Changes

- Updated dependencies [[`fae3342cc1e1e54c44d51ac6deb9e01d2d060720`](https://github.com/wso2/identity-apps/commit/fae3342cc1e1e54c44d51ac6deb9e01d2d060720)]:
  - @wso2is/i18n@2.5.28
  - @wso2is/admin.core.v1@2.29.9
  - @wso2is/admin.extensions.v1@2.29.7
  - @wso2is/admin.feature-gate.v1@1.0.13

## 1.1.12

### Patch Changes

- Updated dependencies [[`2f1063e00b42e7f5a3886c16812c2240d51f7594`](https://github.com/wso2/identity-apps/commit/2f1063e00b42e7f5a3886c16812c2240d51f7594)]:
  - @wso2is/react-components@2.4.10
  - @wso2is/admin.core.v1@2.29.8
  - @wso2is/admin.extensions.v1@2.29.6
  - @wso2is/form@2.1.11
  - @wso2is/admin.feature-gate.v1@1.0.12

## 1.1.11

### Patch Changes

- Updated dependencies []:
  - @wso2is/admin.extensions.v1@2.29.5
  - @wso2is/react-components@2.4.9
  - @wso2is/admin.core.v1@2.29.7
  - @wso2is/admin.feature-gate.v1@1.0.11
  - @wso2is/form@2.1.10

## 1.1.10

### Patch Changes

- Updated dependencies [[`60c435a2288880cab85bcec41f84ab4f707fa101`](https://github.com/wso2/identity-apps/commit/60c435a2288880cab85bcec41f84ab4f707fa101)]:
  - @wso2is/i18n@2.5.27
  - @wso2is/admin.core.v1@2.29.6
  - @wso2is/admin.extensions.v1@2.29.4
  - @wso2is/admin.feature-gate.v1@1.0.10

## 1.1.9

### Patch Changes

- Updated dependencies [[`22dcbbe1383cfdb1b388f3f02e51ccc0dab653dd`](https://github.com/wso2/identity-apps/commit/22dcbbe1383cfdb1b388f3f02e51ccc0dab653dd), [`1cb81cec3954eb14d1e294bed089782c0b8fe3b7`](https://github.com/wso2/identity-apps/commit/1cb81cec3954eb14d1e294bed089782c0b8fe3b7)]:
  - @wso2is/admin.extensions.v1@2.29.3
  - @wso2is/react-components@2.4.8
  - @wso2is/admin.core.v1@2.29.5
  - @wso2is/form@2.1.9
  - @wso2is/admin.feature-gate.v1@1.0.9

## 1.1.8

### Patch Changes

- [#6856](https://github.com/wso2/identity-apps/pull/6856) [`e8b882b2c9837535e53ac032a77bbc4e6a776e13`](https://github.com/wso2/identity-apps/commit/e8b882b2c9837535e53ac032a77bbc4e6a776e13) Thanks [@Achintha444](https://github.com/Achintha444)! - Change filter icon to `HorizontalBarsFilterIcon` and change the search icon to `MagnifyingGlassIcon` in the advanced search

- Updated dependencies [[`e8b882b2c9837535e53ac032a77bbc4e6a776e13`](https://github.com/wso2/identity-apps/commit/e8b882b2c9837535e53ac032a77bbc4e6a776e13)]:
  - @wso2is/admin.extensions.v1@2.29.2
  - @wso2is/react-components@2.4.7
  - @wso2is/admin.core.v1@2.29.4
  - @wso2is/admin.feature-gate.v1@1.0.8
  - @wso2is/form@2.1.8

## 1.1.7

### Patch Changes

- Updated dependencies []:
  - @wso2is/admin.core.v1@2.29.3
  - @wso2is/admin.extensions.v1@2.29.1
  - @wso2is/admin.feature-gate.v1@1.0.7

## 1.1.6

### Patch Changes

- Updated dependencies [[`ca1acd66b5da706b2e2618a6d19a72dc8967d027`](https://github.com/wso2/identity-apps/commit/ca1acd66b5da706b2e2618a6d19a72dc8967d027)]:
  - @wso2is/admin.extensions.v1@2.29.0
  - @wso2is/i18n@2.5.26
  - @wso2is/admin.core.v1@2.29.2
  - @wso2is/admin.feature-gate.v1@1.0.6

## 1.1.5

### Patch Changes

- Updated dependencies [[`47824646cba3146cf7e6561377ca4e6b293dbda8`](https://github.com/wso2/identity-apps/commit/47824646cba3146cf7e6561377ca4e6b293dbda8)]:
  - @wso2is/i18n@2.5.25
  - @wso2is/admin.core.v1@2.29.1
  - @wso2is/admin.extensions.v1@2.28.1
  - @wso2is/admin.feature-gate.v1@1.0.5

## 1.1.4

### Patch Changes

- Updated dependencies [[`6f5f708ed4a72a19e45d9f0c3a65f9486bd7166c`](https://github.com/wso2/identity-apps/commit/6f5f708ed4a72a19e45d9f0c3a65f9486bd7166c)]:
  - @wso2is/admin.extensions.v1@2.28.0
  - @wso2is/admin.core.v1@2.29.0
  - @wso2is/admin.feature-gate.v1@1.0.4

## 1.1.3

### Patch Changes

- Updated dependencies [[`f577960bd1b5f013d95de2888a17076d4134c7c8`](https://github.com/wso2/identity-apps/commit/f577960bd1b5f013d95de2888a17076d4134c7c8)]:
  - @wso2is/admin.extensions.v1@2.27.0
  - @wso2is/admin.core.v1@2.28.3
  - @wso2is/admin.feature-gate.v1@1.0.3

## 1.1.2

### Patch Changes

- Updated dependencies [[`95468f500f9e7d82b1d62140888f64be52e0cd1f`](https://github.com/wso2/identity-apps/commit/95468f500f9e7d82b1d62140888f64be52e0cd1f)]:
  - @wso2is/admin.extensions.v1@2.26.0
  - @wso2is/admin.core.v1@2.28.2
  - @wso2is/admin.feature-gate.v1@1.0.2

## 1.1.1

### Patch Changes

- Updated dependencies []:
  - @wso2is/admin.extensions.v1@2.25.1
  - @wso2is/react-components@2.4.6
  - @wso2is/admin.core.v1@2.28.1
  - @wso2is/admin.feature-gate.v1@1.0.1
  - @wso2is/form@2.1.7

## 1.1.0

### Minor Changes

- [#6817](https://github.com/wso2/identity-apps/pull/6817) [`862d20ae987422010ba53b3825f86a8ba5685910`](https://github.com/wso2/identity-apps/commit/862d20ae987422010ba53b3825f86a8ba5685910) Thanks [@brionmario](https://github.com/brionmario)! - Separate out `admin.feature-gate.v1` feature

### Patch Changes

- Updated dependencies [[`862d20ae987422010ba53b3825f86a8ba5685910`](https://github.com/wso2/identity-apps/commit/862d20ae987422010ba53b3825f86a8ba5685910), [`862d20ae987422010ba53b3825f86a8ba5685910`](https://github.com/wso2/identity-apps/commit/862d20ae987422010ba53b3825f86a8ba5685910)]:
  - @wso2is/admin.core.v1@2.28.0
  - @wso2is/admin.extensions.v1@2.25.0
  - @wso2is/admin.feature-gate.v1@1.0.0

## 1.0.30

### Patch Changes

- Updated dependencies [[`47a7d939097403b8374324515efa7a5e52977ecc`](https://github.com/wso2/identity-apps/commit/47a7d939097403b8374324515efa7a5e52977ecc), [`2c5971f384ca9fce857cb74162759b2b785658cb`](https://github.com/wso2/identity-apps/commit/2c5971f384ca9fce857cb74162759b2b785658cb)]:
  - @wso2is/core@2.0.61
  - @wso2is/admin.extensions.v1@2.24.16
  - @wso2is/admin.core.v1@2.27.13
  - @wso2is/access-control@3.0.21
  - @wso2is/form@2.1.6
  - @wso2is/i18n@2.5.24
  - @wso2is/react-components@2.4.5

## 1.0.29

### Patch Changes

- Updated dependencies []:
  - @wso2is/admin.core.v1@2.27.12
  - @wso2is/admin.extensions.v1@2.24.15
  - @wso2is/react-components@2.4.4
  - @wso2is/form@2.1.5

## 1.0.28

### Patch Changes

- Updated dependencies []:
  - @wso2is/admin.core.v1@2.27.11
  - @wso2is/admin.extensions.v1@2.24.14

## 1.0.27

### Patch Changes

- [#6820](https://github.com/wso2/identity-apps/pull/6820) [`24189079ee5159ad4b312a15f0a1d4f3b99e34f8`](https://github.com/wso2/identity-apps/commit/24189079ee5159ad4b312a15f0a1d4f3b99e34f8) Thanks [@shashimalcse](https://github.com/shashimalcse)! - Bump oxygen ui version

- Updated dependencies [[`24189079ee5159ad4b312a15f0a1d4f3b99e34f8`](https://github.com/wso2/identity-apps/commit/24189079ee5159ad4b312a15f0a1d4f3b99e34f8)]:
  - @wso2is/admin.extensions.v1@2.24.13
  - @wso2is/react-components@2.4.3
  - @wso2is/admin.core.v1@2.27.10
  - @wso2is/form@2.1.4

## 1.0.26

### Patch Changes

- Updated dependencies []:
  - @wso2is/admin.core.v1@2.27.9
  - @wso2is/admin.extensions.v1@2.24.12

## 1.0.25

### Patch Changes

- Updated dependencies []:
  - @wso2is/admin.core.v1@2.27.8
  - @wso2is/admin.extensions.v1@2.24.11

## 1.0.24

### Patch Changes

- [#6811](https://github.com/wso2/identity-apps/pull/6811) [`fa4abc1547b12fa195310a289365bee4ae8e3ff2`](https://github.com/wso2/identity-apps/commit/fa4abc1547b12fa195310a289365bee4ae8e3ff2) Thanks [@ashanthamara](https://github.com/ashanthamara)! - Fix data-componentids in actions component

- Updated dependencies []:
  - @wso2is/admin.core.v1@2.27.7
  - @wso2is/admin.extensions.v1@2.24.10

## 1.0.23

### Patch Changes

- Updated dependencies [[`1d8f2a9b051645e69100e76bf49b452fc0ff0f8e`](https://github.com/wso2/identity-apps/commit/1d8f2a9b051645e69100e76bf49b452fc0ff0f8e)]:
  - @wso2is/admin.extensions.v1@2.24.9
  - @wso2is/admin.core.v1@2.27.6

## 1.0.22

### Patch Changes

- Updated dependencies []:
  - @wso2is/admin.extensions.v1@2.24.8
  - @wso2is/admin.core.v1@2.27.5

## 1.0.21

### Patch Changes

- Updated dependencies [[`b2af4ec80a8e2d58b82ef855636ef4fb51d442b5`](https://github.com/wso2/identity-apps/commit/b2af4ec80a8e2d58b82ef855636ef4fb51d442b5)]:
  - @wso2is/admin.extensions.v1@2.24.7
  - @wso2is/admin.core.v1@2.27.4

## 1.0.20

### Patch Changes

- Updated dependencies []:
  - @wso2is/admin.core.v1@2.27.3
  - @wso2is/admin.extensions.v1@2.24.6

## 1.0.19

### Patch Changes

- Updated dependencies []:
  - @wso2is/admin.core.v1@2.27.2
  - @wso2is/admin.extensions.v1@2.24.5

## 1.0.18

### Patch Changes

- Updated dependencies [[`087a548e2f5c4565b6da489ff1632154c566772f`](https://github.com/wso2/identity-apps/commit/087a548e2f5c4565b6da489ff1632154c566772f)]:
  - @wso2is/i18n@2.5.23
  - @wso2is/admin.core.v1@2.27.1
  - @wso2is/admin.extensions.v1@2.24.4

## 1.0.17

### Patch Changes

- Updated dependencies [[`6fd5b32c01294438785c9f6ac9ad15ad310036f8`](https://github.com/wso2/identity-apps/commit/6fd5b32c01294438785c9f6ac9ad15ad310036f8)]:
  - @wso2is/admin.core.v1@2.27.0
  - @wso2is/admin.extensions.v1@2.24.3

## 1.0.16

### Patch Changes

- Updated dependencies [[`c35e28e3d811841b3bc4762486b80c255e82a54e`](https://github.com/wso2/identity-apps/commit/c35e28e3d811841b3bc4762486b80c255e82a54e)]:
  - @wso2is/admin.core.v1@2.26.1
  - @wso2is/i18n@2.5.22
  - @wso2is/admin.extensions.v1@2.24.2

## 1.0.15

### Patch Changes

- Updated dependencies [[`b7ba328bd2a29881c5cbb06b9d3bc8968c5b3da2`](https://github.com/wso2/identity-apps/commit/b7ba328bd2a29881c5cbb06b9d3bc8968c5b3da2)]:
  - @wso2is/admin.core.v1@2.26.0
  - @wso2is/admin.extensions.v1@2.24.1

## 1.0.14

### Patch Changes

- Updated dependencies [[`0d0fcfee8dd4a48a69ae12690c9382b49bfd0f2a`](https://github.com/wso2/identity-apps/commit/0d0fcfee8dd4a48a69ae12690c9382b49bfd0f2a)]:
  - @wso2is/admin.extensions.v1@2.24.0
  - @wso2is/admin.core.v1@2.25.0
  - @wso2is/react-components@2.4.2
  - @wso2is/form@2.1.3

## 1.0.13

### Patch Changes

- Updated dependencies []:
  - @wso2is/admin.core.v1@2.24.19
  - @wso2is/admin.extensions.v1@2.23.1

## 1.0.12

### Patch Changes

- Updated dependencies [[`c29b2f1a11930a4ddf06d5f91828122139df0891`](https://github.com/wso2/identity-apps/commit/c29b2f1a11930a4ddf06d5f91828122139df0891)]:
  - @wso2is/admin.extensions.v1@2.23.0
  - @wso2is/admin.core.v1@2.24.18

## 1.0.11

### Patch Changes

- [#6774](https://github.com/wso2/identity-apps/pull/6774) [`882287d2b7aeb48e267984a9bc898f2bd20ccb89`](https://github.com/wso2/identity-apps/commit/882287d2b7aeb48e267984a9bc898f2bd20ccb89) Thanks [@ashanthamara](https://github.com/ashanthamara)! - Fix issue in fetching scopes in actions ui

- Updated dependencies []:
  - @wso2is/admin.core.v1@2.24.17
  - @wso2is/admin.extensions.v1@2.22.12

## 1.0.10

### Patch Changes

- [#6770](https://github.com/wso2/identity-apps/pull/6770) [`6349ffa59c542b1be0304aabad766455fceabf25`](https://github.com/wso2/identity-apps/commit/6349ffa59c542b1be0304aabad766455fceabf25) Thanks [@ashanthamara](https://github.com/ashanthamara)! - Minor fixes in actions ui

- Updated dependencies [[`6349ffa59c542b1be0304aabad766455fceabf25`](https://github.com/wso2/identity-apps/commit/6349ffa59c542b1be0304aabad766455fceabf25)]:
  - @wso2is/i18n@2.5.21
  - @wso2is/admin.core.v1@2.24.16
  - @wso2is/admin.extensions.v1@2.22.11

## 1.0.9

### Patch Changes

- [#6768](https://github.com/wso2/identity-apps/pull/6768) [`ec3fae95750df6503d6d6286c4e700e3b66cd18f`](https://github.com/wso2/identity-apps/commit/ec3fae95750df6503d6d6286c4e700e3b66cd18f) Thanks [@ashanthamara](https://github.com/ashanthamara)! - Fix minor bugs in actions ui

- Updated dependencies [[`ec3fae95750df6503d6d6286c4e700e3b66cd18f`](https://github.com/wso2/identity-apps/commit/ec3fae95750df6503d6d6286c4e700e3b66cd18f)]:
  - @wso2is/admin.core.v1@2.24.15
  - @wso2is/i18n@2.5.20
  - @wso2is/admin.extensions.v1@2.22.10

## 1.0.8

### Patch Changes

- Updated dependencies []:
  - @wso2is/admin.core.v1@2.24.14
  - @wso2is/admin.extensions.v1@2.22.9

## 1.0.7

### Patch Changes

- [#6764](https://github.com/wso2/identity-apps/pull/6764) [`74e82b2f465d11c02969f7fef52f83a1956214b8`](https://github.com/wso2/identity-apps/commit/74e82b2f465d11c02969f7fef52f83a1956214b8) Thanks [@ashanthamara](https://github.com/ashanthamara)! - Fix formatting issues in actions ui

- Updated dependencies [[`74e82b2f465d11c02969f7fef52f83a1956214b8`](https://github.com/wso2/identity-apps/commit/74e82b2f465d11c02969f7fef52f83a1956214b8)]:
  - @wso2is/admin.extensions.v1@2.22.8
  - @wso2is/admin.core.v1@2.24.13
  - @wso2is/i18n@2.5.19

## 1.0.6

### Patch Changes

- Updated dependencies [[`dec724ba75c4937cd84ec7afcd2ec0bc00058d2e`](https://github.com/wso2/identity-apps/commit/dec724ba75c4937cd84ec7afcd2ec0bc00058d2e)]:
  - @wso2is/admin.extensions.v1@2.22.7
  - @wso2is/admin.core.v1@2.24.12
  - @wso2is/react-components@2.4.1
  - @wso2is/form@2.1.2

## 1.0.5

### Patch Changes

- Updated dependencies []:
  - @wso2is/admin.core.v1@2.24.11
  - @wso2is/admin.extensions.v1@2.22.6

## 1.0.4

### Patch Changes

- Updated dependencies [[`1669568cf17b4aa9dda387194bd38cdf32ac3212`](https://github.com/wso2/identity-apps/commit/1669568cf17b4aa9dda387194bd38cdf32ac3212)]:
  - @wso2is/admin.extensions.v1@2.22.5
  - @wso2is/admin.core.v1@2.24.10

## 1.0.3

### Patch Changes

- Updated dependencies []:
  - @wso2is/admin.core.v1@2.24.9
  - @wso2is/admin.extensions.v1@2.22.4

## 1.0.2

### Patch Changes

- Updated dependencies [[`1281af1dca7078ba22cbab3323b281e84b80a3d7`](https://github.com/wso2/identity-apps/commit/1281af1dca7078ba22cbab3323b281e84b80a3d7)]:
  - @wso2is/admin.extensions.v1@2.22.3
  - @wso2is/admin.core.v1@2.24.8

## 1.0.1

### Patch Changes

- Updated dependencies [[`327e4a7a1462e5529d53fb63bf7247d9ec40d043`](https://github.com/wso2/identity-apps/commit/327e4a7a1462e5529d53fb63bf7247d9ec40d043)]:
  - @wso2is/admin.extensions.v1@2.22.2
  - @wso2is/admin.core.v1@2.24.7

## 1.0.0

### Major Changes

- [#6722](https://github.com/wso2/identity-apps/pull/6722) [`d5b3f7c8d61759691a8fd6e271fbb145d39b68d3`](https://github.com/wso2/identity-apps/commit/d5b3f7c8d61759691a8fd6e271fbb145d39b68d3) Thanks [@ashanthamara](https://github.com/ashanthamara)! - Add actions feature component

### Patch Changes

- Updated dependencies [[`d5b3f7c8d61759691a8fd6e271fbb145d39b68d3`](https://github.com/wso2/identity-apps/commit/d5b3f7c8d61759691a8fd6e271fbb145d39b68d3), [`d646c0baa3e0cdba239cc9fd8b4acf60ca336f84`](https://github.com/wso2/identity-apps/commit/d646c0baa3e0cdba239cc9fd8b4acf60ca336f84)]:
  - @wso2is/admin.core.v1@2.24.6
  - @wso2is/admin.extensions.v1@2.22.1
  - @wso2is/form@2.1.1
  - @wso2is/i18n@2.5.18<|MERGE_RESOLUTION|>--- conflicted
+++ resolved
@@ -1,7 +1,5 @@
 # @wso2is/admin.actions.v1
 
-<<<<<<< HEAD
-=======
 ## 1.9.15
 
 ### Patch Changes
@@ -163,7 +161,6 @@
   - @wso2is/admin.feature-gate.v1@1.4.103
   - @wso2is/admin.rules.v1@0.1.11
 
->>>>>>> 4d9cfbc9
 ## 1.9.2
 
 ### Patch Changes
