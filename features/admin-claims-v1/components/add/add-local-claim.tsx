/**
 * Copyright (c) 2020, WSO2 LLC. (https://www.wso2.com).
 *
 * WSO2 LLC. licenses this file to you under the Apache License,
 * Version 2.0 (the "License"); you may not use this file except
 * in compliance with the License.
 * You may obtain a copy of the License at
 *
 *     http://www.apache.org/licenses/LICENSE-2.0
 *
 * Unless required by applicable law or agreed to in writing,
 * software distributed under the License is distributed on an
 * "AS IS" BASIS, WITHOUT WARRANTIES OR CONDITIONS OF ANY
 * KIND, either express or implied. See the License for the
 * specific language governing permissions and limitations
 * under the License.
 */

import { IdentityAppsApiException } from "@wso2is/core/exceptions";
import { AlertLevels, Claim, ProfileSchemaInterface, TestableComponentInterface } from "@wso2is/core/models";
import { addAlert, setProfileSchemaRequestLoadingStatus, setSCIMSchemas } from "@wso2is/core/store";
import { FormValue, useTrigger } from "@wso2is/forms";
import { LinkButton, PrimaryButton, Steps, useWizardAlert } from "@wso2is/react-components";
import { AxiosResponse } from "axios";
import isEmpty from "lodash-es/isEmpty";
import { ClaimDialect } from "@wso2is/core/src/models";
import React, { FunctionComponent, MutableRefObject, ReactElement, useEffect, useRef, useState } from "react";
import { useTranslation } from "react-i18next";
import { useDispatch, useSelector } from "react-redux";
import { Dispatch } from "redux";
import { Grid, Icon, Modal } from "semantic-ui-react";
import { attributeConfig } from "../../../../extensions";
<<<<<<< HEAD
import { AppState, EventPublisher } from "../../../core";
import { AppConstants } from "../../../core/constants";
import { history } from "../../../core/helpers";
import { getProfileSchemas } from "../../../admin-users-v1/api";
import { WizardStepInterface } from "../../../admin-users-v1/models";
import { useUserStores } from "../../../admin-userstores-v1/api";
import { UserStoreListItem } from "../../../admin-userstores-v1/models";
=======
import { AppState, EventPublisher } from "../../../admin-core-v1";
import { AppConstants } from "../../../admin-core-v1/constants";
import { history } from "../../../admin-core-v1/helpers";
import { getProfileSchemas } from "../../../users/api";
import { WizardStepInterface } from "../../../users/models";
import { useUserStores } from "../../../userstores/api";
import { UserStoreListItem } from "../../../userstores/models";
>>>>>>> 9bb25c35
import { addDialect, addExternalClaim, addLocalClaim } from "../../api";
import { getAddLocalClaimWizardStepIcons } from "../../configs";
import { ClaimManagementConstants } from "../../constants";
import { BasicDetailsLocalClaims, MappedAttributes, SummaryLocalClaims } from "../wizard";

/**
 * Prop types for `AddLocalClaims` component
 */
interface AddLocalClaimsPropsInterface extends TestableComponentInterface {
    /**
     * Open the modal
     */
    open: boolean;
    /**
     * Handler to be called when the modal is closed
     */
    onClose: () => void;
    /**
     * Function to be called to initiate an update
     */
    update: () => void;
    /**
     * The base URI of the claim
     */
    claimURIBase: string;
}

/**
 * A component that lets you add a local claim.
 *
 * @param props - Props injected to the component.
 *
 * @returns Local claims adding component.
 */
export const AddLocalClaims: FunctionComponent<AddLocalClaimsPropsInterface> = (
    props: AddLocalClaimsPropsInterface
): ReactElement => {

    const {
        open,
        onClose,
        update,
        claimURIBase,
        [ "data-testid" ]: testId
    } = props;

    const [ currentWizardStep, setCurrentWizardStep ] = useState(0);
    const [ data, setData ] = useState<Claim>(null);
    const [ basicDetailsData, setBasicDetailsData ] = useState<Map<string, FormValue>>(null);
    const [ mappedAttributesData, setMappedAttributesData ] = useState<Map<string, FormValue>>(null);
    const [ mappedCustomAttribues, setMappedCustomAttribues ] = useState<Map<string, string>>(null);
    const [ showMapAttributes, setShowMapAttributes ] = useState<boolean>(false);
    const [ isSubmitting, setIsSubmitting ] = useState<boolean>(false);
    const [ validateMapping, setValidateMapping ] = useState<boolean>(false);
    const [ scimMapping, setScimMapping ] = useState<boolean>(false);
    const [ oidcMapping, setOidcMapping ] = useState<boolean>(false);
    const [ createdClaim, setCreatedClaim ] = useState<string>(null);
    const skipSCIM: MutableRefObject<boolean> = useRef(false);

    const hiddenUserStores: string[] = useSelector((state: AppState) => state.config.ui.hiddenUserStores);

    const [ firstStep, setFirstStep ] = useTrigger();
    const [ secondStep, setSecondStep ] = useTrigger();

    const dispatch: Dispatch = useDispatch();

    const { t } = useTranslation();

    const [ alert, setAlert, alertComponent ] = useWizardAlert();

    const eventPublisher: EventPublisher = EventPublisher.getInstance();

    const {
        data: userStoreList
    } = useUserStores(null);

    /**
     * Conditionally disable map attribute step
     * if there are no secondary user stores and
     * if the user stores are disabled
     */
    useEffect(() => {

        let userStoresEnabled: boolean = false;

        if ( hiddenUserStores && hiddenUserStores.length > 0) {
            attributeConfig.localAttributes.isUserStoresHidden(hiddenUserStores).then((state: UserStoreListItem[]) => {
                state.map((store: UserStoreListItem) => {
                    if(store.enabled){
                        userStoresEnabled = true;
                    }
                });

                setShowMapAttributes(state.length > 0 && userStoresEnabled);
            });
        } else if (userStoreList?.length > 0) {
            setShowMapAttributes(true);
        } else {
            setShowMapAttributes(false);
        }
    }, [ hiddenUserStores, userStoreList ]);

    /**
     * Navigate to the claim edit page after adding a claim.
     */
    useEffect(() => {
        if (!oidcMapping || !scimMapping || !createdClaim) {
            return;
        }

        history.push({
            pathname: AppConstants.getPaths().get("LOCAL_CLAIMS_EDIT")
                .replace(":id", createdClaim),
            search: ClaimManagementConstants.NEW_LOCAL_CLAIM_URL_SEARCH_PARAM
        });

        setIsSubmitting(false);
        onClose();
        update();
    }, [ oidcMapping, scimMapping, createdClaim ]);

    /**
     * Submit handler that sends the API request to add the local claim
     */
    const handleSubmit = async (data: Claim, customMappings?: Map<string, string>, skipSCIM?: boolean) => {

        if ( attributeConfig.localAttributes.createCustomDialect ) {

            await attributeConfig.localAttributes.isSCIMCustomDialectAvailable().then((available: string) => {
                if (available === "") {
                    addDialect(attributeConfig.localAttributes.customDialectURI);
                }
            });

        }

        setIsSubmitting(true);
        addLocalClaim(data)
            .then((response: AxiosResponse) => {
                eventPublisher.publish("manage-attribute-add-new-attribute");

                dispatch(addAlert(
                    {
                        description: t("claims:local.notifications." +
                            "addLocalClaim.success.description"),
                        level: AlertLevels.SUCCESS,
                        message: t("claims:local.notifications." +
                            "addLocalClaim.success.message")
                    }
                ));

                if (attributeConfig.localAttributes.mapClaimToCustomDialect && customMappings) {

                    if (!skipSCIM) {
                        attributeConfig.localAttributes.isSCIMCustomDialectAvailable().then((claimId: string) => {
                            addExternalClaim(claimId, {
                                claimURI: `${ attributeConfig.localAttributes.customDialectURI
                                }:${ customMappings.get("scim") }`,
                                mappedLocalClaimURI: data.claimURI
                            }).then(() => {
                                fetchUpdatedSchemaList();
                            }).finally(() => setScimMapping(true));
                        });
                    } else {
                        setScimMapping(true);
                    }

                    attributeConfig.localAttributes.getDialect(ClaimManagementConstants.OIDC_MAPPING[ 0 ]).then(
                        (response: Claim | ClaimDialect) => {
                            addExternalClaim(response.id, {
                                claimURI: `${ customMappings.get("oidc") }`,
                                mappedLocalClaimURI: data.claimURI
                            }).finally(() => setOidcMapping(true));
                        });
                } else {
                    setOidcMapping(true);
                    setScimMapping(true);
                }

                // The created resource's id is sent as a location header.
                // If that's available, navigate to the edit page.
                if (!isEmpty(response.headers.location)) {
                    const location: string = response.headers.location;
                    const createdClaim: string = location.substring(location.lastIndexOf("/") + 1);

                    setCreatedClaim(createdClaim);

                    return;
                } else {
                    // Fallback to listing, if the location header is not present.
                    // `onClose()` closes the modal and `update()` re-fetches the list.
                    // Check `LocalClaimsPage` component for the respective callback actions.
                    onClose();
                    update();
                    setIsSubmitting(false);
                }
            }).catch((error: any) => {
                setIsSubmitting(false);
                setAlert(
                    {
                        description: error?.description
                            || t("claims:local.notifications." +
                                "addLocalClaim.genericError.description"),
                        level: AlertLevels.ERROR,
                        message: error?.message
                            || t("claims:local.notifications.addLocalClaim." +
                                "genericError.message")
                    }
                );
            });
    };

    /**
     * Fetch the updated SCIM2 schema list.
     */
    const fetchUpdatedSchemaList = (): void => {
        dispatch(setProfileSchemaRequestLoadingStatus(true));

        getProfileSchemas()
            .then((response: ProfileSchemaInterface[]) => {
                dispatch(setSCIMSchemas<ProfileSchemaInterface[]>(response));
            })
            .catch((error: IdentityAppsApiException) => {
                if (error?.response?.data?.description) {
                    dispatch(addAlert({
                        description: error.response.data.description,
                        level: AlertLevels.ERROR,
                        message: t("console:manage.notifications.getProfileSchema.error.message")
                    }));
                }

                dispatch(
                    addAlert({
                        description: t(
                            "console:manage.notifications.getProfileSchema.genericError.description"
                        ),
                        level: AlertLevels.ERROR,
                        message: t(
                            "console:manage.notifications.getProfileSchema.genericError.message"
                        )
                    })
                );
            })
            .finally(() => {
                dispatch(setProfileSchemaRequestLoadingStatus(false));
            });
    };

    /**
     * Handler that is called when the `Basic Details` wizard step is completed.
     * @param dataFromForm - Data from the form input fields.
     * @param values - Data related to the custom mappings.
     */
    const onSubmitBasicDetails = (dataFromForm: Claim, values: Map<string, FormValue>) => {
        const tempData: Claim = { ...data, ...dataFromForm };
        const customMappings: Map<string, string> = new Map();

        setData(tempData);
        setBasicDetailsData(values);

        if (values.has("scim") ) {
            customMappings.set("scim", values.get("scim").toString());
        } else {
            skipSCIM.current = true;
        }

        if (values.has("oidc") ) {
            customMappings.set("oidc", values.get("oidc").toString());
        }

        setMappedCustomAttribues(customMappings);

        if (attributeConfig.localAttributes.createWizard.identifyAsCustomAttrib) {
            if (tempData.properties && tempData.properties.length > 0) {
                tempData.properties.push( {
                    key: "USER_CUSTOM_ATTRIBUTE",
                    value: "TRUE"
                } );
            } else {
                tempData.properties = [ {
                    key: "USER_CUSTOM_ATTRIBUTE",
                    value: "TRUE"
                } ];
            }

        }

        if (!showMapAttributes) {
            tempData.attributeMapping = [
                {
                    mappedAttribute: tempData.claimURI.split("/").pop(),
                    userstore: "PRIMARY"
                }
            ];
            handleSubmit(tempData, customMappings, !!skipSCIM?.current);
        } else {
            setCurrentWizardStep(1);
        }
    };

    /**
     * Handler that is called when the `Mapped Attributes` step of the wizard is completed
     * @param dataFromForm - Data from the form input fields.
     * @param values - Data related to the user store attribute mappings.
     */
    const onSubmitMappedAttributes = (dataFromForm: Claim, values: Map<string, FormValue>) => {
        const tempData: Claim = { ...data, ...dataFromForm };

        setData(tempData);
        setMappedAttributesData(values);

        if (!attributeConfig.localAttributes.createWizard.showPrimaryUserStore) {
            tempData.attributeMapping.push({
                mappedAttribute: tempData.claimURI.split("/").pop(),
                userstore: "PRIMARY"
            });
        }

        if (!attributeConfig.localAttributes.createWizard.showSummary) {
            handleSubmit(tempData, mappedCustomAttribues, !!skipSCIM?.current);
        } else {
            setCurrentWizardStep(2);
        }
    };

    /**
     * An array of objects that contains data of each step of the wizard
     */
    const STEPS: WizardStepInterface[] = [
        {
            content: (
                <BasicDetailsLocalClaims
                    submitState={ firstStep }
                    validateMapping={ validateMapping }
                    setValidateMapping={ setValidateMapping }
                    onSubmit={ onSubmitBasicDetails }
                    values={ basicDetailsData }
                    claimURIBase={ claimURIBase }
                    data-testid={ `${ testId }-local-claims-basic-details` }
                />
            ),
            icon: getAddLocalClaimWizardStepIcons().general,
            title: t("claims:local.wizard.steps.general")
        },
        ( showMapAttributes ?
            {
                content: (
                    <MappedAttributes
                        submitState={ secondStep }
                        onSubmit={ onSubmitMappedAttributes }
                        values={ mappedAttributesData }
                        data-testid={ `${ testId }-mapped-attributes` }
                    />
                ),
                icon: getAddLocalClaimWizardStepIcons().general,
                title: t("claims:local.wizard.steps.mapAttributes")
            }
            : undefined
        ),
        (
            attributeConfig.localAttributes.createWizard.showSummary
                ? {
                    content: (
                        <SummaryLocalClaims
                            data={ data }
                            data-testid={ `${ testId }-local-claims-summary` }
                        />
                    ),
                    icon: getAddLocalClaimWizardStepIcons().general,
                    title: t("claims:local.wizard.steps.summary")

                }
                : undefined
        )
    ].filter((el: WizardStepInterface) => el !== undefined);

    /**
     * Moves the wizard to the next step
     */
    const next = () => {

        if (STEPS.length === 1) {
            setFirstStep();
        }

        if (STEPS.length === 2) {
            switch (currentWizardStep) {
                case 0:
                    setFirstStep();

                    break;
                case 1:
                    setSecondStep();

                    break;
            }
        }

        switch (currentWizardStep) {
            case 0:
                setFirstStep();

                break;
            case 1:
                setSecondStep();

                break;
            case 2:
                handleSubmit(data, mappedCustomAttribues, !!skipSCIM?.current);

                break;
        }
    };

    /**
     * Moves wizard to teh previous step
     */
    const previous = () => {
        setCurrentWizardStep(currentWizardStep - 1);
    };

    return (
        <Modal
            dimmer="blurring"
            size="small"
            className="wizard application-create-wizard"
            open={ open }
            onClose={ onClose }
            data-testid={ testId }
            closeOnDimmerClick={ false }
        >
            <Modal.Header className="wizard-header">
                { t("claims:local.wizard.header") }
                {
                    basicDetailsData && basicDetailsData.get("name")
                        ? " - " + basicDetailsData.get("name")
                        : ""
                }
            </Modal.Header>
            {
                STEPS.length > 1 && (
                    <Modal.Content className="steps-container" data-testid={ `${ testId }-steps` }>
                        <Steps.Group
                            current={ currentWizardStep }
                        >
                            { STEPS.map((step: WizardStepInterface, index: number) => (
                                <Steps.Step
                                    key={ index }
                                    icon={ step.icon }
                                    title={ step.title }
                                    data-testid={ `${ testId }-step-${ index }` }
                                />
                            )) }
                        </Steps.Group>
                    </Modal.Content >
                )
            }
            <Modal.Content className="content-container" scrolling>
                { alert && alertComponent }
                { STEPS[ currentWizardStep ].content }
            </Modal.Content>
            <Modal.Actions>
                <Grid>
                    <Grid.Row column={ 1 }>
                        <Grid.Column mobile={ 8 } tablet={ 8 } computer={ 8 }>
                            <LinkButton floated="left" onClick={ () => onClose() }>Cancel</LinkButton>
                        </Grid.Column>
                        <Grid.Column mobile={ 8 } tablet={ 8 } computer={ 8 }>
                            { currentWizardStep < STEPS.length - 1 && (
                                <PrimaryButton
                                    floated="right"
                                    onClick={ next }
                                    loading={ validateMapping }
                                    data-testid={ `${ testId }-next-button` }
                                >
                                    { t("common:next") } <Icon name="arrow right" />
                                </PrimaryButton>
                            ) }
                            { currentWizardStep === STEPS.length - 1 && (
                                <PrimaryButton
                                    floated="right"
                                    onClick={ next }
                                    data-testid={ `${ testId }-finish-button` }
                                    loading={ isSubmitting || validateMapping }
                                    disabled={ isSubmitting }
                                >
                                    { t("common:finish") }</PrimaryButton>
                            ) }
                            { currentWizardStep > 0 && (
                                <LinkButton
                                    floated="right"
                                    onClick={ previous }
                                    data-testid={ `${ testId }-previous-button` }
                                >
                                    <Icon name="arrow left" /> { t("common:previous") }
                                </LinkButton>
                            ) }
                        </Grid.Column>
                    </Grid.Row>
                </Grid>
            </Modal.Actions>
        </Modal >
    );
};

/**
 * Default props for the component.
 */
AddLocalClaims.defaultProps = {
    "data-testid": "add-local-claims-wizard"
};<|MERGE_RESOLUTION|>--- conflicted
+++ resolved
@@ -30,23 +30,13 @@
 import { Dispatch } from "redux";
 import { Grid, Icon, Modal } from "semantic-ui-react";
 import { attributeConfig } from "../../../../extensions";
-<<<<<<< HEAD
-import { AppState, EventPublisher } from "../../../core";
-import { AppConstants } from "../../../core/constants";
-import { history } from "../../../core/helpers";
+import { AppState, EventPublisher } from "../../../admin-core-v1";
+import { AppConstants } from "../../../admin-core-v1/constants";
+import { history } from "../../../admin-core-v1/helpers";
 import { getProfileSchemas } from "../../../admin-users-v1/api";
 import { WizardStepInterface } from "../../../admin-users-v1/models";
 import { useUserStores } from "../../../admin-userstores-v1/api";
 import { UserStoreListItem } from "../../../admin-userstores-v1/models";
-=======
-import { AppState, EventPublisher } from "../../../admin-core-v1";
-import { AppConstants } from "../../../admin-core-v1/constants";
-import { history } from "../../../admin-core-v1/helpers";
-import { getProfileSchemas } from "../../../users/api";
-import { WizardStepInterface } from "../../../users/models";
-import { useUserStores } from "../../../userstores/api";
-import { UserStoreListItem } from "../../../userstores/models";
->>>>>>> 9bb25c35
 import { addDialect, addExternalClaim, addLocalClaim } from "../../api";
 import { getAddLocalClaimWizardStepIcons } from "../../configs";
 import { ClaimManagementConstants } from "../../constants";
