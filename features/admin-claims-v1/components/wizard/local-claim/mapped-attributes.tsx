/**
 * Copyright (c) 2023, WSO2 LLC. (https://www.wso2.com). All Rights Reserved.
 *
 * WSO2 LLC. licenses this file to you under the Apache License,
 * Version 2.0 (the "License"); you may not use this file except
 * in compliance with the License.
 * You may obtain a copy of the License at
 *
 *     http://www.apache.org/licenses/LICENSE-2.0
 *
 * Unless required by applicable law or agreed to in writing,
 * software distributed under the License is distributed on an
 * "AS IS" BASIS, WITHOUT WARRANTIES OR CONDITIONS OF ANY
 * KIND, either express or implied. See the License for the
 * specific language governing permissions and limitations
 * under the License.
 */
import { TestableComponentInterface } from "@wso2is/core/models";
import { Field, FormValue, Forms } from "@wso2is/forms";
import { AxiosResponse } from "axios";
import React, { FunctionComponent, ReactElement, useEffect, useState } from "react";
import { useTranslation } from "react-i18next";
import { useSelector } from "react-redux";
import { Divider, Grid } from "semantic-ui-react";
import { attributeConfig } from "../../../../../extensions";
<<<<<<< HEAD
import { AppState } from "../../../../core";
import { getUserStoreList } from "../../../../admin-userstores-v1/api";
import { UserStoreListItem } from "../../../../admin-userstores-v1/models/user-stores";
=======
import { AppState } from "../../../../admin-core-v1";
import { getUserStoreList } from "../../../../userstores/api";
import { UserStoreListItem } from "../../../../userstores/models/user-stores";
>>>>>>> 9bb25c35

/**
 * Prop types of `MappedAttributes` component
 */
interface MappedAttributesPropsInterface extends TestableComponentInterface {
    /**
     * Trigger submit
     */
    submitState: boolean;
    /**
     * Handles update
     */
    onSubmit: (data: any, values: Map<string, FormValue>) => void;
    /**
     * The key values to be stored
     */
    values: Map<string, FormValue>;
}

/**
 * This component renders the Mapped Attributes step of the wizard.
 *
 * @param props - Props injected to the component.
 *
 * @returns Map Attributes component.
 */
export const MappedAttributes: FunctionComponent<MappedAttributesPropsInterface> = (
    props: MappedAttributesPropsInterface
): ReactElement => {

    const {
        onSubmit,
        submitState,
        values,
        [ "data-testid" ]: testId
    } = props;

    const [ userStore, setUserStore ] = useState<UserStoreListItem[]>([]);
    const hiddenUserStores: string[] = useSelector((state: AppState) => state.config.ui.hiddenUserStores);

    const { t } = useTranslation();

    useEffect(() => {
        const userstore: UserStoreListItem[] = [];

        if (attributeConfig.localAttributes.createWizard.showPrimaryUserStore) {
            userstore.push({
                description: "",
                enabled: true,
                id: "PRIMARY",
                name: "PRIMARY",
                self: ""
            });
        }
        getUserStoreList().then((response: AxiosResponse) => {
            if (hiddenUserStores && hiddenUserStores.length > 0) {
                response.data.map((store: UserStoreListItem) => {
                    if (hiddenUserStores.length > 0 && !hiddenUserStores.includes(store.name)) {
                        userstore.push(store);
                    }
                });
            } else {
                userstore.push(...response.data);
            }
            setUserStore(userstore);
        }).catch(() => {
            setUserStore(userstore);
        });
    }, []);

    return (
        <Grid data-testid={ testId }>
            <Grid.Row columns={ 1 }>
                <Grid.Column width={ 14 }>
                    <h4>{ t("claims:local.wizard." +
                        "steps.mapAttributes") }</h4>
                    <p>
                        { t("claims:local.mappedAttributes.hint") }
                    </p>
                    <Divider hidden />
                    <Divider hidden />
                    <Forms
                        submitState={ submitState }
                        onSubmit={ (values: Map<string, FormValue>) => {
                            const submitData: any = {
                                attributeMapping: Array.from(values).map(
                                    ([ userstore, attribute ]: [ string, FormValue ]) => {
                                        return {
                                            mappedAttribute: attribute,
                                            userstore: userstore
                                        };
                                    })
                            };

                            onSubmit(submitData, values);
                        } }
                    >
                        <Grid>
                            { userStore.map((store: UserStoreListItem, index: number) => {
                                return (
                                    <>
                                        { store?.enabled && (
                                            <Grid.Row columns={ 2 } key={ index }>
                                                <Grid.Column className="centered-text" width={ 4 }>
                                                    { store.name }
                                                </Grid.Column>
                                                <Grid.Column width={ 12 }>
                                                    <Field
                                                        type="text"
                                                        name={ store.name }
                                                        placeholder={ t("claims:local.forms." +
                                                            "attribute.placeholder") }
                                                        required={ true }
                                                        requiredErrorMessage={ t("claims:" +
                                                            "local.forms.attribute.requiredErrorMessage") }
                                                        value={ values?.get(store.name)?.toString() }
                                                        data-testid={ `${ testId }-form-store-name-input` }
                                                    />
                                                </Grid.Column>
                                            </Grid.Row>
                                        ) }
                                    </>
                                );
                            }) }
                        </Grid>
                    </Forms>
                </Grid.Column>
            </Grid.Row>
        </Grid>
    );
};

/**
 * Default props for the application creation wizard.
 */
MappedAttributes.defaultProps = {
    "data-testid": "mapped-attributes"
};<|MERGE_RESOLUTION|>--- conflicted
+++ resolved
@@ -23,15 +23,9 @@
 import { useSelector } from "react-redux";
 import { Divider, Grid } from "semantic-ui-react";
 import { attributeConfig } from "../../../../../extensions";
-<<<<<<< HEAD
-import { AppState } from "../../../../core";
+import { AppState } from "../../../../admin-core-v1";
 import { getUserStoreList } from "../../../../admin-userstores-v1/api";
 import { UserStoreListItem } from "../../../../admin-userstores-v1/models/user-stores";
-=======
-import { AppState } from "../../../../admin-core-v1";
-import { getUserStoreList } from "../../../../userstores/api";
-import { UserStoreListItem } from "../../../../userstores/models/user-stores";
->>>>>>> 9bb25c35
 
 /**
  * Prop types of `MappedAttributes` component
