--- conflicted
+++ resolved
@@ -1,7 +1,5 @@
 # @wso2is/admin.applications.v1
 
-<<<<<<< HEAD
-=======
 ## 2.30.115
 
 ### Patch Changes
@@ -404,7 +402,6 @@
   - @wso2is/admin.feature-gate.v1@1.4.103
   - @wso2is/admin.template-core.v1@1.5.57
 
->>>>>>> 4d9cfbc9
 ## 2.30.102
 
 ### Patch Changes
