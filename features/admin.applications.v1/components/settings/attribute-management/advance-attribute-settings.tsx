/**
 * Copyright (c) 2020-2023, WSO2 LLC. (https://www.wso2.com).
 *
 * WSO2 LLC. licenses this file to you under the Apache License,
 * Version 2.0 (the "License"); you may not use this file except
 * in compliance with the License.
 * You may obtain a copy of the License at
 *
 *     http://www.apache.org/licenses/LICENSE-2.0
 *
 * Unless required by applicable law or agreed to in writing,
 * software distributed under the License is distributed on an
 * "AS IS" BASIS, WITHOUT WARRANTIES OR CONDITIONS OF ANY
 * KIND, either express or implied. See the License for the
 * specific language governing permissions and limitations
 * under the License.
 */

import { ApplicationTabComponentsFilter } from
    "@wso2is/admin.application-templates.v1/components/application-tab-components-filter";
import { AppState } from "@wso2is/admin.core.v1";
import useUIConfig from "@wso2is/admin.core.v1/hooks/use-ui-configs";
import { ApplicationTabIDs, applicationConfig } from "@wso2is/admin.extensions.v1";
import { IdentifiableComponentInterface } from "@wso2is/core/models";
import { URLUtils } from "@wso2is/core/utils";
import { Field, Form } from "@wso2is/form";
import { Code, Heading, Hint, Text } from "@wso2is/react-components";
import { Message } from "@wso2is/react-components/src";
import isEmpty from "lodash-es/isEmpty";
import React, { FormEvent, FunctionComponent, ReactElement, useEffect, useState } from "react";
import { Trans, useTranslation } from "react-i18next";
import { useSelector } from "react-redux";
import { Checkbox, CheckboxProps, Divider, Grid, Icon } from "semantic-ui-react";
import { DropdownOptionsInterface } from "./attribute-settings";
import { ApplicationManagementConstants } from "../../../constants";
import {
    AdvanceAttributeSettingsErrorValidationInterface,
    ClaimConfigurationInterface,
    InboundProtocolListItemInterface,
    OIDCDataInterface,
    RoleConfigInterface,
    RoleInterface,
    SubjectConfigInterface,
    SubjectInterface,
    SubjectTypes
} from "../../../models";

interface AdvanceAttributeSettingsPropsInterface extends IdentifiableComponentInterface {
    claimConfigurations: ClaimConfigurationInterface;
    dropDownOptions: any;
    setSubmissionValues: any;
    setSelectedValue: any;
    defaultSubjectAttribute: string;
    triggerSubmission: any;
    initialSubject: SubjectConfigInterface;
    initialRole: RoleConfigInterface;
    claimMappingOn: boolean;
    technology: InboundProtocolListItemInterface[];
    /**
     * Make the form read only.
     */
    readOnly?: boolean;
    applicationTemplateId?: string;
    onlyOIDCConfigured?: boolean;
    oidcInitialValues?: OIDCDataInterface;
}

export const SubjectAttributeFieldName: string = "subjectAttribute";

const FORM_ID: string = "application-attributes-advance-settings-form";

/**
 * Advanced attribute settings component.
 *
 * @param props - Props injected to the component.
 * @returns Functional component.
 */
export const AdvanceAttributeSettings: FunctionComponent<AdvanceAttributeSettingsPropsInterface> = (
    props: AdvanceAttributeSettingsPropsInterface
): ReactElement => {

    const {
        applicationTemplateId,
        claimConfigurations,
        dropDownOptions,
        setSubmissionValues,
        setSelectedValue,
        defaultSubjectAttribute,
        triggerSubmission,
        initialSubject,
        initialRole,
        claimMappingOn,
        readOnly,
        technology,
        onlyOIDCConfigured,
        oidcInitialValues,
        ["data-componentid"]: componentId
    } = props;

    const { t } = useTranslation();
    const { UIConfig } = useUIConfig();

    const disabledFeatures: string[] = useSelector((state: AppState) =>
        state.config.ui.features?.applications?.disabledFeatures);

    const [ selectedSubjectValue, setSelectedSubjectValue ] = useState<string>();
    const [ selectedSubjectValueLocalClaim, setSelectedSubjectValueLocalClaim ] =
        useState<string>();
    const [ selectedSubjectType, setSelectedSubjectType ] = useState(oidcInitialValues?.subject ?
        oidcInitialValues.subject.subjectType : SubjectTypes.PUBLIC);
    const [ showSubjectAttribute, setShowSubjectAttribute ] = useState<boolean>(false);
    const [ validateLinkedLocalAccount, setValidateLinkedLocalAccount ] =
        useState<boolean>(initialSubject?.useMappedLocalSubject);
    const [ mandateLinkedLocalAccount, setMandateLinkedLocalAccount ] =
        useState<boolean>(initialSubject?.mappedLocalSubjectMandatory);

    useEffect(() => {
        if (claimMappingOn && dropDownOptions && dropDownOptions.length > 0) {
            if (selectedSubjectValueLocalClaim) {
                const index: number = dropDownOptions.findIndex(
                    (option: DropdownOptionsInterface) => option?.key === selectedSubjectValueLocalClaim
                );

                if (index > -1) {
                    setSelectedSubjectValue(dropDownOptions[ index ]?.value);
                } else {
                    const defaultSubjectClaimIndex: number =
                        dropDownOptions.findIndex(
                            (option: DropdownOptionsInterface) => option?.key === defaultSubjectAttribute
                        );

                    setSelectedSubjectValue(
                        defaultSubjectClaimIndex > -1
                            ? dropDownOptions[ defaultSubjectClaimIndex ]?.value
                            : dropDownOptions[ 0 ]?.value
                    );
                }
            } else if (selectedSubjectValue) {
                const subjectValueLocalMapping: string =
                    dropDownOptions.find(
                        (option: DropdownOptionsInterface) => option?.value === selectedSubjectValue
                    )?.key;

                if (subjectValueLocalMapping) {
                    setSelectedSubjectValueLocalClaim(subjectValueLocalMapping);
                    setSelectedSubjectValue(selectedSubjectValue);
                }
            } else {
                setSelectedSubjectValue(initialSubject?.claim?.uri || dropDownOptions[ 0 ]?.value);
            }
        } else if (selectedSubjectValue) {
            if (dropDownOptions && dropDownOptions.length > 0 &&
                dropDownOptions.findIndex(
                    (option: DropdownOptionsInterface) => option?.value === selectedSubjectValue
                ) < 0) {
                setSelectedSubjectValue(defaultSubjectAttribute);
            }
        } else {
            setSelectedSubjectValue(initialSubject?.claim?.uri || dropDownOptions[ 0 ]?.value);
        }
    }, [ dropDownOptions ]);

    useEffect(() => {
        if (!selectedSubjectType) {
            setSelectedSubjectType(SubjectTypes.PUBLIC);
        }
    }, []);

    useEffect(() => {
        if(selectedSubjectValue) {
            setSelectedValue(selectedSubjectValue);
            setShowSubjectAttribute(selectedSubjectValue !== defaultSubjectAttribute);
        }
    }, [ selectedSubjectValue ]);

    useEffect(() => {
        if (selectedSubjectValue && dropDownOptions) {
            const subjectValueLocalMapping: string =
                dropDownOptions.find(
                    (option: DropdownOptionsInterface) => option?.value === selectedSubjectValue
                )?.key;

            setSelectedSubjectValueLocalClaim(subjectValueLocalMapping);
        }
    }, [ selectedSubjectValue ]);

    /**
     * To get the selected dropdown value only alternative subject identifier checkbox is checked.
     */
    const getSelectedDropDownValue = ((
        options: DropdownOptionsInterface[],
        checkValue: string
    ) : string => {
        const dropDownOptions: DropdownOptionsInterface[] = options as DropdownOptionsInterface[];
        let claimURI: string = defaultSubjectAttribute;

        if (showSubjectAttribute) {
            claimURI = getDefaultDropDownValue(dropDownOptions, checkValue);
        }

        return claimURI;
    });

    /**
     * Check whether initial value is exist in dropdown list.
     */
    const getDefaultDropDownValue = ((
        options: DropdownOptionsInterface[],
        checkValue: string
    ): string => {
        const dropDownOptions: DropdownOptionsInterface[] = options as DropdownOptionsInterface[];
        let claimURI: string = "";

        dropDownOptions.map((option: DropdownOptionsInterface) => {
            if (option.value === checkValue) {
                claimURI = checkValue;
            }
        });

        return claimURI;
    });

    const validateForm = (values: Record<string, string>): AdvanceAttributeSettingsErrorValidationInterface => {

        const errors: AdvanceAttributeSettingsErrorValidationInterface = {
            sectorIdentifierURI: undefined
        };

        if (values?.sectorIdentifierURI && !URLUtils.isHttpsUrl(values.sectorIdentifierURI)) {
            errors.sectorIdentifierURI= t("applications:forms.advancedAttributeSettings" +
                ".sections.subject.fields.sectorIdentifierURI.validations.invalid");
        }

        return errors;
    };

    const submitValues = (values: Record<string, any>) => {
        const settingValues: {
            role: RoleInterface;
            subject: SubjectInterface
            oidc: OIDCDataInterface
        } = {
            oidc: {
                ...oidcInitialValues,
                subject: {
                    sectorIdentifierUri: values.sectorIdentifierURI,
                    subjectType: selectedSubjectType
                }
            },
            role: {
                claim: getDefaultDropDownValue(dropDownOptions, values.roleAttribute),
                includeUserDomain: !!values.role,
                mappings: []
            },
            subject: {
                claim: getSelectedDropDownValue(dropDownOptions, values.subjectAttribute),
                includeTenantDomain: !!values.subjectIncludeTenantDomain,
                includeUserDomain: !!values.subjectIncludeUserDomain,
                mappedLocalSubjectMandatory: mandateLinkedLocalAccount,
                useMappedLocalSubject: validateLinkedLocalAccount
            }
        };

        const config: {
            showIncludeTenantDomain: boolean;
            showIncludeUserstoreDomainRole: boolean;
            showIncludeUserstoreDomainSubject: boolean;
            showMandateLinkedLocalAccount: boolean;
            showRoleAttribute: boolean;
            showRoleMapping: boolean;
            showValidateLinkedLocalAccount: boolean;
            showSubjectAttribute: boolean;
        } = applicationConfig.attributeSettings.advancedAttributeSettings;

        !config.showIncludeUserstoreDomainSubject && delete settingValues.subject.includeUserDomain;
        !config.showIncludeTenantDomain && delete settingValues.subject.includeTenantDomain;
        !config.showValidateLinkedLocalAccount && delete settingValues.subject.useMappedLocalSubject;
        !config.showMandateLinkedLocalAccount && delete settingValues.subject.mappedLocalSubjectMandatory;

        !config.showRoleMapping && delete settingValues.role.mappings;
        !config.showIncludeUserstoreDomainRole && settingValues.role.includeUserDomain;
        !config.showRoleAttribute && delete settingValues.role.claim;

        // Assign default subject attribute, if the subject attribute property from the payload is undefined or empty,
        // as sending an empty value for subject results in issues.
        // Ref: https://github.com/wso2/product-is/issues/19054
        if (!settingValues?.subject?.claim || settingValues?.subject?.claim === "") {
            settingValues.subject.claim = claimConfigurations.subject.claim.uri;
        }

        setSubmissionValues(settingValues);
    };

    const subjectAttributeChangeListener = (subjectAttributeFieldName: string): void => {
        if(subjectAttributeFieldName) {
            setSelectedSubjectValue(subjectAttributeFieldName?.toString());
        } else {
            setSelectedSubjectValue(subjectAttributeFieldName);
        }
    };

    /**
     * This function resolves the hidden status of the info message of the subject attribute section
     * @returns The hidden status
     */
    const resolveInfoSectionHiddenStatus = (): boolean => {
        return !resolveSubjectAttributeHiddenStatus () && isEmpty(dropDownOptions);
    };

    /**
     * This function resolves the hidden status of the sections of the subject attribute section
     * @returns The hidden status
     */
    const resolveDropDownHiddenStatus = (): boolean => {
        return resolveSubjectAttributeHiddenStatus() || isEmpty(dropDownOptions);
    };

    /**
     * This function resolves the hidden status of the subject attribute section.
     * @returns The hidden status.
     */
    const resolveSubjectAttributeHiddenStatus = (): boolean => {
        return !applicationConfig.attributeSettings.advancedAttributeSettings.showSubjectAttribute ||
                (onlyOIDCConfigured && !showSubjectAttribute)
        ;
    };

    const validateLinkedAccountCheckboxHandler = (value: boolean) => {
        setValidateLinkedLocalAccount(value);
    };

    const mandateLinkedAccountCheckboxHandler = (value: boolean) => {
        setMandateLinkedLocalAccount(value);
    };

    /**
     * To revert the selected subject identifier value to the default value when the checkbox is unchecked.
     */
    const disableAlternativeSubjectIdentifier = (value: boolean) => {
        setShowSubjectAttribute(value);
        setSelectedSubjectValue(defaultSubjectAttribute) ;
    };

    const resolveSubjectAttributeHint = (): ReactElement => {
        if (
            technology.length === 1
            || applicationTemplateId === ApplicationManagementConstants.CUSTOM_APPLICATION_OIDC
            || applicationTemplateId === ApplicationManagementConstants.CUSTOM_APPLICATION_SAML
        ) {
            if (
                technology[0]?.type === "oauth2"
                || applicationTemplateId === ApplicationManagementConstants.CUSTOM_APPLICATION_OIDC
            ) {

                return (
                    <Hint compact>
                        <Trans
                            i18nKey={
                                "applications:forms.advancedAttributeSettings.sections" +
                                ".subject.fields.subjectAttribute.hintOIDC"
                            }
                        >
                            Select which of the shared attributes you want to use as the subject identifier of the
                            user. This represents the <Code withBackground>sub</Code> claim of the
                            <Code withBackground>id_token</Code>.
                        </Trans>
                    </Hint>
                );
            } else if (technology[0]?.type === "samlsso"
                || applicationTemplateId === ApplicationManagementConstants.CUSTOM_APPLICATION_SAML)
                return (
                    <Hint compact>
                        <Trans
                            i18nKey={
                                "applications:forms.advancedAttributeSettings.sections" +
                                ".subject.fields.subjectAttribute.hintSAML"
                            }
                        >
                            Select which of the shared attributes you want to use as the subject identifier of the
                            user. This represents the <Code withBackground>subject</Code> element of the SAML
                            assertion.
                        </Trans>
                    </Hint>
                );
        } else {

            return (
                <Hint compact>
                    { t("applications:forms.advancedAttributeSettings.sections" +
                        ".subject.fields.subjectAttribute.hint") }
                </Hint>
            );
        }

        return (
            <Hint compact>
                { t("applications:forms.advancedAttributeSettings.sections" +
                    ".subject.fields.subjectAttribute.hint") }
            </Hint>
        );
    };

    return (
        (initialRole && initialSubject)
            ? (
                <Form
                    id={ FORM_ID }
                    uncontrolledForm={ true }
                    initialValues={
                        !onlyOIDCConfigured &&
                        {
                            oidcInitialValues: oidcInitialValues,
                            subjectAttribute: selectedSubjectValue
                        }
                    }
                    validate={ validateForm }
                    onSubmit={ (values: Record<string, any>) => {
                        submitValues(values);
                    } }
                    triggerSubmit={ (submitFunction: FormEvent<HTMLFormElement>) => triggerSubmission(submitFunction) }
                >
                    <Grid>
                        <ApplicationTabComponentsFilter
                            tabId={ ApplicationTabIDs.USER_ATTRIBUTES }
                        >
                            { (
                                !disabledFeatures?.includes(
                                    "applications.attributes.alternativeSubjectIdentifier")
                                || !disabledFeatures?.includes("applications.attributes.subjectType")
                            ) && applicationConfig.attributeSettings.advancedAttributeSettings.showSubjectAttribute && (
                                <Grid.Row columns={ 1 }>
                                    <Grid.Column mobile={ 16 } tablet={ 16 } computer={ 16 }>
                                        <Divider />
                                        <Heading as="h4">
                                            { t(
                                                "applications:forms.advancedAttributeSettings." +
                                            "sections.subject.heading"
                                            ) }
                                        </Heading>
                                    </Grid.Column>
                                </Grid.Row>
                            ) }
                            { (onlyOIDCConfigured &&
                                !disabledFeatures?.includes(
                                    "applications.attributes.alternativeSubjectIdentifier")) && (
                                <Grid.Row columns={ 1 }>
                                    <Grid.Column mobile={ 16 } tablet={ 16 } computer={ 16 }>
                                        <Checkbox
                                            name= "enableAlternativeSubjectIdentifier"
                                            ariaLabel={ t("applications:forms.advancedAttributeSettings." +
                                                "sections.subject.fields.alternateSubjectAttribute.label") }
                                            data-componentid={
                                                `${ componentId }-reassign-subject-attribute-checkbox` }
                                            checked={ showSubjectAttribute }
                                            label={ t("applications:forms.advancedAttributeSettings." +
                                                "sections.subject.fields.alternateSubjectAttribute.label") }
                                            onClick={
                                                (event: React.FormEvent<HTMLInputElement>, data: CheckboxProps) =>
                                                    disableAlternativeSubjectIdentifier(data?.checked)
                                            }
                                            disabled={ readOnly }
                                        />
                                        <Hint>
                                            <Trans
                                                i18nKey={ t("applications:forms." +
                                                    "advancedAttributeSettings.sections.subject.fields." +
                                                    "hint") }
                                            >
                                                This option will allow to use an alternate attribute as the subject
                                                identifier instead of the <Code withBackground>userid</Code>.
                                            </Trans>
                                        </Hint>
                                    </Grid.Column>
                                </Grid.Row>
                            ) }
                            { resolveInfoSectionHiddenStatus() && (
                                <Grid.Row columns={ 1 }>
                                    <Grid.Column mobile={ 16 } tablet={ 16 } computer={ 16 }>
                                        <Message info>
                                            <Icon name="info circle" />
                                            { t("applications:forms.advancedAttributeSettings" +
                                            ".sections.subject.fields.subjectAttribute.info") }
                                        </Message>
                                    </Grid.Column>
                                </Grid.Row>
                            ) }
                            {
                                !resolveDropDownHiddenStatus() && (
                                    <Grid.Row columns={ 1 }>
                                        <Grid.Column mobile={ 16 } tablet={ 16 } computer={ 16 }>
                                            <Field.Dropdown
                                                ariaLabel="Subject attribute"
                                                name="subjectAttribute"
                                                label={
                                                    t("applications:forms.advancedAttributeSettings" +
                                                        ".sections.subject.fields.subjectAttribute.label")
                                                }
                                                placeholder = {
                                                    t("applications:forms.advancedAttributeSettings" +
                                                        ".sections.subject.fields.subjectAttribute.placeholder")
                                                }
                                                required={ claimMappingOn }
                                                value={ selectedSubjectValue }
                                                options={ dropDownOptions }
                                                readOnly={ readOnly }
                                                data-testid={ `${ componentId }-subject-attribute-dropdown` }
                                                listen={ subjectAttributeChangeListener }
                                                enableReinitialize={ true }
                                                hint={ resolveSubjectAttributeHint() }
                                            />
                                        </Grid.Column>
                                    </Grid.Row>
                                )
                            }
                            {
                                !(disabledFeatures?.includes("applications.attributes" +
                                        ".alternativeSubjectIdentifier") || resolveDropDownHiddenStatus()) && (
                                    <Grid.Row
                                        columns={ 1 }
                                        data-componentid="application-edit-user-attributes-include-user-domain"
                                    >
                                        <Grid.Column mobile={ 16 } tablet={ 16 } computer={ 16 }>
                                            <Field.CheckboxLegacy
                                                ariaLabel="Subject include user domain"
                                                name="subjectIncludeUserDomain"
                                                label={ t("applications:forms.advancedAttributeSettings." +
                                                    "sections.subject.fields.subjectIncludeUserDomain.label") }
                                                required={ false }
                                                value={
                                                    initialSubject?.includeUserDomain ? [ "includeUserDomain" ] : [] }
                                                readOnly={ readOnly }
                                                data-testid={ `${ componentId }-subject-iInclude-user-domain-checkbox` }
                                                hint={
                                                    t("applications:forms.advancedAttributeSettings" +
                                                        ".sections.subject.fields.subjectIncludeUserDomain.hint")
                                                }
                                            />
                                        </Grid.Column>
                                    </Grid.Row>
                                )
                            }
                            {
                                !(disabledFeatures?.includes("applications.attributes" +
                                    ".alternativeSubjectIdentifier") || resolveDropDownHiddenStatus()) && (
                                    <Grid.Row
                                        columns={ 1 }
                                        data-componentid="application-edit-user-attributes-include-tenant-domain"
                                    >
                                        <Grid.Column mobile={ 16 } tablet={ 16 } computer={ 16 }>
                                            <Field.CheckboxLegacy
                                                ariaLabel="Subject include tenant domain"
                                                name="subjectIncludeTenantDomain"
                                                label={
                                                    t("applications:forms.advancedAttributeSettings" +
                                                        ".sections.subject.fields.subjectIncludeTenantDomain.label")
                                                }
                                                required={ false }
                                                value={
                                                    initialSubject?.includeTenantDomain
                                                        ? [ "includeTenantDomain" ]
                                                        : []
                                                }
                                                readOnly={ readOnly }
                                                data-testid={
                                                    `${ componentId }-subject-include-tenant-domain-checkbox` }
                                                hint={
                                                    t("applications:forms.advancedAttributeSettings" +
                                                        ".sections.subject.fields.subjectIncludeTenantDomain.hint")
                                                }
                                            />
                                        </Grid.Column>
                                    </Grid.Row>
                                )
                            }
                            { onlyOIDCConfigured
                              && !disabledFeatures?.includes("applications.attributes.subjectType") && (
                                <Grid.Row columns={ 1 }>
                                    <Grid.Column mobile={ 16 } tablet={ 16 } computer={ 16 }>
                                        <Text>
                                            {
                                                t("applications:forms.advancedAttributeSettings" +
                                                    ".sections.subject.fields.subjectType.label")
                                            }
                                        </Text>
                                        {
                                            Object.keys(SubjectTypes)
                                                .map((subjectTypeKey: SubjectTypes, index: number) => {
                                                    const subjectType: SubjectTypes
                                                        = SubjectTypes[subjectTypeKey];

                                                    return (
                                                        <>
                                                            <Field.Radio
                                                                key={ index }
                                                                ariaLabel={ `Subject type ${subjectType}` }
                                                                name={ "subjectType" }
                                                                value={ subjectType }
                                                                label={ t("applications:forms" +
                                                                    ".advancedAttributeSettings.sections.subject" +
                                                                    ".fields.subjectType." + subjectType + ".label") }
                                                                hint={ subjectType === SubjectTypes.PAIRWISE &&
                                                                        t("applications:forms" +
                                                                    ".advancedAttributeSettings.sections.subject" +
                                                                    ".fields.subjectType." + subjectType + ".hint") }
                                                                checked={ selectedSubjectType === subjectType }
                                                                listen={ () => {
                                                                    setSelectedSubjectType(subjectType);
                                                                } }
                                                                readOnly={ readOnly }
                                                                data-componentId={
                                                                    `${ componentId }-subject` +
                                                                        `-type-${ subjectType }-radio`
                                                                }
                                                            />
                                                        </>
                                                    );
                                                })
                                        }
                                    </Grid.Column>
                                </Grid.Row>)
                            }
                            { selectedSubjectType === SubjectTypes.PAIRWISE && (
                                <Grid.Row columns={ 1 }>
                                    <Grid.Column mobile={ 16 } tablet={ 16 } computer={ 16 }>
                                        <Field.Input
                                            ariaLabel="Sector Identifier URI"
                                            inputType="url"
                                            name="sectorIdentifierURI"
                                            label={ t("applications:forms.advancedAttributeSettings" +
                                                ".sections.subject.fields.sectorIdentifierURI.label")
                                            }
                                            required={ false }
                                            placeholder={
                                                t("applications:forms.advancedAttributeSettings" +
                                                    ".sections.subject.fields.sectorIdentifierURI.placeholder")
                                            }
                                            hint={ t("applications:forms.advancedAttributeSettings" +
                                                ".sections.subject.fields.sectorIdentifierURI.hint") }
                                            readOnly={ readOnly }
                                            maxLength={ 200 }
                                            minLength={ 3 }
                                            width={ 16 }
                                            initialValue={ oidcInitialValues?.subject?.sectorIdentifierUri }
                                            data-componentId={ `${ componentId }-sector-identifier-uri` }
                                        />
                                    </Grid.Column>
                                </Grid.Row>
                            ) }
                            { applicationConfig.attributeSettings.advancedAttributeSettings
                                .isLinkedAccountsEnabled(applicationTemplateId) &&
                                (<Grid.Row
                                    columns={ 1 }
                                    data-componentid="application-edit-user-attributes-linked-accounts"
                                >
<<<<<<< HEAD
                                    <Grid.Column mobile={ 16 } tablet={ 16 } computer={ 16 }>
                                        <Divider />
                                        <Heading
                                            as="h4"
                                        >
                                            { t("applications:forms.advancedAttributeSettings." +
                                                "sections.linkedAccounts.heading") }
                                        </Heading>
                                        <Heading as="h6" color="grey">
                                            { t("applications:forms.advancedAttributeSettings." +
                                                "sections.linkedAccounts.descriptionFederated") }
                                        </Heading>
                                    </Grid.Column>
                                </Grid.Row>)
=======
                                    This option will allow to use an alternate attribute as the subject identifier
                                    instead of the <Code withBackground>userid</Code>.
                                </Trans>
                            </Hint>
                        </>
                    ) }
                    { resolveInfoSectionHiddenStatus() && (
                        <Message info>
                            <Icon name="info circle" />
                            { t("applications:forms.advancedAttributeSettings" +
                            ".sections.subject.fields.subjectAttribute.info") }
                        </Message>
                    ) }
                    <Field.Dropdown
                        ariaLabel="Subject attribute"
                        name="subjectAttribute"
                        label={
                            t("applications:forms.advancedAttributeSettings" +
                                ".sections.subject.fields.subjectAttribute.label")
                        }
                        placeholder = {
                            t("applications:forms.advancedAttributeSettings" +
                                ".sections.subject.fields.subjectAttribute.placeholder")
                        }
                        required={ claimMappingOn }
                        value={ selectedSubjectValue }
                        options={ dropDownOptions }
                        hidden={ resolveDropDownHiddenStatus() }
                        readOnly={ readOnly }
                        data-testid={ `${ componentId }-subject-attribute-dropdown` }
                        data-componentid={ `${ componentId }-subject-attribute-dropdown` }
                        listen={ subjectAttributeChangeListener }
                        enableReinitialize={ true }
                        hint={ resolveSubjectAttributeHint() }
                    />
                    <Field.CheckboxLegacy
                        ariaLabel="Subject include user domain"
                        name="subjectIncludeUserDomain"
                        label={ t("applications:forms.advancedAttributeSettings." +
                            "sections.subject.fields.subjectIncludeUserDomain.label") }
                        required={ false }
                        value={ initialSubject?.includeUserDomain ? [ "includeUserDomain" ] : [] }
                        readOnly={ readOnly }
                        data-testid={ `${ componentId }-subject-iInclude-user-domain-checkbox` }
                        hidden={ disabledFeatures?.includes("applications.attributes" +
                                        ".alternativeSubjectIdentifier")
                            || resolveDropDownHiddenStatus() }
                        hint={
                            t("applications:forms.advancedAttributeSettings" +
                                ".sections.subject.fields.subjectIncludeUserDomain.hint")
                        }
                    />
                    <Field.CheckboxLegacy
                        ariaLabel="Subject include tenant domain"
                        name="subjectIncludeTenantDomain"
                        label={
                            t("applications:forms.advancedAttributeSettings" +
                                ".sections.subject.fields.subjectIncludeTenantDomain.label")
                        }
                        required={ false }
                        value={ initialSubject?.includeTenantDomain ? [ "includeTenantDomain" ] : [] }
                        readOnly={ readOnly }
                        data-testid={ `${ componentId }-subject-include-tenant-domain-checkbox` }
                        hidden={ disabledFeatures?.includes("applications.attributes" +
                                        ".alternativeSubjectIdentifier")
                            || resolveDropDownHiddenStatus() }
                        hint={
                            t("applications:forms.advancedAttributeSettings" +
                                ".sections.subject.fields.subjectIncludeTenantDomain.hint")
                        }
                    />
                    <Divider hidden />
                    { onlyOIDCConfigured
                      && !disabledFeatures?.includes("applications.attributes.subjectType")
                      && (
                          <div>
                              <Text>
                                  {
                                      t("applications:forms.advancedAttributeSettings" +
                                        ".sections.subject.fields.subjectType.label")
                                  }
                              </Text>
                              {
                                  Object.keys(SubjectTypes)
                                      .map((subjectTypeKey: SubjectTypes, index: number) => {
                                          const subjectType: SubjectTypes
                                            = SubjectTypes[subjectTypeKey];

                                          return (
                                              <>
                                                  <Field.Radio
                                                      key={ index }
                                                      ariaLabel={ `Subject type ${subjectType}` }
                                                      name={ "subjectType" }
                                                      value={ subjectType }
                                                      label={ t("applications:forms" +
                                                        ".advancedAttributeSettings.sections.subject.fields" +
                                                        ".subjectType." + subjectType + ".label") }
                                                      hint={ subjectType === SubjectTypes.PAIRWISE &&
                                                            t("applications:forms" +
                                                        ".advancedAttributeSettings.sections.subject.fields" +
                                                        ".subjectType." + subjectType + ".hint") }
                                                      checked={ selectedSubjectType === subjectType }
                                                      listen={ () => {
                                                          setSelectedSubjectType(subjectType);
                                                      } }
                                                      readOnly={ readOnly }
                                                      data-componentId={
                                                          `${ componentId }-subject-type-${ subjectType }-radio`
                                                      }
                                                  />
                                              </>
                                          );
                                      })
                              }
                          </div>
                      ) }
                    { selectedSubjectType === SubjectTypes.PAIRWISE && (
                        <Field.Input
                            ariaLabel="Sector Identifier URI"
                            inputType="url"
                            name="sectorIdentifierURI"
                            label={ t("applications:forms.advancedAttributeSettings" +
                                ".sections.subject.fields.sectorIdentifierURI.label")
>>>>>>> dbb1ae47
                            }
                            {
                                applicationConfig.attributeSettings.advancedAttributeSettings
                                    .isLinkedAccountsEnabled(applicationTemplateId) &&
                                applicationConfig.attributeSettings.advancedAttributeSettings
                                    .showValidateLinkedLocalAccount && (
                                    <Grid.Row
                                        columns={ 1 }
                                        data-componentid=
                                            "application-edit-user-attributes--validate-linked-local-accounts"
                                    >
                                        <Grid.Column mobile={ 16 } tablet={ 16 } computer={ 16 }>
                                            <Field.CheckboxLegacy
                                                listen={ validateLinkedAccountCheckboxHandler }
                                                disabled= { mandateLinkedLocalAccount }
                                                ariaLabel="Validate linked local account"
                                                name="validateLinkedLocalAccount"
                                                label={
                                                    t("applications:forms.advancedAttributeSettings." +
                                                    "sections.linkedAccounts.fields.validateLocalAccount.label")
                                                }
                                                required={ false }
                                                value={
                                                    validateLinkedLocalAccount
                                                        ? [ "useMappedLocalSubject" ]
                                                        : []
                                                }
                                                readOnly={ readOnly }
                                                data-testid={
                                                    `${ componentId }-validate-linked-local-account-checkbox` }
                                                hint={ t("applications:forms.advancedAttributeSettings." +
                                                "sections.linkedAccounts.fields.validateLocalAccount.hint") }
                                            />
                                        </Grid.Column>
                                    </Grid.Row>
                                )
                            }
<<<<<<< HEAD
                            { applicationConfig.attributeSettings.advancedAttributeSettings
                                .isLinkedAccountsEnabled(applicationTemplateId) &&
                                applicationConfig.attributeSettings.advancedAttributeSettings
                                    .showMandateLinkedLocalAccount ? (<div className="ml-3">
                                    <Grid.Row columns={ 1 }>
                                        <Grid.Column mobile={ 16 } tablet={ 16 } computer={ 16 }>
                                            <Field.CheckboxLegacy
                                                listen={ mandateLinkedAccountCheckboxHandler }
                                                disabled= { !validateLinkedLocalAccount }
                                                ariaLabel="Mandate linked local account"
                                                name="mandateLinkedLocalAccount"
                                                label={
                                                    t("applications:forms.advancedAttributeSettings." +
                                                    "sections.linkedAccounts.fields.mandateLocalAccount.label")
                                                }
                                                required={ false }
                                                value={
                                                    mandateLinkedLocalAccount
                                                        ? [ "mappedLocalSubjectMandatory" ]
                                                        : []
                                                }
                                                readOnly={ readOnly }
                                                data-testid={ `${ componentId }-mandate-linked-local-account-checkbox` }
                                                hint={ t("applications:forms.advancedAttributeSettings." +
                                                "sections.linkedAccounts.fields.mandateLocalAccount.hint") }
                                            />
                                        </Grid.Column>
                                    </Grid.Row>
                                </div>)
                                : null
                            }
                            {
                                applicationConfig.attributeSettings.advancedAttributeSettings
                                    .showRoleAttribute &&
                                UIConfig?.legacyMode?.roleMapping && (
                                    <Grid.Row columns={ 1 }>
                                        <Grid.Column mobile={ 16 } tablet={ 16 } computer={ 16 }>
                                            <Divider />
                                            <Heading as="h4">
                                                { t("applications:forms.advancedAttributeSettings" +
                                                    ".sections.role.heading") }
                                            </Heading>
                                        </Grid.Column>
                                    </Grid.Row>
                                )
                            }
                            {
                                applicationConfig.attributeSettings.advancedAttributeSettings.showRoleAttribute
                                    && UIConfig?.legacyMode?.roleMapping && (
                                    <Grid.Row columns={ 1 }>
                                        <Grid.Column mobile={ 16 } tablet={ 16 } computer={ 16 }>
                                            <Field.Dropdown
                                                ariaLabel="Role attribute"
                                                name="roleAttribute"
                                                label={
                                                    t("applications:forms.advancedAttributeSettings" +
                                                        ".sections.role.fields.roleAttribute.label")
                                                }
                                                required={ claimMappingOn }
                                                value={ initialRole?.claim?.uri }
                                                options={ dropDownOptions }
                                                readOnly={ readOnly }
                                                data-testid={ `${ componentId }-role-attribute-dropdown` }
                                                hint={
                                                    t("applications:forms.advancedAttributeSettings." +
                                                        "sections.role.fields.roleAttribute.hint")
                                                }
                                            />
                                        </Grid.Column>
                                    </Grid.Row>
                                )
                            }
                            {
                                applicationConfig.attributeSettings.advancedAttributeSettings
                                    .showIncludeUserstoreDomainRole
                                    && UIConfig?.legacyMode?.roleMapping && (
                                    <Grid.Row columns={ 1 }>
                                        <Grid.Column mobile={ 16 } tablet={ 16 } computer={ 16 }>
                                            <Field.CheckboxLegacy
                                                ariaLabel="Role"
                                                name="role"
                                                label={
                                                    t("applications:forms.advancedAttributeSettings." +
                                                        "sections.role.fields.role.label")
                                                }
                                                required={ false }
                                                value={ initialRole?.includeUserDomain ? [ "includeUserDomain" ] : [] }
                                                readOnly={ readOnly }
                                                data-testid={ `${ componentId }-role-checkbox` }
                                                hint={
                                                    t("applications:forms.advancedAttributeSettings." +
                                                        "sections.role.fields.role.hint")
                                                }
                                            />
                                        </Grid.Column>
                                    </Grid.Row>
                                )
                            }
                        </ApplicationTabComponentsFilter>
                    </Grid>
=======
                            hint={ t("applications:forms.advancedAttributeSettings" +
                                ".sections.subject.fields.sectorIdentifierURI.hint") }
                            readOnly={ readOnly }
                            maxLength={ 200 }
                            minLength={ 3 }
                            width={ 16 }
                            initialValue={ oidcInitialValues?.subject?.sectorIdentifierUri }
                            data-componentId={ `${ componentId }-sector-identifier-uri` }
                        />
                    )
                    }
                    { applicationConfig.attributeSettings.advancedAttributeSettings
                        .isLinkedAccountsEnabled(applicationTemplateId) &&
                        (<>
                            <Divider />
                            <Heading
                                as="h4"
                            >
                                { t("applications:forms.advancedAttributeSettings." +
                                    "sections.linkedAccounts.heading") }
                            </Heading>
                            <Heading as="h6" color="grey">
                                { t("applications:forms.advancedAttributeSettings." +
                                    "sections.linkedAccounts.descriptionFederated") }
                            </Heading>
                        </>)
                    }
                    <Field.CheckboxLegacy
                        listen={ validateLinkedAccountCheckboxHandler }
                        disabled= { mandateLinkedLocalAccount }
                        ariaLabel="Validate linked local account"
                        name="validateLinkedLocalAccount"
                        label={
                            t("applications:forms.advancedAttributeSettings." +
                            "sections.linkedAccounts.fields.validateLocalAccount.label")
                        }
                        required={ false }
                        value={
                            validateLinkedLocalAccount
                                ? [ "useMappedLocalSubject" ]
                                : []
                        }
                        readOnly={ readOnly }
                        data-testid={ `${ componentId }-validate-linked-local-account-checkbox` }
                        hidden={ !applicationConfig.attributeSettings.advancedAttributeSettings
                            .isLinkedAccountsEnabled(applicationTemplateId) ||
                            !applicationConfig.attributeSettings.advancedAttributeSettings
                                .showValidateLinkedLocalAccount
                        }
                        hint={ t("applications:forms.advancedAttributeSettings." +
                        "sections.linkedAccounts.fields.validateLocalAccount.hint") }
                    />
                    { applicationConfig.attributeSettings.advancedAttributeSettings
                        .isLinkedAccountsEnabled(applicationTemplateId) &&
                        applicationConfig.attributeSettings.advancedAttributeSettings
                            .showMandateLinkedLocalAccount ? (<div className="ml-3">
                            <Field.CheckboxLegacy
                                listen={ mandateLinkedAccountCheckboxHandler }
                                disabled= { !validateLinkedLocalAccount }
                                ariaLabel="Mandate linked local account"
                                name="mandateLinkedLocalAccount"
                                label={
                                    t("applications:forms.advancedAttributeSettings." +
                                    "sections.linkedAccounts.fields.mandateLocalAccount.label")
                                }
                                required={ false }
                                value={
                                    mandateLinkedLocalAccount
                                        ? [ "mappedLocalSubjectMandatory" ]
                                        : []
                                }
                                readOnly={ readOnly }
                                data-testid={ `${ componentId }-mandate-linked-local-account-checkbox` }
                                hint={ t("applications:forms.advancedAttributeSettings." +
                                "sections.linkedAccounts.fields.mandateLocalAccount.hint") }
                            />
                        </div>): null }
                    <Divider
                        hidden={ !applicationConfig.attributeSettings.advancedAttributeSettings
                            .showRoleAttribute || !UIConfig?.legacyMode?.roleMapping  }
                    />
                    {
                        applicationConfig.attributeSettings.advancedAttributeSettings.showRoleAttribute &&
                        UIConfig?.legacyMode?.roleMapping && (
                            <>
                                <Heading as="h4">
                                    { t("applications:forms.advancedAttributeSettings" +
                                        ".sections.role.heading") }
                                </Heading>
                            </>
                        )
                    }
                    <Field.Dropdown
                        ariaLabel="Role attribute"
                        name="roleAttribute"
                        label={
                            t("applications:forms.advancedAttributeSettings" +
                                ".sections.role.fields.roleAttribute.label")
                        }
                        required={ claimMappingOn }
                        value={ initialRole?.claim?.uri }
                        options={ dropDownOptions }
                        readOnly={ readOnly }
                        data-testid={ `${ componentId }-role-attribute-dropdown` }
                        hidden={  !applicationConfig.attributeSettings.advancedAttributeSettings
                            .showRoleAttribute || !UIConfig?.legacyMode?.roleMapping }
                        hint={
                            t("applications:forms.advancedAttributeSettings." +
                                "sections.role.fields.roleAttribute.hint")
                        }
                    />
                    <Field.CheckboxLegacy
                        ariaLabel="Role"
                        name="role"
                        label={
                            t("applications:forms.advancedAttributeSettings." +
                                "sections.role.fields.role.label")
                        }
                        required={ false }
                        value={ initialRole?.includeUserDomain ? [ "includeUserDomain" ] : [] }
                        readOnly={ readOnly }
                        data-testid={ `${ componentId }-role-checkbox` }
                        hidden={ !applicationConfig.attributeSettings.advancedAttributeSettings
                            .showIncludeUserstoreDomainRole ||
                            !UIConfig?.legacyMode?.roleMapping }
                        hint={
                            t("applications:forms.advancedAttributeSettings." +
                                "sections.role.fields.role.hint")
                        }
                    />
>>>>>>> dbb1ae47
                </Form>
            ) : null
    );
};

/**
 * Default props for the application advanced attribute settings component.
 */
AdvanceAttributeSettings.defaultProps = {
    "data-componentid": "application-advanced-attribute-settings-form"
};<|MERGE_RESOLUTION|>--- conflicted
+++ resolved
@@ -320,9 +320,10 @@
      * @returns The hidden status.
      */
     const resolveSubjectAttributeHiddenStatus = (): boolean => {
-        return !applicationConfig.attributeSettings.advancedAttributeSettings.showSubjectAttribute ||
-                (onlyOIDCConfigured && !showSubjectAttribute)
-        ;
+        return (
+            !applicationConfig.attributeSettings.advancedAttributeSettings.showSubjectAttribute ||
+            (onlyOIDCConfigured && !showSubjectAttribute)
+        );
     };
 
     const validateLinkedAccountCheckboxHandler = (value: boolean) => {
@@ -504,6 +505,7 @@
                                                 options={ dropDownOptions }
                                                 readOnly={ readOnly }
                                                 data-testid={ `${ componentId }-subject-attribute-dropdown` }
+                                                data-componentid={ `${ componentId }-subject-attribute-dropdown` }
                                                 listen={ subjectAttributeChangeListener }
                                                 enableReinitialize={ true }
                                                 hint={ resolveSubjectAttributeHint() }
@@ -652,7 +654,6 @@
                                     columns={ 1 }
                                     data-componentid="application-edit-user-attributes-linked-accounts"
                                 >
-<<<<<<< HEAD
                                     <Grid.Column mobile={ 16 } tablet={ 16 } computer={ 16 }>
                                         <Divider />
                                         <Heading
@@ -667,132 +668,6 @@
                                         </Heading>
                                     </Grid.Column>
                                 </Grid.Row>)
-=======
-                                    This option will allow to use an alternate attribute as the subject identifier
-                                    instead of the <Code withBackground>userid</Code>.
-                                </Trans>
-                            </Hint>
-                        </>
-                    ) }
-                    { resolveInfoSectionHiddenStatus() && (
-                        <Message info>
-                            <Icon name="info circle" />
-                            { t("applications:forms.advancedAttributeSettings" +
-                            ".sections.subject.fields.subjectAttribute.info") }
-                        </Message>
-                    ) }
-                    <Field.Dropdown
-                        ariaLabel="Subject attribute"
-                        name="subjectAttribute"
-                        label={
-                            t("applications:forms.advancedAttributeSettings" +
-                                ".sections.subject.fields.subjectAttribute.label")
-                        }
-                        placeholder = {
-                            t("applications:forms.advancedAttributeSettings" +
-                                ".sections.subject.fields.subjectAttribute.placeholder")
-                        }
-                        required={ claimMappingOn }
-                        value={ selectedSubjectValue }
-                        options={ dropDownOptions }
-                        hidden={ resolveDropDownHiddenStatus() }
-                        readOnly={ readOnly }
-                        data-testid={ `${ componentId }-subject-attribute-dropdown` }
-                        data-componentid={ `${ componentId }-subject-attribute-dropdown` }
-                        listen={ subjectAttributeChangeListener }
-                        enableReinitialize={ true }
-                        hint={ resolveSubjectAttributeHint() }
-                    />
-                    <Field.CheckboxLegacy
-                        ariaLabel="Subject include user domain"
-                        name="subjectIncludeUserDomain"
-                        label={ t("applications:forms.advancedAttributeSettings." +
-                            "sections.subject.fields.subjectIncludeUserDomain.label") }
-                        required={ false }
-                        value={ initialSubject?.includeUserDomain ? [ "includeUserDomain" ] : [] }
-                        readOnly={ readOnly }
-                        data-testid={ `${ componentId }-subject-iInclude-user-domain-checkbox` }
-                        hidden={ disabledFeatures?.includes("applications.attributes" +
-                                        ".alternativeSubjectIdentifier")
-                            || resolveDropDownHiddenStatus() }
-                        hint={
-                            t("applications:forms.advancedAttributeSettings" +
-                                ".sections.subject.fields.subjectIncludeUserDomain.hint")
-                        }
-                    />
-                    <Field.CheckboxLegacy
-                        ariaLabel="Subject include tenant domain"
-                        name="subjectIncludeTenantDomain"
-                        label={
-                            t("applications:forms.advancedAttributeSettings" +
-                                ".sections.subject.fields.subjectIncludeTenantDomain.label")
-                        }
-                        required={ false }
-                        value={ initialSubject?.includeTenantDomain ? [ "includeTenantDomain" ] : [] }
-                        readOnly={ readOnly }
-                        data-testid={ `${ componentId }-subject-include-tenant-domain-checkbox` }
-                        hidden={ disabledFeatures?.includes("applications.attributes" +
-                                        ".alternativeSubjectIdentifier")
-                            || resolveDropDownHiddenStatus() }
-                        hint={
-                            t("applications:forms.advancedAttributeSettings" +
-                                ".sections.subject.fields.subjectIncludeTenantDomain.hint")
-                        }
-                    />
-                    <Divider hidden />
-                    { onlyOIDCConfigured
-                      && !disabledFeatures?.includes("applications.attributes.subjectType")
-                      && (
-                          <div>
-                              <Text>
-                                  {
-                                      t("applications:forms.advancedAttributeSettings" +
-                                        ".sections.subject.fields.subjectType.label")
-                                  }
-                              </Text>
-                              {
-                                  Object.keys(SubjectTypes)
-                                      .map((subjectTypeKey: SubjectTypes, index: number) => {
-                                          const subjectType: SubjectTypes
-                                            = SubjectTypes[subjectTypeKey];
-
-                                          return (
-                                              <>
-                                                  <Field.Radio
-                                                      key={ index }
-                                                      ariaLabel={ `Subject type ${subjectType}` }
-                                                      name={ "subjectType" }
-                                                      value={ subjectType }
-                                                      label={ t("applications:forms" +
-                                                        ".advancedAttributeSettings.sections.subject.fields" +
-                                                        ".subjectType." + subjectType + ".label") }
-                                                      hint={ subjectType === SubjectTypes.PAIRWISE &&
-                                                            t("applications:forms" +
-                                                        ".advancedAttributeSettings.sections.subject.fields" +
-                                                        ".subjectType." + subjectType + ".hint") }
-                                                      checked={ selectedSubjectType === subjectType }
-                                                      listen={ () => {
-                                                          setSelectedSubjectType(subjectType);
-                                                      } }
-                                                      readOnly={ readOnly }
-                                                      data-componentId={
-                                                          `${ componentId }-subject-type-${ subjectType }-radio`
-                                                      }
-                                                  />
-                                              </>
-                                          );
-                                      })
-                              }
-                          </div>
-                      ) }
-                    { selectedSubjectType === SubjectTypes.PAIRWISE && (
-                        <Field.Input
-                            ariaLabel="Sector Identifier URI"
-                            inputType="url"
-                            name="sectorIdentifierURI"
-                            label={ t("applications:forms.advancedAttributeSettings" +
-                                ".sections.subject.fields.sectorIdentifierURI.label")
->>>>>>> dbb1ae47
                             }
                             {
                                 applicationConfig.attributeSettings.advancedAttributeSettings
@@ -830,7 +705,6 @@
                                     </Grid.Row>
                                 )
                             }
-<<<<<<< HEAD
                             { applicationConfig.attributeSettings.advancedAttributeSettings
                                 .isLinkedAccountsEnabled(applicationTemplateId) &&
                                 applicationConfig.attributeSettings.advancedAttributeSettings
@@ -931,138 +805,6 @@
                             }
                         </ApplicationTabComponentsFilter>
                     </Grid>
-=======
-                            hint={ t("applications:forms.advancedAttributeSettings" +
-                                ".sections.subject.fields.sectorIdentifierURI.hint") }
-                            readOnly={ readOnly }
-                            maxLength={ 200 }
-                            minLength={ 3 }
-                            width={ 16 }
-                            initialValue={ oidcInitialValues?.subject?.sectorIdentifierUri }
-                            data-componentId={ `${ componentId }-sector-identifier-uri` }
-                        />
-                    )
-                    }
-                    { applicationConfig.attributeSettings.advancedAttributeSettings
-                        .isLinkedAccountsEnabled(applicationTemplateId) &&
-                        (<>
-                            <Divider />
-                            <Heading
-                                as="h4"
-                            >
-                                { t("applications:forms.advancedAttributeSettings." +
-                                    "sections.linkedAccounts.heading") }
-                            </Heading>
-                            <Heading as="h6" color="grey">
-                                { t("applications:forms.advancedAttributeSettings." +
-                                    "sections.linkedAccounts.descriptionFederated") }
-                            </Heading>
-                        </>)
-                    }
-                    <Field.CheckboxLegacy
-                        listen={ validateLinkedAccountCheckboxHandler }
-                        disabled= { mandateLinkedLocalAccount }
-                        ariaLabel="Validate linked local account"
-                        name="validateLinkedLocalAccount"
-                        label={
-                            t("applications:forms.advancedAttributeSettings." +
-                            "sections.linkedAccounts.fields.validateLocalAccount.label")
-                        }
-                        required={ false }
-                        value={
-                            validateLinkedLocalAccount
-                                ? [ "useMappedLocalSubject" ]
-                                : []
-                        }
-                        readOnly={ readOnly }
-                        data-testid={ `${ componentId }-validate-linked-local-account-checkbox` }
-                        hidden={ !applicationConfig.attributeSettings.advancedAttributeSettings
-                            .isLinkedAccountsEnabled(applicationTemplateId) ||
-                            !applicationConfig.attributeSettings.advancedAttributeSettings
-                                .showValidateLinkedLocalAccount
-                        }
-                        hint={ t("applications:forms.advancedAttributeSettings." +
-                        "sections.linkedAccounts.fields.validateLocalAccount.hint") }
-                    />
-                    { applicationConfig.attributeSettings.advancedAttributeSettings
-                        .isLinkedAccountsEnabled(applicationTemplateId) &&
-                        applicationConfig.attributeSettings.advancedAttributeSettings
-                            .showMandateLinkedLocalAccount ? (<div className="ml-3">
-                            <Field.CheckboxLegacy
-                                listen={ mandateLinkedAccountCheckboxHandler }
-                                disabled= { !validateLinkedLocalAccount }
-                                ariaLabel="Mandate linked local account"
-                                name="mandateLinkedLocalAccount"
-                                label={
-                                    t("applications:forms.advancedAttributeSettings." +
-                                    "sections.linkedAccounts.fields.mandateLocalAccount.label")
-                                }
-                                required={ false }
-                                value={
-                                    mandateLinkedLocalAccount
-                                        ? [ "mappedLocalSubjectMandatory" ]
-                                        : []
-                                }
-                                readOnly={ readOnly }
-                                data-testid={ `${ componentId }-mandate-linked-local-account-checkbox` }
-                                hint={ t("applications:forms.advancedAttributeSettings." +
-                                "sections.linkedAccounts.fields.mandateLocalAccount.hint") }
-                            />
-                        </div>): null }
-                    <Divider
-                        hidden={ !applicationConfig.attributeSettings.advancedAttributeSettings
-                            .showRoleAttribute || !UIConfig?.legacyMode?.roleMapping  }
-                    />
-                    {
-                        applicationConfig.attributeSettings.advancedAttributeSettings.showRoleAttribute &&
-                        UIConfig?.legacyMode?.roleMapping && (
-                            <>
-                                <Heading as="h4">
-                                    { t("applications:forms.advancedAttributeSettings" +
-                                        ".sections.role.heading") }
-                                </Heading>
-                            </>
-                        )
-                    }
-                    <Field.Dropdown
-                        ariaLabel="Role attribute"
-                        name="roleAttribute"
-                        label={
-                            t("applications:forms.advancedAttributeSettings" +
-                                ".sections.role.fields.roleAttribute.label")
-                        }
-                        required={ claimMappingOn }
-                        value={ initialRole?.claim?.uri }
-                        options={ dropDownOptions }
-                        readOnly={ readOnly }
-                        data-testid={ `${ componentId }-role-attribute-dropdown` }
-                        hidden={  !applicationConfig.attributeSettings.advancedAttributeSettings
-                            .showRoleAttribute || !UIConfig?.legacyMode?.roleMapping }
-                        hint={
-                            t("applications:forms.advancedAttributeSettings." +
-                                "sections.role.fields.roleAttribute.hint")
-                        }
-                    />
-                    <Field.CheckboxLegacy
-                        ariaLabel="Role"
-                        name="role"
-                        label={
-                            t("applications:forms.advancedAttributeSettings." +
-                                "sections.role.fields.role.label")
-                        }
-                        required={ false }
-                        value={ initialRole?.includeUserDomain ? [ "includeUserDomain" ] : [] }
-                        readOnly={ readOnly }
-                        data-testid={ `${ componentId }-role-checkbox` }
-                        hidden={ !applicationConfig.attributeSettings.advancedAttributeSettings
-                            .showIncludeUserstoreDomainRole ||
-                            !UIConfig?.legacyMode?.roleMapping }
-                        hint={
-                            t("applications:forms.advancedAttributeSettings." +
-                                "sections.role.fields.role.hint")
-                        }
-                    />
->>>>>>> dbb1ae47
                 </Form>
             ) : null
     );
