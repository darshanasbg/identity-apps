/**
 * Copyright (c) 2023-2024, WSO2 LLC. (https://www.wso2.com).
 *
 * WSO2 LLC. licenses this file to you under the Apache License,
 * Version 2.0 (the "License"); you may not use this file except
 * in compliance with the License.
 * You may obtain a copy of the License at
 *
 *     http://www.apache.org/licenses/LICENSE-2.0
 *
 * Unless required by applicable law or agreed to in writing,
 * software distributed under the License is distributed on an
 * "AS IS" BASIS, WITHOUT WARRANTIES OR CONDITIONS OF ANY
 * KIND, either express or implied. See the License for the
 * specific language governing permissions and limitations
 * under the License.
 */

import { Show, useRequiredScopes } from "@wso2is/access-control";
<<<<<<< HEAD
import { ApplicationEditForm } from "@wso2is/admin.application-templates.v1/components/application-edit-form";
import { ApplicationMarkdownGuide } from "@wso2is/admin.application-templates.v1/components/application-markdown-guide";
import useApplicationTemplateMetadata from
    "@wso2is/admin.application-templates.v1/hooks/use-application-template-metadata";
import {
    ApplicationEditTabContentType,
    ApplicationEditTabMetadataInterface
} from "@wso2is/admin.application-templates.v1/models/templates";
=======
>>>>>>> 436b6176
import { BrandingPreferencesConstants } from "@wso2is/admin.branding.v1/constants";
import {
    AppConstants,
    AppState,
    CORSOriginsListInterface,
    EventPublisher,
    FeatureConfigInterface,
    getCORSOrigins,
    history
} from "@wso2is/admin.core.v1";
import useUIConfig from "@wso2is/admin.core.v1/hooks/use-ui-configs";
import { ApplicationTabIDs, applicationConfig } from "@wso2is/admin.extensions.v1";
import { MyAccountOverview } from "@wso2is/admin.extensions.v1/configs/components/my-account-overview";
import AILoginFlowProvider from "@wso2is/admin.login-flow.ai.v1/providers/ai-login-flow-provider";
import { OrganizationType } from "@wso2is/admin.organizations.v1/constants";
import { useGetCurrentOrganizationType } from "@wso2is/admin.organizations.v1/hooks/use-get-organization-type";
import { isFeatureEnabled } from "@wso2is/core/helpers";
import { AlertLevels, IdentifiableComponentInterface, SBACInterface } from "@wso2is/core/models";
import { addAlert } from "@wso2is/core/store";
import {
    ConfirmationModal,
    ContentLoader,
    CopyInputField,
    DangerZone,
    DangerZoneGroup,
    Link,
    ResourceTab,
    ResourceTabPaneInterface,
    TAB_URL_HASH_FRAGMENT
} from "@wso2is/react-components";
import Axios, { AxiosError, AxiosResponse } from "axios";
import cloneDeep from "lodash-es/cloneDeep";
import isEmpty from "lodash-es/isEmpty";
import React, { FormEvent, FunctionComponent, ReactElement, SyntheticEvent, useEffect, useState } from "react";
import { Trans, useTranslation } from "react-i18next";
import { useDispatch, useSelector } from "react-redux";
import { Dispatch } from "redux";
import { CheckboxProps, Divider, Form, Grid, Menu, TabProps } from "semantic-ui-react";
import { InboundProtocolsMeta } from "./meta";
import {
    AccessConfiguration,
    AdvancedSettings,
    AttributeSettings,
    GeneralApplicationSettings,
    ProvisioningSettings,
    SharedAccess,
    SignOnMethods
} from "./settings";
import { Info } from "./settings/info";
import { disableApplication, getInboundProtocolConfig } from "../api";
import { ApplicationManagementConstants } from "../constants";
import CustomApplicationTemplate
    from "../data/application-templates/templates/custom-application/custom-application.json";
import {
    ApplicationInterface,
    ApplicationTabTypes,
    ApplicationTemplateIdTypes,
    ApplicationTemplateInterface,
    AuthProtocolMetaListItemInterface,
    InboundProtocolListItemInterface,
    OIDCApplicationConfigurationInterface,
    OIDCDataInterface,
    SAMLApplicationConfigurationInterface,
    SupportedAuthProtocolTypes
} from "../models";
import { ApplicationManagementUtils } from "../utils/application-management-utils";

/**
 * Proptypes for the applications edit component.
 */
interface EditApplicationPropsInterface extends SBACInterface<FeatureConfigInterface>, IdentifiableComponentInterface {
    /**
     * Editing application.
     */
    application: ApplicationInterface;
    /**
     * Used to the configured inbound protocols list from the parent component.
     */
    getConfiguredInboundProtocolsList?: (list: string[]) => void;
    /**
     * Used to the configured inbound protocol configs from the parent component.
     */
    getConfiguredInboundProtocolConfigs?: (configs: Record<string, unknown>) => void;
    /**
     * Is the data still loading.
     */
    isLoading: boolean;
    /**
     * Set is loading.
     */
    setIsLoading?: any;
    /**
     * Callback to be triggered after deleting the application.
     */
    onDelete: () => void;
    /**
     * Callback to update the application details.
     */
    onUpdate: (id: string) => void;
    /**
     * Application template.
     */
    template?: ApplicationTemplateInterface;
    /**
     * Make the form read only.
     */
    readOnly?: boolean;
    /**
     * URL Search params received to the parent edit page component.
     */
    urlSearchParams?: URLSearchParams;
}

/**
 * Application edit component.
 *
 * @param props - Props injected to the component.
 *
 * @returns EditApplication component
 */
export const EditApplication: FunctionComponent<EditApplicationPropsInterface> = (
    props: EditApplicationPropsInterface
): ReactElement => {

    const {
        application,
        featureConfig,
        isLoading,
        setIsLoading,
        getConfiguredInboundProtocolsList,
        getConfiguredInboundProtocolConfigs,
        onDelete,
        onUpdate,
        template,
        readOnly,
        urlSearchParams,
        [ "data-componentid" ]: componentId
    } = props;

    const { t } = useTranslation();
    const { isSuperOrganization, isSubOrganization } = useGetCurrentOrganizationType();
    const dispatch: Dispatch = useDispatch();
    const { UIConfig } = useUIConfig();
    const {
        templateMetadata: extensionTemplateMetadata,
        isTemplateMetadataRequestLoading: isExtensionTemplateMetadataFetchRequestLoading
    } = useApplicationTemplateMetadata();
    // Check if the user has the required scopes to update the application.
    const hasApplicationUpdatePermissions: boolean = useRequiredScopes(featureConfig?.applications?.scopes?.update);

    const availableInboundProtocols: AuthProtocolMetaListItemInterface[] =
        useSelector((state: AppState) => state.application.meta.inboundProtocols);
    const oidcConfigurations: OIDCApplicationConfigurationInterface = useSelector(
        (state: AppState) => state.application.oidcConfigurations);
    const samlConfigurations: SAMLApplicationConfigurationInterface = useSelector(
        (state: AppState) => state.application.samlConfigurations);
    const isClientSecretHashEnabled: boolean = useSelector((state: AppState) =>
        state.config.ui.isClientSecretHashEnabled);
    const tenantDomain: string = useSelector((state: AppState) => state.auth.tenantDomain);
    const isFirstLevelOrg: boolean = useSelector(
        (state: AppState) => state.organization.isFirstLevelOrganization
    );
    const orgType: OrganizationType = useSelector((state: AppState) =>
        state?.organization?.organizationType);

    const [ isInboundProtocolConfigRequestLoading, setIsInboundProtocolConfigRequestLoading ] = useState<boolean>(true);
    const [ inboundProtocolList, setInboundProtocolList ] = useState<string[]>(undefined);
    const [ inboundProtocolConfig, setInboundProtocolConfig ] = useState<any>(undefined);
    const [ isInboundProtocolsRequestLoading, setInboundProtocolsRequestLoading ] = useState<boolean>(false);
    const [ tabPaneExtensions, setTabPaneExtensions ] = useState<ResourceTabPaneInterface[]>(undefined);
    const [ allowedOrigins, setAllowedOrigins ] = useState([]);
    const [ isAllowedOriginsUpdated, setIsAllowedOriginsUpdated ] = useState<boolean>(false);
    const [ isApplicationUpdated, setIsApplicationUpdated ] = useState<boolean>(false);
    const [ showClientSecretHashDisclaimerModal, setShowClientSecretHashDisclaimerModal ] = useState<boolean>(false);
    const [
        clientSecretHashDisclaimerModalInputs,
        setClientSecretHashDisclaimerModalInputs
    ] = useState<{ clientSecret: string; clientId: string }>({ clientId: "", clientSecret: "" });
    const [ isOIDCConfigsLoading, setOIDCConfigsLoading ] = useState<boolean>(false);
    const [ isSAMLConfigsLoading, setSAMLConfigsLoading ] = useState<boolean>(false);
    const [ isM2MApplication, setM2MApplication ] = useState<boolean>(false);

    const eventPublisher: EventPublisher = EventPublisher.getInstance();

    const isFragmentApp: boolean = application?.advancedConfigurations?.fragment || false;
    const hiddenAuthenticators: string[] = [ ...(UIConfig?.hiddenAuthenticators ?? []) ];
    const isMyAccount: boolean =
        ApplicationManagementConstants.MY_ACCOUNT_CLIENT_ID === application?.clientId ||
        ApplicationManagementConstants.MY_ACCOUNT_APP_NAME === application?.name;
    const applicationsUpdateScopes: string[] = featureConfig?.applications?.scopes?.update;

    const [ isDisableInProgress, setIsDisableInProgress ] = useState<boolean>(false);
    const [ enableStatus, setEnableStatus ] = useState<boolean>(false);
    const [ showDisableConfirmationModal, setShowDisableConfirmationModal ] = useState<boolean>(false);
    const brandingDisabledFeatures: string[] = useSelector((state: AppState) =>
        state?.config?.ui?.features?.branding?.disabledFeatures);

    const hasApplicationsUpdatePermissions: boolean = useRequiredScopes(
        featureConfig?.applications?.scopes?.update
    );

    /**
     * Called when an application updates.
     *
     * @param id - Application id.
     */
    const handleApplicationUpdate = (id: string): void => {
        setIsApplicationUpdated(true);
        onUpdate(id);
    };

    /**
     * Todo Remove this mapping and fix the backend.
     */
    const mapProtocolTypeToName = ((type: string): string => {
        let protocolName: string = type;

        if (protocolName === "oauth2") {
            protocolName = SupportedAuthProtocolTypes.OIDC;
        } else if (protocolName === "passivests") {
            protocolName = SupportedAuthProtocolTypes.WS_FEDERATION;
        } else if (protocolName === "wstrust") {
            protocolName = SupportedAuthProtocolTypes.WS_TRUST;
        } else if (protocolName === "samlsso") {
            protocolName = SupportedAuthProtocolTypes.SAML;
        }

        return protocolName;
    });

    /**
     * This function will normalize the SAML name ID format
     * returned by the API.
     *
     * @param protocolConfigs - Protocol config object
     */
    const normalizeSAMLNameIDFormat = (protocolConfigs: any): void => {
        const key: string = "saml";

        if (protocolConfigs[ key ]) {
            const assertion: any = protocolConfigs[ key ].singleSignOnProfile?.assertion;

            if (assertion) {
                const ref: string = assertion.nameIdFormat as string;

                assertion.nameIdFormat = ref.replace(/\//g, ":");
            }
        }
    };

    /**
     * Finds the configured inbound protocol.
     */
    const findConfiguredInboundProtocol = (appId: string): void => {
        let protocolConfigs: any = {};
        const selectedProtocolList: string[] = [];
        const inboundProtocolRequests: Promise<any>[] = [];
        const protocolNames: string[] = [];

        if (application?.inboundProtocols?.length > 0) {
            application.inboundProtocols.forEach((protocol: InboundProtocolListItemInterface) => {

                if (protocol.type === "openid") {
                    return;
                }

                const protocolName: string = mapProtocolTypeToName(protocol.type);

                if(!protocolNames.includes(protocolName)) {
                    protocolNames.push(protocolName);
                    inboundProtocolRequests.push(getInboundProtocolConfig(appId, protocolName));
                }
            });

            setIsInboundProtocolConfigRequestLoading(true);
            Axios.all(inboundProtocolRequests).then(Axios.spread((...responses: AxiosResponse[]) => {
                responses.forEach((response: AxiosResponse, index: number) => {
                    protocolConfigs = {
                        ...protocolConfigs,
                        [ protocolNames[ index ] ]: response
                    };

                    selectedProtocolList.push(protocolNames[ index ]);
                });

<<<<<<< HEAD
            }))
                .catch((error: AxiosError) => {
                    if (error?.response?.status === 404) {
                        return;
                    }
=======
                applicationConfig.editApplication.
                    isTabEnabledForApp(
                        inboundProtocolConfig?.oidc?.clientId , ApplicationTabTypes.ADVANCED, tenantDomain) &&
                  panes.push({
                      componentId: "advanced",
                      menuItem: (
                          <Menu.Item data-tourid="advanced">
                              { t("applications:edit.sections.advanced.tabName") }
                          </Menu.Item> ),
                      render: AdvancedSettingsTabPane
                  });
            }
            if (isFeatureEnabled(featureConfig?.applications,
                ApplicationManagementConstants.FEATURE_DICTIONARY.get("APPLICATION_SHARED_ACCESS"))
                 && application?.templateId != ApplicationManagementConstants.CUSTOM_APPLICATION_PASSIVE_STS
                    && !isFragmentApp
                    && !isM2MApplication
                    && applicationConfig.editApplication.showApplicationShare
                    && (isFirstLevelOrg || window[ "AppUtils" ].getConfig().organizationName)
                    && hasApplicationsUpdatePermissions
                    && orgType !== OrganizationType.SUBORGANIZATION
                    && !ApplicationManagementConstants.SYSTEM_APPS.includes(application?.clientId)) {
                applicationConfig.editApplication.
                    isTabEnabledForApp(
                        inboundProtocolConfig?.oidc?.clientId,
                        ApplicationTabTypes.INFO,
                        tenantDomain
                    ) &&
                    panes.push({
                        componentId: "shared-access",
                        menuItem: t("applications:edit.sections.sharedAccess.tabName"),
                        render: SharedAccessTabPane
                    });
            }
            if (isFeatureEnabled(featureConfig?.applications,
                ApplicationManagementConstants.FEATURE_DICTIONARY.get("APPLICATION_EDIT_INFO"))
                 && !isFragmentApp
                 && !isMyAccount) {
                applicationConfig.editApplication.
                    isTabEnabledForApp(
                        inboundProtocolConfig?.oidc?.clientId,
                        ApplicationTabTypes.INFO,
                        tenantDomain
                    ) &&
                 panes.push({
                     componentId: "info",
                     menuItem: {
                         content: t("applications:edit.sections.info.tabName"),
                         icon: "info circle grey"
                     },
                     render: InfoTabPane
                 });
            }
>>>>>>> 436b6176

                    if (error?.response?.data?.description) {
                        dispatch(addAlert({
                            description: error.response.data.description,
                            level: AlertLevels.ERROR,
                            message: t("applications:notifications.getInboundProtocolConfig" +
                                ".error.message")
                        }));

                        return;
                    }

                    dispatch(addAlert({
                        description: t("applications:notifications.getInboundProtocolConfig" +
                            ".genericError.description"),
                        level: AlertLevels.ERROR,
                        message: t("applications:notifications.getInboundProtocolConfig" +
                            ".genericError.message")
                    }));
                })
                .finally(() => {
                    // Mutate the saml: NameIDFormat property according to the specification.
                    normalizeSAMLNameIDFormat(protocolConfigs);
                    setIsApplicationUpdated(true);
                    setInboundProtocolList(selectedProtocolList);
                    setInboundProtocolConfig(protocolConfigs);
                    setIsInboundProtocolConfigRequestLoading(false);
                    getConfiguredInboundProtocolsList(selectedProtocolList);
                    getConfiguredInboundProtocolConfigs(protocolConfigs);
                });
        } else {
            setInboundProtocolList([]);
            setInboundProtocolConfig({});
            setIsInboundProtocolConfigRequestLoading(false);
            getConfiguredInboundProtocolsList([]);
            getConfiguredInboundProtocolConfigs({});
        }
    };

    /**
     * Called when an application updates.
     */
    const handleProtocolUpdate = (): void => {
        if (!application?.id) {
            return;
        }

        findConfiguredInboundProtocol(application.id);
    };

    /**
     * Handles application secret regenerate.
     * @param config - Config response.
     */
    const handleApplicationSecretRegenerate = (config: OIDCDataInterface): void => {

        if (isEmpty(config) || !config.clientSecret || !config.clientId) {
            return;
        }

        setClientSecretHashDisclaimerModalInputs({
            clientId: config.clientId,
            clientSecret: config.clientSecret
        });
        setShowClientSecretHashDisclaimerModal(true);
    };

    /**
     * Handles the toggle change to show confirmation modal.
     *
     * @param event - Form event.
     * @param data - Checkbox data.
     */
    const handleAppEnableDisableToggleChange = (event: FormEvent<HTMLInputElement>, data: CheckboxProps): void => {
        setEnableStatus(data?.checked);
        setShowDisableConfirmationModal(true);
    };

    /**
     * Disables an application.
     */
    const handleApplicationDisable = (): void => {
        setIsDisableInProgress(true);
        disableApplication(application.id, enableStatus)
            .then(() => {
                dispatch(addAlert({
                    description: t("applications:notifications.disableApplication.success" +
                        ".description", { state: enableStatus ? "enabled" : "disabled" }),
                    level: AlertLevels.SUCCESS,
                    message: t("applications:notifications.disableApplication.success.message", {
                        state : enableStatus ? "enabled" : "disabled" })
                }));

                setShowDisableConfirmationModal(false);
                onUpdate(application.id);
            })
            .catch((error: AxiosError) => {
                if (error?.response?.data?.description) {
                    dispatch(addAlert({
                        description: error.response.data.description,
                        level: AlertLevels.ERROR,
                        message: t("applications:notifications.disableApplication.error" +
                            ".message")
                    }));

                    return;
                }

                dispatch(addAlert({
                    description: t("applications:notifications.disableApplication" +
                        ".genericError.description", { state: enableStatus ? "enable" : "disable" }),
                    level: AlertLevels.ERROR,
                    message: t("applications:notifications.disableApplication.genericError" +
                        ".message")
                }));
            })
            .finally(() => {
                setIsDisableInProgress(false);
            });
    };

    const MyAccountOverviewTabPane = (): ReactElement => (
        <>
            <ResourceTab.Pane controlledSegmentation>
                <MyAccountOverview/>
            </ResourceTab.Pane>
            <Divider hidden />
            <Show
                when={ applicationsUpdateScopes }
            >
                <DangerZoneGroup
                    sectionHeader={ t("applications:dangerZoneGroup.header") }
                >
                    <DangerZone
                        actionTitle={ t("applications:dangerZoneGroup.disableApplication.actionTitle",
                            { state: application.applicationEnabled ? t("common:disable") : t("common:enable") }) }
                        header={ t("applications:dangerZoneGroup.disableApplication.header",
                            { state: application.applicationEnabled ? t("common:disable") : t("common:enable") } ) }
                        subheader={ application.applicationEnabled
                            ? t("applications:dangerZoneGroup.disableApplication.subheader")
                            : t("applications:dangerZoneGroup.disableApplication.subheader2") }
                        onActionClick={ undefined }
                        toggle={ {
                            checked: application.applicationEnabled,
                            onChange: handleAppEnableDisableToggleChange
                        } }
                        data-testid={ `${ componentId }-danger-zone-disable` }
                    />
                </DangerZoneGroup>
            </Show>
            <ConfirmationModal
                onClose={ (): void => setShowDisableConfirmationModal(false) }
                type="warning"
                open={ showDisableConfirmationModal }
                primaryAction={ t("common:confirm") }
                secondaryAction={ t("common:cancel") }
                onSecondaryActionClick={ (): void => setShowDisableConfirmationModal(false) }
                onPrimaryActionClick={ (): void => handleApplicationDisable() }
                closeOnDimmerClick={ false }
                primaryActionLoading={ isDisableInProgress }
                data-testid={ `${ componentId }-myAccount-disable-confirmation-modal` }
            >
                <ConfirmationModal.Header
                    data-testid={
                        `${ componentId }-myAccount-disable-confirmation-modal-header`
                    }
                >
                    { enableStatus
                        ? t("applications:confirmations.enableApplication.header")
                        : t("applications:confirmations.disableApplication.header") }
                </ConfirmationModal.Header>
                <ConfirmationModal.Message
                    attached
                    warning
                    data-testid={
                        `${ componentId }-myAccount-disable-confirmation-modal-message`
                    }
                >
                    { enableStatus
                        ? t("applications:confirmations.enableApplication.message")
                        : t("applications:confirmations.disableApplication.message") }
                </ConfirmationModal.Message>
                <ConfirmationModal.Content
                    data-testid={
                        `${ componentId }-application-disable-confirmation-modal-content`
                    }
                >
                    { enableStatus
                        ? t("applications:confirmations.enableApplication.content")
                        : (
                            <>
                                <Trans
                                    i18nKey={ "applications:confirmations.disableApplication.content.0" }
                                >
                                    This may prevent consumers from accessing the application,
                                    but it can be resolved by re-enabling the application.
                                </Trans>
                                <br /><br />
                                <Trans
                                    i18nKey={ "applications:confirmations.disableApplication.content.1" }
                                >
                                            Ensure that the references to the application in
                                    <Link
                                        data-componentid={ `${componentId}-link-email-templates-page` }
                                        onClick={
                                            () => history.push(AppConstants.getPaths().get("EMAIL_MANAGEMENT"))
                                        }
                                        external={ false }
                                    >
                                        email templates
                                    </Link> and other relevant locations are updated to reflect the application
                                    status accordingly.
                                </Trans>
                            </>
                        ) }
                </ConfirmationModal.Content>
            </ConfirmationModal>
        </>
    );

    const GeneralApplicationSettingsTabPane = (): ReactElement => (
        <ResourceTab.Pane controlledSegmentation>
            <GeneralApplicationSettings
                accessUrl={ application?.accessUrl }
                appId={ application?.id }
                description={ application?.description }
                discoverability={ application?.advancedConfigurations?.discoverableByEndUsers }
                imageUrl={ application?.imageUrl }
                name={ application?.name }
                application = { application }
                isLoading={ isLoading }
                onDelete={ onDelete }
                onUpdate={ handleApplicationUpdate }
                featureConfig={ featureConfig }
                template={ template }
                isBrandingSectionHidden={ brandingDisabledFeatures.includes(BrandingPreferencesConstants.
                    APP_WISE_BRANDING_FEATURE_TAG) }
                readOnly={ readOnly || applicationConfig.editApplication.getTabPanelReadOnlyStatus(
                    "APPLICATION_EDIT_GENERAL_SETTINGS", application) }
                data-componentid={ `${ componentId }-general-settings` }
                isManagementApp={ application?.isManagementApp }
            />
        </ResourceTab.Pane>
    );

    const ApplicationSettingsTabPane = (): ReactElement => (
        <ResourceTab.Pane controlledSegmentation>
            <AccessConfiguration
                application={ application }
                allowedOriginList={ allowedOrigins }
                certificate={ application?.advancedConfigurations?.certificate }
                onAllowedOriginsUpdate={ () => setIsAllowedOriginsUpdated(!isAllowedOriginsUpdated) }
                onApplicationSecretRegenerate={ handleApplicationSecretRegenerate }
                appId={ application?.id }
                appName={ application?.name }
                applicationTemplateId={ application?.templateId }
                extendedAccessConfig={ tabPaneExtensions !== undefined }
                isLoading={ isLoading }
                setIsLoading={ setIsLoading }
                onUpdate={ handleApplicationUpdate }
                onProtocolUpdate = { handleProtocolUpdate }
                isInboundProtocolConfigRequestLoading={ isInboundProtocolConfigRequestLoading }
                inboundProtocolsLoading={ isInboundProtocolConfigRequestLoading }
                inboundProtocolConfig={ inboundProtocolConfig }
                inboundProtocols={ inboundProtocolList }
                featureConfig={ featureConfig }
                template={ template }
                readOnly={ readOnly || applicationConfig.editApplication.getTabPanelReadOnlyStatus(
                    "APPLICATION_EDIT_ACCESS_CONFIG", application) }
                isDefaultApplication={ ApplicationManagementConstants.DEFAULT_APPS.includes(application?.name) }
                isSystemApplication={ ApplicationManagementConstants.SYSTEM_APPS.includes(application?.name) }
                data-componentid={ `${ componentId }-access-settings` }
            />
        </ResourceTab.Pane>
    );

    const AttributeSettingTabPane = (): ReactElement => (
        <ResourceTab.Pane controlledSegmentation>
            <AttributeSettings
                appId={ application.id }
                technology={ application.inboundProtocols }
                claimConfigurations={ application.claimConfiguration }
                featureConfig={ featureConfig }
                onlyOIDCConfigured={
                    (application?.templateId === CustomApplicationTemplate.id
                        || application?.templateId === ApplicationManagementConstants.CUSTOM_APPLICATION_OIDC)
                    && inboundProtocolList?.length === 0
                        ? true
                        : inboundProtocolList?.length === 1
                        && (inboundProtocolList[ 0 ] === SupportedAuthProtocolTypes.OIDC)
                }
                onUpdate={ handleApplicationUpdate }
                applicationTemplateId={ application?.templateId }
                inboundProtocolConfig={ inboundProtocolConfig }
                readOnly={ readOnly }
                data-componentid={ `${ componentId }-attribute-settings` }
            />
        </ResourceTab.Pane>
    );


    const SignOnMethodsTabPane = (): ReactElement => (
        <AILoginFlowProvider>
            <ResourceTab.Pane controlledSegmentation>
                <SignOnMethods
                    application={ application }
                    appId={ application.id }
                    authenticationSequence={ application.authenticationSequence }
                    clientId={ inboundProtocolConfig?.oidc?.clientId }
                    hiddenAuthenticators={ hiddenAuthenticators }
                    isLoading={ isLoading }
                    onUpdate={ handleApplicationUpdate }
                    featureConfig={ featureConfig }
                    readOnly={ readOnly }
                    data-componentid={ `${ componentId }-sign-on-methods` }
                />
            </ResourceTab.Pane>
        </AILoginFlowProvider>
    );

    const AdvancedSettingsTabPane = (): ReactElement => (
        <ResourceTab.Pane controlledSegmentation>
            <AdvancedSettings
                appId={ application.id }
                advancedConfigurations={ application.advancedConfigurations }
                onUpdate={ handleApplicationUpdate }
                featureConfig={ featureConfig }
                readOnly={ readOnly }
                template={ template }
                data-componentid={ `${ componentId }-advanced-settings` }
            />
        </ResourceTab.Pane>
    );

    const ProvisioningSettingsTabPane = (): ReactElement => (
        applicationConfig.editApplication.showProvisioningSettings
            ? (
                < ResourceTab.Pane controlledSegmentation>
                    <ProvisioningSettings
                        application={ application }
                        provisioningConfigurations={ application.provisioningConfigurations }
                        onUpdate={ handleApplicationUpdate }
                        featureConfig={ featureConfig }
                        readOnly={ readOnly }
                        data-componentid={ `${ componentId }-provisioning-settings` }
                    />
                </ResourceTab.Pane>
            )
            : null
    );

    const SharedAccessTabPane = (): ReactElement => (
        <ResourceTab.Pane controlledSegmentation>
            <SharedAccess
                application={ application }
                onUpdate={ handleApplicationUpdate }
                readOnly={ readOnly }
                data-componentid={ `${ componentId }-shared-access` }
            />
        </ResourceTab.Pane>
    );

    const InfoTabPane = (): ReactElement => (
        <ResourceTab.Pane controlledSegmentation>
            <Info
                appId={ application.id }
                inboundProtocols={ application?.inboundProtocols }
                isOIDCConfigLoading={ isOIDCConfigsLoading }
                isSAMLConfigLoading={ isSAMLConfigsLoading }
                templateId={ application?.templateId }
                data-componentid={ `${ componentId }-server-endpoints` }
            />
        </ResourceTab.Pane>
    );

    /**
     * Renders a dynamic application edit tab pane.
     *
     * @param tab - The metadata for the tab.
     * @returns The rendered tab pane.
     */
    const DynamicApplicationEditTabPane = (tab: ApplicationEditTabMetadataInterface): ReactElement => {
        const firstProtocolName: string = mapProtocolTypeToName(application?.inboundProtocols?.[0]?.type);

        return (
            <ResourceTab.Pane controlledSegmentation>
                <ApplicationEditForm
                    tab={ tab }
                    application={ application }
                    protocolName={ firstProtocolName }
                    inboundProtocolConfigurations={ inboundProtocolConfig?.[firstProtocolName] }
                    isLoading={ isLoading }
                    onUpdate={ handleApplicationUpdate }
                    onProtocolUpdate = { handleProtocolUpdate }
                    readOnly={ readOnly }
                />
            </ResourceTab.Pane>
        );
    };

    /**
     * Renders a markdown guide tab pane.
     *
     * @param guideContent - Content to display in Markdown format.
     * @returns The rendered tab pane.
     */
    const MarkdownGuideTabPane = (guideContent: string): ReactElement => {
        const firstProtocolName: string = mapProtocolTypeToName(application?.inboundProtocols?.[0]?.type);

        return (
            <ResourceTab.Pane controlledSegmentation>
                <ApplicationMarkdownGuide
                    application={ application }
                    inboundProtocolConfigurations={ inboundProtocolConfig?.[firstProtocolName] }
                    content={ guideContent }
                    isLoading={ isLoading }
                    protocolName={ firstProtocolName }
                />
            </ResourceTab.Pane>
        );
    };

    /**
     * Resolves the tab panes based on the application config.
     *
     * @returns Resolved tab panes.
     */
    const resolveTabPanes = (): ResourceTabPaneInterface[] => {
        const panes: ResourceTabPaneInterface[] = [];
        const extensionPanes: ResourceTabPaneInterface[] = [];

        if (!tabPaneExtensions && applicationConfig.editApplication.extendTabs
            && application?.templateId !== ApplicationManagementConstants.CUSTOM_APPLICATION_OIDC
            && application?.templateId !== ApplicationManagementConstants.CUSTOM_APPLICATION_PASSIVE_STS
            && application?.templateId !== ApplicationManagementConstants.CUSTOM_APPLICATION_SAML) {
            return [];
        }

        if (tabPaneExtensions && tabPaneExtensions?.length > 0) {
            extensionPanes.push(...cloneDeep(tabPaneExtensions));
        }

        if (featureConfig) {
            if (isMyAccount) {
                panes.push({
                    componentId: "overview",
                    menuItem: t("applications:myaccount.overview.tabName"),
                    render: MyAccountOverviewTabPane
                });
            }
            if (isFeatureEnabled(featureConfig?.applications,
                ApplicationManagementConstants.FEATURE_DICTIONARY.get("APPLICATION_EDIT_GENERAL_SETTINGS"))
                && (isSubOrganization() ?
                    !brandingDisabledFeatures.includes(
                        BrandingPreferencesConstants.APP_WISE_BRANDING_FEATURE_TAG): true)
                && !isMyAccount
            ) {
                if (applicationConfig.editApplication.
                    isTabEnabledForApp(
                        inboundProtocolConfig?.oidc?.clientId,
                        ApplicationTabTypes.GENERAL,
                        tenantDomain
                    )) {
                    panes.push({
                        componentId: "general",
                        "data-tabid": ApplicationTabIDs.GENERAL,
                        menuItem:
                                 <Menu.Item data-tourid="general">
                                     { t("applications:edit.sections.general.tabName") }
                                 </Menu.Item>,
                        render: () =>
                            applicationConfig.editApplication.
                                getOveriddenTab(
                                    inboundProtocolConfig?.oidc?.clientId,
                                    ApplicationTabTypes.GENERAL,
                                    GeneralApplicationSettingsTabPane(),
                                    application?.name,
                                    application?.id,
                                    tenantDomain
                                )
                    });
                }
            }
            if (isFeatureEnabled(featureConfig?.applications,
                ApplicationManagementConstants.FEATURE_DICTIONARY.get("APPLICATION_EDIT_ACCESS_CONFIG"))
                && !isFragmentApp
                && !isMyAccount
            ) {

                applicationConfig.editApplication.isTabEnabledForApp(
                    inboundProtocolConfig?.oidc?.clientId,
                    ApplicationTabTypes.PROTOCOL,
                    tenantDomain
                ) &&
                panes.push({
                    componentId: "protocol",
                    "data-tabid": ApplicationTabIDs.PROTOCOL,
                    menuItem: t("applications:edit.sections.access.tabName"),
                    render: ApplicationSettingsTabPane
                });
            }
            if (isFeatureEnabled(featureConfig?.applications,
                ApplicationManagementConstants.FEATURE_DICTIONARY.get("APPLICATION_EDIT_ATTRIBUTE_MAPPING"))
                && !isFragmentApp
                && !isM2MApplication
                && (UIConfig?.legacyMode?.applicationSystemAppsSettings ||
                    application?.name !== ApplicationManagementConstants.MY_ACCOUNT_APP_NAME)
            ) {

                applicationConfig.editApplication.isTabEnabledForApp(
                    inboundProtocolConfig?.oidc?.clientId, ApplicationTabTypes.USER_ATTRIBUTES, tenantDomain) &&
                panes.push({
                    componentId: "user-attributes",
                    "data-tabid": ApplicationTabIDs.USER_ATTRIBUTES,
                    menuItem:
                        <Menu.Item data-tourid="attributes">
                            { t("applications:edit.sections.attributes.tabName") }
                        </Menu.Item>,
                    render: () =>
                        applicationConfig.editApplication.
                            getOveriddenTab(
                                inboundProtocolConfig?.oidc?.clientId,
                                ApplicationTabTypes.USER_ATTRIBUTES,
                                AttributeSettingTabPane(),
                                application?.name,
                                application?.id,
                                tenantDomain
                            )
                });
            }
            if (isFeatureEnabled(featureConfig?.applications,
                ApplicationManagementConstants.FEATURE_DICTIONARY.get("APPLICATION_EDIT_SIGN_ON_METHOD_CONFIG"))
                && !isM2MApplication) {

                applicationConfig.editApplication.
                    isTabEnabledForApp(
                        inboundProtocolConfig?.oidc?.clientId, ApplicationTabTypes.SIGN_IN_METHOD, tenantDomain) &&
                  panes.push({
                      componentId: "sign-in-method",
                      "data-tabid": ApplicationTabIDs.SIGN_IN_METHODS,
                      menuItem:
                          <Menu.Item data-tourid="sign-in-methods">
                              { t("applications:edit.sections.signOnMethod.tabName") }
                          </Menu.Item>,
                      render: SignOnMethodsTabPane
                  });
            }
            if (applicationConfig.editApplication.showProvisioningSettings
                && isFeatureEnabled(featureConfig?.applications,
                    ApplicationManagementConstants.FEATURE_DICTIONARY.get("APPLICATION_EDIT_PROVISIONING_SETTINGS"))
                && !isFragmentApp
                && !isM2MApplication
                && (UIConfig?.legacyMode?.applicationSystemAppsSettings ||
                    application?.name !== ApplicationManagementConstants.MY_ACCOUNT_APP_NAME)) {

                applicationConfig.editApplication.isTabEnabledForApp(
                    inboundProtocolConfig?.oidc?.clientId, ApplicationTabTypes.PROVISIONING, tenantDomain) &&
                panes.push({
                    componentId: "provisioning",
                    "data-tabid": ApplicationTabIDs.PROVISIONING,
                    menuItem: t("applications:edit.sections.provisioning.tabName"),
                    render: ProvisioningSettingsTabPane
                });
            }
            if (isFeatureEnabled(featureConfig?.applications,
                ApplicationManagementConstants.FEATURE_DICTIONARY.get("APPLICATION_EDIT_ADVANCED_SETTINGS"))
                && !isFragmentApp
                && !isM2MApplication
                && (UIConfig?.legacyMode?.applicationSystemAppsSettings ||
                    application?.name !== ApplicationManagementConstants.MY_ACCOUNT_APP_NAME)) {

                applicationConfig.editApplication.
                    isTabEnabledForApp(
                        inboundProtocolConfig?.oidc?.clientId , ApplicationTabTypes.ADVANCED, tenantDomain) &&
                  panes.push({
                      componentId: "advanced",
                      "data-tabid": ApplicationTabIDs.ADVANCED,
                      menuItem: (
                          <Menu.Item data-tourid="advanced">
                              { t("applications:edit.sections.advanced.tabName") }
                          </Menu.Item> ),
                      render: AdvancedSettingsTabPane
                  });
            }
            if (isFeatureEnabled(featureConfig?.applications,
                ApplicationManagementConstants.FEATURE_DICTIONARY.get("APPLICATION_SHARED_ACCESS"))
                 && application?.templateId != ApplicationManagementConstants.CUSTOM_APPLICATION_PASSIVE_STS
                    && !isFragmentApp
                    && !isM2MApplication
                    && applicationConfig.editApplication.showApplicationShare
                    && (isFirstLevelOrg || window[ "AppUtils" ].getConfig().organizationName)
                    && hasApplicationUpdatePermissions
                    && orgType !== OrganizationType.SUBORGANIZATION
                    && !ApplicationManagementConstants.SYSTEM_APPS.includes(application?.clientId)) {
                applicationConfig.editApplication.
                    isTabEnabledForApp(
                        inboundProtocolConfig?.oidc?.clientId,
                        ApplicationTabTypes.INFO,
                        tenantDomain
                    ) &&
                    panes.push({
                        componentId: "shared-access",
                        "data-tabid": ApplicationTabIDs.SHARED_ACCESS,
                        menuItem: t("applications:edit.sections.sharedAccess.tabName"),
                        render: SharedAccessTabPane
                    });
            }
            if (isFeatureEnabled(featureConfig?.applications,
                ApplicationManagementConstants.FEATURE_DICTIONARY.get("APPLICATION_EDIT_INFO"))
                 && !isFragmentApp
                 && !isMyAccount) {

                applicationConfig.editApplication.
                    isTabEnabledForApp(
                        inboundProtocolConfig?.oidc?.clientId,
                        ApplicationTabTypes.INFO,
                        tenantDomain
                    ) &&
                 panes.push({
                     componentId: "info",
                     "data-tabid": ApplicationTabIDs.INFO,
                     menuItem: {
                         content: t("applications:edit.sections.info.tabName"),
                         icon: "info circle grey"
                     },
                     render: InfoTabPane
                 });
            }

            extensionPanes.forEach(
                (extensionPane: ResourceTabPaneInterface) => {
                    panes.splice(extensionPane?.index, 0, extensionPane);
                }
            );

            return panes;
        }

        return [
            {
                componentId: "general",
                "data-tabid": ApplicationTabIDs.GENERAL,
                menuItem: t("applications:edit.sections.general.tabName"),
                render: GeneralApplicationSettingsTabPane
            },
            {
                componentId: "protocol",
                "data-tabid": ApplicationTabIDs.PROTOCOL,
                menuItem: t("applications:edit.sections.access.tabName"),
                render: ApplicationSettingsTabPane
            },
            {
                componentId: "user-attributes",
                "data-tabid": ApplicationTabIDs.USER_ATTRIBUTES,
                menuItem: t("applications:edit.sections.attributes.tabName"),
                render: AttributeSettingTabPane
            },
            {
                componentId: "sign-in-method",
                "data-tabid": ApplicationTabIDs.SIGN_IN_METHODS,
                menuItem: t("applications:edit.sections.signOnMethod.tabName"),
                render: SignOnMethodsTabPane
            },
            applicationConfig.editApplication.showProvisioningSettings && {
                componentId: "provisioning",
                "data-tabid": ApplicationTabIDs.PROVISIONING,
                menuItem: t("applications:edit.sections.provisioning.tabName"),
                render: ProvisioningSettingsTabPane
            },
            {
                componentId: "advanced",
                "data-tabid": ApplicationTabIDs.ADVANCED,
                menuItem: t("applications:edit.sections.advanced.tabName"),
                render: AdvancedSettingsTabPane
            },
            {
                componentId: "shared-access",
                "data-tabid": ApplicationTabIDs.SHARED_ACCESS,
                menuItem: t("applications:edit.sections.sharedAccess.tabName"),
                render: SharedAccessTabPane
            },
            {
                componentId: "info",
                "data-tabid": ApplicationTabIDs.INFO,
                menuItem: {
                    content: t("applications:edit.sections.info.tabName"),
                    icon: "info circle grey"
                },
                render: InfoTabPane
            }
        ];
    };

    /**
     * Filter the available tabs based on metadata defined in the extension template.
     *
     * @param tabs - All available tabs.
     * @returns Filtered tabs list.
     */
    const filterTabsBasedOnExtensionTemplateMetadata = (
        tabs: ResourceTabPaneInterface[]
    ): ResourceTabPaneInterface[] => {
        const filteredTabs: ResourceTabPaneInterface[] = [];

        /**
         * Check the existence of predefined tab based on the given tab ID and
         * add it to the filtered list.
         *
         * @param currentTab - Metadata for the tab defined in the template.
         */
        const addPredefineTab = (currentTab: ApplicationEditTabMetadataInterface) => {
            const predefineTab: ResourceTabPaneInterface =
                        tabs?.find((item: ResourceTabPaneInterface) => item?.["data-tabid"] === currentTab?.id);

            if (predefineTab) {
                if (currentTab?.displayName) {
                    predefineTab.menuItem = currentTab?.displayName;
                }

                filteredTabs.push(predefineTab);
            }
        };

        extensionTemplateMetadata?.edit?.tabs?.forEach((tab: ApplicationEditTabMetadataInterface) => {
            switch (tab?.contentType) {
                case ApplicationEditTabContentType.GUIDE:
                    if (tab?.guide) {
                        filteredTabs.push({
                            componentId: tab?.id,
                            "data-tabid": tab?.id,
                            menuItem: tab?.displayName,
                            render: () => MarkdownGuideTabPane(tab?.guide)
                        });
                    }

                    break;
                case ApplicationEditTabContentType.FORM:
                    if (tab?.form) {
                        filteredTabs.push({
                            componentId: tab?.id,
                            "data-tabid": tab?.id,
                            menuItem: tab?.displayName,
                            render: () => DynamicApplicationEditTabPane(tab)
                        });
                    }

                    break;
                default:
                    addPredefineTab(tab);
            }
        });

        return filteredTabs?.length > 0 ? filteredTabs : tabs;
    };

    /**
     * Generate the final rendered tab list based on template metadata.
     *
     * @returns Tab panes list.
     */
    const getFinalRenderingTabPanes = (): ResourceTabPaneInterface[] => {
        const availableTabs: ResourceTabPaneInterface[] = resolveTabPanes();

        if (extensionTemplateMetadata?.edit?.tabs
                && Array.isArray(extensionTemplateMetadata?.edit?.tabs)
                && extensionTemplateMetadata?.edit?.tabs?.length > 0) {
            return filterTabsBasedOnExtensionTemplateMetadata(availableTabs);
        }

        return availableTabs;
    };

    /**
     * The list of tab panes rendered in the final render.
     */
    const renderedTabPanes: ResourceTabPaneInterface[] = getFinalRenderingTabPanes();

    /**
     * Get the default active tab.
     */
    const getDefaultActiveTab = (): number | string => {

        let defaultTab: number | string = 0;

        if(applicationConfig.editApplication.extendTabs && template?.id !== CustomApplicationTemplate.id) {
            defaultTab = 1;
        }

        if (extensionTemplateMetadata?.edit?.defaultActiveTabId) {
            defaultTab = extensionTemplateMetadata?.edit?.defaultActiveTabId;
        }

        return defaultTab;
    };

    /**
     * When the strong authentication parameter is set to true, set the sign-in methods tab.
     */
    useEffect(() => {

        if(isEmpty(window?.location?.hash)){
            if(urlSearchParams.get(ApplicationManagementConstants.APP_STATE_STRONG_AUTH_PARAM_KEY) ===
                ApplicationManagementConstants.APP_STATE_STRONG_AUTH_PARAM_VALUE) {
                window.location.hash = TAB_URL_HASH_FRAGMENT + ApplicationTabIDs.SIGN_IN_METHODS;
            } else if (urlSearchParams.get(ApplicationManagementConstants.IS_PROTOCOL) === "true") {
                window.location.hash = TAB_URL_HASH_FRAGMENT + ApplicationTabIDs.PROTOCOL;
            } else if (urlSearchParams.get(ApplicationManagementConstants.IS_ROLES) === "true") {
                window.location.hash = TAB_URL_HASH_FRAGMENT + ApplicationTabIDs.APPLICATION_ROLES;
            }
        }
    },[ urlSearchParams ]);

    /**
     * Check whether the application is an M2M Application.
     */
    useEffect(() => {

        if (template?.id === ApplicationTemplateIdTypes.M2M_APPLICATION) {
            setM2MApplication(true);
        }
    }, [ template ]);

    /**
     * Fetch the allowed origins list whenever there's an update.
     */
    useEffect(() => {
        const allowedCORSOrigins: string[] = [];

        if (isSuperOrganization()) {
            getCORSOrigins()
                .then((response: CORSOriginsListInterface[]) => {
                    response?.map((origin: CORSOriginsListInterface) => {
                        allowedCORSOrigins.push(origin?.url);
                    });
                    setAllowedOrigins(allowedCORSOrigins);
                })
                .catch((error: AxiosError) => {
                    if (error?.response?.data?.description) {
                        dispatch(addAlert({
                            description: error.response.data.description,
                            level: AlertLevels.ERROR,
                            message: t("applications:notifications.fetchAllowedCORSOrigins." +
                                "error.message")
                        }));

                        return;
                    }

                    dispatch(addAlert({
                        description: t("applications:notifications.fetchAllowedCORSOrigins" +
                            ".genericError.description"),
                        level: AlertLevels.ERROR,
                        message: t("applications:notifications.fetchAllowedCORSOrigins." +
                            "genericError.message")
                    }));
                });
        }
    }, [ isAllowedOriginsUpdated ]);

    /**
     * Called on `availableInboundProtocols` prop update.
     */
    useEffect(() => {
        if (!isEmpty(availableInboundProtocols)) {
            return;
        }

        setInboundProtocolsRequestLoading(true);

        ApplicationManagementUtils.getInboundProtocols(InboundProtocolsMeta, false)
            .finally(() => {
                setInboundProtocolsRequestLoading(false);
            });
    }, [ availableInboundProtocols ]);

    /**
     * Watch for `inboundProtocols` array change and fetch configured protocols if there's a difference.
     */
    useEffect(() => {
        if (!application?.inboundProtocols || !application?.id) {
            return;
        }

        findConfiguredInboundProtocol(application.id);
    }, [ JSON.stringify(application?.inboundProtocols) ]);

    useEffect(() => {
        if (samlConfigurations !== undefined) {
            return;
        }
        setSAMLConfigsLoading(true);

        ApplicationManagementUtils.getSAMLApplicationMeta()
            .finally(() => {
                setSAMLConfigsLoading(false);
            });
    }, [ samlConfigurations, inboundProtocolConfig ]);

    useEffect(() => {
        if (oidcConfigurations !== undefined) {
            return;
        }
        setOIDCConfigsLoading(true);

        ApplicationManagementUtils.getOIDCApplicationMeta()
            .finally(() => {
                setOIDCConfigsLoading(false);
            });
    }, [ oidcConfigurations, inboundProtocolConfig ]);

    useEffect(() => {
        if (tabPaneExtensions && !isApplicationUpdated) {
            return;
        }

        if (!application?.id || isInboundProtocolConfigRequestLoading) {
            return;
        }

        if (inboundProtocolConfig && samlConfigurations && samlConfigurations?.certificate) {
            inboundProtocolConfig.certificate = samlConfigurations?.certificate;
            inboundProtocolConfig.ssoUrl = samlConfigurations?.ssoUrl;
            inboundProtocolConfig.issuer = samlConfigurations?.issuer;
        }

        const extensions: ResourceTabPaneInterface[] = applicationConfig.editApplication.getTabExtensions(
            {
                application: application,
                content: template?.content?.quickStart,
                inboundProtocolConfig: inboundProtocolConfig,
                inboundProtocols: inboundProtocolList,
                onApplicationUpdate: () => {
                    handleApplicationUpdate(application?.id);
                },
                template: template
            },
            featureConfig,
            readOnly,
            tenantDomain
        );

        setTabPaneExtensions(extensions);
        setIsApplicationUpdated(false);
    }, [
        tabPaneExtensions,
        template,
        application,
        inboundProtocolList,
        inboundProtocolConfig,
        isInboundProtocolConfigRequestLoading
    ]);

    useEffect(() => {

        if (!urlSearchParams.get(ApplicationManagementConstants.CLIENT_SECRET_HASH_ENABLED_URL_SEARCH_PARAM_KEY)) {
            return;
        }

        setShowClientSecretHashDisclaimerModal(true);
    }, [ urlSearchParams.get(ApplicationManagementConstants.CLIENT_SECRET_HASH_ENABLED_URL_SEARCH_PARAM_KEY) ]);

    /**
     * Handles the tab change.
     *
     * @param e - Click event.
     * @param data - Tab properties.
     */
    const handleTabChange = (e: SyntheticEvent, data: TabProps): void => {
        eventPublisher.compute(() => {
            eventPublisher.publish("application-switch-edit-application-tabs", {
                type: data.panes[data.activeIndex].componentId
            });
        });
    };

    /**
     * Renders the client secret hash disclaimer modal.
     * @returns Client Secret Hash Disclaimer Modal.
     */
    const renderClientSecretHashDisclaimerModal = (): ReactElement => {

        // If client hashing is disabled, don't show the modal.
        if (!isClientSecretHashEnabled) {
            return null;
        }

        const isOIDCConfigured: boolean = inboundProtocolList.includes(SupportedAuthProtocolTypes.OIDC);

        if (!isOIDCConfigured
            || isEmpty(inboundProtocolConfig?.oidc)
            || !inboundProtocolConfig.oidc.clientId
            || !inboundProtocolConfig.oidc.clientSecret) {

            return null;
        }

        const clientSecret: string = clientSecretHashDisclaimerModalInputs.clientSecret
            || inboundProtocolConfig.oidc.clientSecret;
        const clientId: string = clientSecretHashDisclaimerModalInputs.clientId
            || inboundProtocolConfig.oidc.clientId;

        return (
            <ConfirmationModal
                data-componentid={ `${ componentId }-client-secret-hash-disclaimer-modal` }
                type="warning"
                open={ true }
                primaryAction={ t("common:confirm") }
                onPrimaryActionClick={ (): void => {
                    setShowClientSecretHashDisclaimerModal(false);
                    setClientSecretHashDisclaimerModalInputs({
                        clientId: "",
                        clientSecret: ""
                    });
                } }
            >
                <ConfirmationModal.Header
                    data-componentid={ `${ componentId }-client-secret-hash-disclaimer-modal-header` }
                >
                    {
                        t("applications:confirmations.clientSecretHashDisclaimer" +
                            ".modal.header")
                    }
                </ConfirmationModal.Header>
                <ConfirmationModal.Message
                    attached
                    warning
                    data-componentid={ `${ componentId }-client-secret-hash-disclaimer-modal-message` }
                >
                    {
                        t("applications:confirmations.clientSecretHashDisclaimer" +
                            ".modal.message")
                    }
                </ConfirmationModal.Message>
                <ConfirmationModal.Content
                    data-componentid={ `${ componentId }-client-secret-hash-disclaimer-modal-content` }
                >
                    <Form>
                        <Grid.Row>
                            <Grid.Column>
                                <Form.Field>
                                    <label>
                                        {
                                            t("applications:confirmations." +
                                                "clientSecretHashDisclaimer.forms.clientIdSecretForm.clientId.label")
                                        }
                                    </label>
                                    <CopyInputField
                                        value={ clientId }
                                        hideSecretLabel={
                                            t("applications:confirmations." +
                                                "clientSecretHashDisclaimer.forms.clientIdSecretForm.clientId.hide")
                                        }
                                        showSecretLabel={
                                            t("applications:confirmations." +
                                                "clientSecretHashDisclaimer.forms.clientIdSecretForm.clientId.show")
                                        }
                                        data-componentid={ `${ componentId }-client-secret-readonly-input` }
                                    />
                                </Form.Field>
                                <Form.Field>
                                    <label>
                                        {
                                            t("applications:confirmations." +
                                                "clientSecretHashDisclaimer.forms.clientIdSecretForm." +
                                                "clientSecret.label")
                                        }
                                    </label>
                                    <CopyInputField
                                        secret
                                        value={ clientSecret }
                                        hideSecretLabel={
                                            t("applications:confirmations." +
                                                "clientSecretHashDisclaimer.forms.clientIdSecretForm.clientSecret.hide")
                                        }
                                        showSecretLabel={
                                            t("applications:confirmations." +
                                                "clientSecretHashDisclaimer.forms.clientIdSecretForm.clientSecret.show")
                                        }
                                        data-componentid={ `${ componentId }-client-secret-readonly-input` }
                                    />
                                </Form.Field>
                            </Grid.Column>
                        </Grid.Row>
                    </Form>
                </ConfirmationModal.Content>
            </ConfirmationModal>
        );
    };

    return (
        application && !isInboundProtocolsRequestLoading && inboundProtocolList != undefined
        && (tabPaneExtensions || !applicationConfig.editApplication.extendTabs)
            ? (
                <>
                    <ResourceTab
                        isLoading={ isLoading || isExtensionTemplateMetadataFetchRequestLoading }
                        data-componentid={ `${ componentId }-resource-tabs` }
                        controlTabRedirectionInternally
                        defaultActiveTab={ getDefaultActiveTab() }
                        onTabChange={ handleTabChange }
                        panes={ renderedTabPanes }
                    />
                    { showClientSecretHashDisclaimerModal && renderClientSecretHashDisclaimerModal() }
                </>
            ) : <ContentLoader />
    );
};

/**
 * Default props for the application edit component.
 */
EditApplication.defaultProps = {
    "data-componentid": "edit-application",
    getConfiguredInboundProtocolConfigs: () => null,
    getConfiguredInboundProtocolsList: () => null
};<|MERGE_RESOLUTION|>--- conflicted
+++ resolved
@@ -17,7 +17,6 @@
  */
 
 import { Show, useRequiredScopes } from "@wso2is/access-control";
-<<<<<<< HEAD
 import { ApplicationEditForm } from "@wso2is/admin.application-templates.v1/components/application-edit-form";
 import { ApplicationMarkdownGuide } from "@wso2is/admin.application-templates.v1/components/application-markdown-guide";
 import useApplicationTemplateMetadata from
@@ -26,8 +25,6 @@
     ApplicationEditTabContentType,
     ApplicationEditTabMetadataInterface
 } from "@wso2is/admin.application-templates.v1/models/templates";
-=======
->>>>>>> 436b6176
 import { BrandingPreferencesConstants } from "@wso2is/admin.branding.v1/constants";
 import {
     AppConstants,
@@ -225,10 +222,6 @@
     const brandingDisabledFeatures: string[] = useSelector((state: AppState) =>
         state?.config?.ui?.features?.branding?.disabledFeatures);
 
-    const hasApplicationsUpdatePermissions: boolean = useRequiredScopes(
-        featureConfig?.applications?.scopes?.update
-    );
-
     /**
      * Called when an application updates.
      *
@@ -313,67 +306,11 @@
                     selectedProtocolList.push(protocolNames[ index ]);
                 });
 
-<<<<<<< HEAD
             }))
                 .catch((error: AxiosError) => {
                     if (error?.response?.status === 404) {
                         return;
                     }
-=======
-                applicationConfig.editApplication.
-                    isTabEnabledForApp(
-                        inboundProtocolConfig?.oidc?.clientId , ApplicationTabTypes.ADVANCED, tenantDomain) &&
-                  panes.push({
-                      componentId: "advanced",
-                      menuItem: (
-                          <Menu.Item data-tourid="advanced">
-                              { t("applications:edit.sections.advanced.tabName") }
-                          </Menu.Item> ),
-                      render: AdvancedSettingsTabPane
-                  });
-            }
-            if (isFeatureEnabled(featureConfig?.applications,
-                ApplicationManagementConstants.FEATURE_DICTIONARY.get("APPLICATION_SHARED_ACCESS"))
-                 && application?.templateId != ApplicationManagementConstants.CUSTOM_APPLICATION_PASSIVE_STS
-                    && !isFragmentApp
-                    && !isM2MApplication
-                    && applicationConfig.editApplication.showApplicationShare
-                    && (isFirstLevelOrg || window[ "AppUtils" ].getConfig().organizationName)
-                    && hasApplicationsUpdatePermissions
-                    && orgType !== OrganizationType.SUBORGANIZATION
-                    && !ApplicationManagementConstants.SYSTEM_APPS.includes(application?.clientId)) {
-                applicationConfig.editApplication.
-                    isTabEnabledForApp(
-                        inboundProtocolConfig?.oidc?.clientId,
-                        ApplicationTabTypes.INFO,
-                        tenantDomain
-                    ) &&
-                    panes.push({
-                        componentId: "shared-access",
-                        menuItem: t("applications:edit.sections.sharedAccess.tabName"),
-                        render: SharedAccessTabPane
-                    });
-            }
-            if (isFeatureEnabled(featureConfig?.applications,
-                ApplicationManagementConstants.FEATURE_DICTIONARY.get("APPLICATION_EDIT_INFO"))
-                 && !isFragmentApp
-                 && !isMyAccount) {
-                applicationConfig.editApplication.
-                    isTabEnabledForApp(
-                        inboundProtocolConfig?.oidc?.clientId,
-                        ApplicationTabTypes.INFO,
-                        tenantDomain
-                    ) &&
-                 panes.push({
-                     componentId: "info",
-                     menuItem: {
-                         content: t("applications:edit.sections.info.tabName"),
-                         icon: "info circle grey"
-                     },
-                     render: InfoTabPane
-                 });
-            }
->>>>>>> 436b6176
 
                     if (error?.response?.data?.description) {
                         dispatch(addAlert({
