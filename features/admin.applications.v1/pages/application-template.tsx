--- conflicted
+++ resolved
@@ -18,69 +18,15 @@
 
 import {
     AppConstants,
-    AppState,
-    ConfigReducerStateInterface,
-    EventPublisher,
-    getEmptyPlaceholderIllustrations,
-    getTechnologyLogos,
     history
 } from "@wso2is/admin.core.v1";
 import { TestableComponentInterface } from "@wso2is/core/models";
 import { PageLayout } from "@wso2is/react-components";
 import React, { FunctionComponent, ReactElement, useState } from "react";
 import { useTranslation } from "react-i18next";
-<<<<<<< HEAD
-import {
-    AppConstants,
-    history
-} from "../../admin.core.v1";
 import ApplicationCreationAdapter from "../components/application-templates/application-creation-adapter";
 import ApplicationTemplateGrid from "../components/application-templates/application-templates-grid";
 import { ApplicationTemplateListInterface } from "../models/application-templates";
-=======
-import { useSelector } from "react-redux";
-import {
-    Divider,
-    Dropdown,
-    DropdownItemProps,
-    DropdownProps,
-    Grid,
-    Icon,
-    Input
-} from "semantic-ui-react";
-import { InboundProtocolsMeta } from "../components/meta";
-import { MinimalAppCreateWizard } from "../components/wizard/minimal-application-create-wizard";
-import { getApplicationTemplateIllustrations } from "../configs/ui";
-import { ApplicationManagementConstants } from "../constants";
-import CustomApplicationTemplate
-    from "../data/application-templates/templates/custom-application/custom-application.json";
-import CustomProtocolApplicationTemplate
-    from "../data/application-templates/templates/custom-protocol-application/custom-protocol-application.json";
-import {
-    ApplicationTemplateCategories, ApplicationTemplateCategoryInterface,
-    ApplicationTemplateInterface,
-    ApplicationTemplateListItemInterface,
-    AuthProtocolMetaListItemInterface
-} from "../models";
-import { ApplicationManagementUtils } from "../utils/application-management-utils";
-import { ApplicationTemplateManagementUtils } from "../utils/application-template-management-utils";
-
-/**
- * Template filter types.
- */
-const TEMPLATE_FILTER_TYPES: DropdownItemProps[] = [
-    {
-        key: "all",
-        text: "All Types",
-        value: "all"
-    }
-];
-
-// Temporary component level constants to show search/hide template filter options.
-// TODO: Remove once more than one template category is available. (https://github.com/wso2/product-is/issues/10891)
-const SHOW_TEMPLATE_SEARCH: boolean = false;
-const SHOW_TEMPLATE_FILTER: boolean = false;
->>>>>>> 10c5c548
 
 /**
  * Props for the Applications templates page.
@@ -114,217 +60,6 @@
         history.push(AppConstants.getPaths().get("APPLICATIONS"));
     };
 
-<<<<<<< HEAD
-=======
-    /**
-     * Handles template selection.
-     *
-     * @param e - Click event.
-     * @param id - Id of the template.
-     */
-    const handleTemplateSelection = (e: SyntheticEvent, { id }: { id: string }): void => {
-
-        if (!applicationTemplates) {
-            return;
-        }
-
-        let selected: ApplicationTemplateListItemInterface = applicationTemplates
-            .find((template: ApplicationTemplateListItemInterface) => template.id === id);
-
-        if (!selected) {
-            return;
-        }
-
-        if (id === CustomApplicationTemplate.id) {
-            selected = cloneDeep(CustomApplicationTemplate);
-        }
-
-        eventPublisher.publish("application-click-create-new", {
-            source: "application-listing-page",
-            type: selected.templateId
-        });
-        setSelectedTemplate(selected);
-        setShowWizard(true);
-    };
-
-    /**
-     * Handles the template search.
-     *
-     * @param e - Click event.
-     * @param value - Search value.
-     */
-    const handleTemplateSearch = (e: SyntheticEvent, { value }: { value: string }): void => {
-        if (value.length > 0) {
-            setFilteredTemplateList(applicationTemplates.filter((item: ApplicationTemplateListItemInterface) =>
-                item.name.toLowerCase().indexOf(value.toLowerCase()) !== -1));
-        } else {
-            setFilteredTemplateList(applicationTemplates);
-        }
-    };
-
-    /**
-     * Handles the template type change.
-     *
-     * @param event - Click event.
-     * @param data - Dropdown data.
-     */
-    const handleTemplateTypeChange = (event: React.MouseEvent<HTMLAnchorElement>, data: DropdownProps): void => {
-        if (data.value === "all") {
-            setFilteredTemplateList(applicationTemplates);
-        } else {
-            const filtered: ApplicationTemplateListItemInterface[] = applicationTemplates.filter(
-                (template: ApplicationTemplateListItemInterface) =>
-                    template.types?.includes(data.value));
-
-            setFilteredTemplateList(filtered);
-        }
-    };
-
-    /**
-     * Generic function to render the template grid.
-     *
-     * @param templates - Set of templates to be displayed.
-     * @param additionalProps - Additional props for the `TemplateGrid` component.
-     * @param placeholder - Empty placeholder for the grid.
-     * @param templatesOverrides - Template array which will get precedence.
-     * @param isSearchView - Is the requested view search ro not.
-     * @returns Template grid.
-     */
-    const renderTemplateGrid = (templates: ApplicationTemplateInterface[],
-        additionalProps: Record<string, unknown>,
-        placeholder?: ReactElement,
-        templatesOverrides?: ApplicationTemplateInterface[],
-        isSearchView?: boolean): ReactElement => {
-
-        // Don't show the grid if there are no templates unless the view requested is search.
-        if (!isSearchView && isEmpty(templatesOverrides) && isEmpty(templates)) {
-
-            return null;
-        }
-
-        let templateToShow: ApplicationTemplateInterface[] = templatesOverrides
-            ? templatesOverrides
-            : templates;
-
-        if (!showCustomProtocolApplicationTemplate) {
-            templateToShow = templateToShow.filter((template: ApplicationTemplateInterface) =>
-                template.id !== CustomProtocolApplicationTemplate.id);
-        }
-
-        // Order the templates by pushing coming soon items to the end.
-        templateToShow = orderBy(templateToShow, [ "comingSoon" ], [ "desc" ]);
-
-        return (
-            <TemplateGrid<ApplicationTemplateListItemInterface>
-                type="application"
-                templates={
-                    templateToShow
-                }
-                templateIcons={ { ...getApplicationTemplateIllustrations(), ...getTechnologyLogos() } as any }
-                templateIconOptions={ {
-                    fill: "primary"
-                } }
-                templateIconSize="tiny"
-                onTemplateSelect={ handleTemplateSelection }
-                paginate={ true }
-                paginationLimit={ 6 }
-                paginationOptions={ {
-                    showLessButtonLabel: t("common:showLess"),
-                    showMoreButtonLabel: t("common:showMore")
-                } }
-                renderDisabledItemsAsGrayscale={ true }
-                emptyPlaceholder={ placeholder }
-                { ...additionalProps }
-            />
-        );
-    };
-
-    /**
-     * Renders the template grid based on the passed in view.
-     *
-     * @param view - Render view.
-     * @returns Template grids.
-     */
-    const renderTemplateGrids = (view: "CATEGORIZED" | "SEARCH_RESULTS"): ReactElement => {
-
-        if (view === "CATEGORIZED") {
-            return (
-                <>
-                    {
-                        categorizedTemplates.map((category: ApplicationTemplateCategoryInterface, index: number) => (
-                            <div key={ index } className="templates quick-start-templates">
-                                {
-                                    renderTemplateGrid(
-                                        category.templates,
-                                        {
-                                            "data-testid": `${ category.id }-template-grid`,
-                                            heading: category.displayName,
-                                            showTagIcon: category.viewConfigs?.tags?.showTagIcon,
-                                            showTags:  category.viewConfigs?.tags?.showTags,
-                                            subHeading: category.description,
-                                            tagSize: category.viewConfigs?.tags?.tagSize,
-                                            tagsAs: category.viewConfigs?.tags?.as,
-                                            tagsKey: category.viewConfigs?.tags?.tagsKey,
-                                            tagsSectionTitle: category.viewConfigs?.tags?.sectionTitle
-                                        },
-                                        <EmptyPlaceholder
-                                            image={ getEmptyPlaceholderIllustrations().newList }
-                                            imageSize="tiny"
-                                            title={ t("applications:templates.emptyPlaceholder." +
-                                                    "title") }
-                                            subtitle={ [ t("applications:templates." +
-                                                    "emptyPlaceholder.subtitles") ] }
-                                            data-testid={
-                                                `${ testId }-quick-start-template-grid-empty-placeholder`
-                                            }
-                                        />
-                                    )
-                                }
-                                <Divider hidden />
-                            </div>
-                        ))
-                    }
-                </>
-            );
-        }
-
-        if (view === "SEARCH_RESULTS") {
-            return (
-                <div className="templates search-results">
-                    {
-                        renderTemplateGrid(
-                            [],
-                            {
-                                "data-testid": `${ testId }-search-template-grid`
-                            },
-                            <Grid centered>
-                                <Grid.Row>
-                                    <Grid.Column>
-                                        <EmptyPlaceholder
-                                            image={ getEmptyPlaceholderIllustrations().emptySearch }
-                                            imageSize="tiny"
-                                            title="No results found"
-                                            subtitle={ [ "We weren't able to find the type you" +
-                                            " were looking for.", "Please try a different term or use one of" +
-                                            " the following application types to create a new application." ] }
-                                            data-testid={ `${ testId }-quick-start-template-grid-empty-
-                                                    placeholder` }
-                                        />
-                                    </Grid.Column>
-                                </Grid.Row>
-                            </Grid>,
-                            filteredTemplateList,
-                            true
-                        )
-                    }
-                </div>
-            );
-        }
-
-        return null;
-    };
-
->>>>>>> 10c5c548
     return (
         <PageLayout
             pageTitle="Register New Application"
