/**
 * Copyright (c) 2021-2024, WSO2 LLC. (https://www.wso2.com).
 *
 * WSO2 LLC. licenses this file to you under the Apache License,
 * Version 2.0 (the "License"); you may not use this file except
 * in compliance with the License.
 * You may obtain a copy of the License at
 *
 *     http://www.apache.org/licenses/LICENSE-2.0
 *
 * Unless required by applicable law or agreed to in writing,
 * software distributed under the License is distributed on an
 * "AS IS" BASIS, WITHOUT WARRANTIES OR CONDITIONS OF ANY
 * KIND, either express or implied. See the License for the
 * specific language governing permissions and limitations
 * under the License.
 */

import Button from "@oxygen-ui/react/Button";
import Chip from "@oxygen-ui/react/Chip";
import { AppState } from "@wso2is/admin.core.v1/store";
import { commonConfig } from "@wso2is/admin.extensions.v1/configs";
import {
    BrandingPreferenceInterface,
    BrandingPreferenceThemeInterface,
    BrandingSubFeatures,
    PredefinedThemes,
    PreviewScreenType,
    PreviewScreenVariationType
} from "@wso2is/common.branding.v1/models";
import { IdentifiableComponentInterface } from "@wso2is/core/models";
import { FormPropsInterface } from "@wso2is/form";
import { Heading, Link, ResourceTab, ResourceTabPaneInterface } from "@wso2is/react-components";
import cloneDeep from "lodash-es/cloneDeep";
import isEmpty from "lodash-es/isEmpty";
import set from "lodash-es/set";
import React, {
    FunctionComponent,
    MouseEvent,
    MutableRefObject,
    ReactElement,
    useEffect,
    useRef,
    useState
} from "react";
import { Trans, useTranslation } from "react-i18next";
import { useSelector } from "react-redux";
import { Divider, Menu, Message, Segment, TabProps } from "semantic-ui-react";
import { AdvanceForm, AdvanceFormValuesInterface } from "./advanced";
import CustomText from "./custom-text/custom-text";
import CustomTextRevertConfirmationModal from "./custom-text/custom-text-revert-all-confirmation-modal";
import { DesignForm, DesignFormValuesInterface } from "./design";
import {
    GeneralDetailsForm,
    GeneralDetailsFormValuesInterface
} from "./general";
import { BrandingPreferencePreview } from "./preview";
import ScreenDropdown from "./screen-dropdown";
import ScreenVariationDropdown from "./screen-variation-dropdown";
import { StickyTabPaneActionPanel } from "./sticky-tab-pane-action-panel";
import { BrandingModes, BrandingPreferencesConstants } from "../constants";
import { CustomTextPreferenceConstants } from "../constants/custom-text-preference-constants";
import useBrandingPreference from "../hooks/use-branding-preference";
import { BrandingPreferenceMeta } from "../meta";
import { CustomTextConfigurationModes } from "../models/custom-text-preference";

/**
 * Proptypes for the Branding preference tabs component.
 */
interface BrandingPreferenceTabsInterface extends IdentifiableComponentInterface {

    /**
     * Branding preferences object.
     */
    brandingPreference: BrandingPreferenceInterface;
    /**
     * Predefines themes configs with default values.
     */
    predefinedThemes: BrandingPreferenceThemeInterface;
    /**
     * Is the component loading.
     */
    isLoading: boolean;
    /**
     * Is Read only?
     */
    readOnly: boolean;
    /**
     * Should the tabs be split in to two views.
     */
    isSplitView: boolean;
    /**
     * Is the component updating.
     */
    isUpdating: boolean;
    /**
     * On submit callback.
     * @param values - Form Values.
     * @param shouldShowNotifications - Should show success/error notifications on UI.
     */
    onSubmit: (values: Partial<BrandingPreferenceInterface>, shouldShowNotifications?: boolean) => void;
    /**
     * On layout change callback.
     * @param values - Form Values.
     */
    onLayoutChange: (values: DesignFormValuesInterface) => void;
    /**
     * On preview resize callback.
     */
    onPreviewResize: (width: number) => void;
}

/**
 * Branding Preference Tabs.
 *
 * @param props - Props injected to the component.
 *
 * @returns React.ReactElement
 */
export const BrandingPreferenceTabs: FunctionComponent<BrandingPreferenceTabsInterface> = (
    props: BrandingPreferenceTabsInterface
): ReactElement => {

    const {
        ["data-componentid"]: componentId,
        predefinedThemes,
        brandingPreference,
        isLoading,
        isSplitView,
        isUpdating,
        readOnly,
        onSubmit,
        onLayoutChange,
        onPreviewResize
    } = props;

    const { t } = useTranslation();

    const formRef: MutableRefObject<FormPropsInterface> = useRef<FormPropsInterface>(null);

    const {
        activeCustomTextConfigurationMode,
        resetAllCustomTextPreference,
<<<<<<< HEAD
        brandingMode,
=======
        resetSelectedPreviewScreenVariations,
>>>>>>> cdef6de3
        selectedLocale,
        selectedScreen,
        getScreens,
        onSelectedPreviewScreenChange,
        onSelectedPreviewScreenVariationChange,
        activeTab,
        updateActiveTab,
        isCustomTextConfigured,
        updateCustomTextPreference,
        customTextFormSubscription
    } = useBrandingPreference();

    const systemTheme: string = useSelector((state: AppState) => state.config.ui.theme?.name);
    const supportEmail: string = useSelector((state: AppState) =>
        state.config.deployment.extensions?.supportEmail as string);
    const isSAASDeployment: boolean = useSelector((state: AppState) => state?.config?.ui?.isSAASDeployment);

    const [ isSubmitting, setIsSubmitting ] = useState<boolean>(isUpdating);
    const [
        brandingPreferenceForPreview,
        setBrandingPreferenceForPreview
    ] = useState<BrandingPreferenceInterface>(brandingPreference);
    const [
        showCustomTextRevertAllConfirmationModal,
        setShowCustomTextRevertAllConfirmationModal
    ] = useState<boolean>(false);

    /**
     * Sets the branding preference preview config.
     */
    useEffect(() => {

        if (isEmpty(brandingPreference)) {
            return;
        }

        setBrandingPreferenceForPreview(moderateValuesForPreview(brandingPreference));
    }, [ brandingPreference, predefinedThemes ]);

    /**
     * Sets the submitting state of the form.
     */
    useEffect(() => {

        setIsSubmitting(isUpdating);
    }, [ isUpdating ]);

    /**
     * General Preferences Tab.
     * @returns ReactElement
     */
    const GeneralPreferenceTabPane = (): ReactElement => (
        <ResourceTab.Pane attached="bottom" data-componentid="branding-preference-general-tab">
            <Segment
                basic
                padded="very"
                className="preference-form-container"
                data-componentid="branding-preference-general-tab-content-container"
            >
                <GeneralDetailsForm
                    ref={ formRef }
                    onSubmit={ onSubmit }
                    initialValues={ {
                        organizationDetails: {
                            displayName: brandingPreference.organizationDetails?.displayName,
                            supportEmail: brandingPreference.organizationDetails?.supportEmail
                        }
                    } }
                    broadcastValues={ (values: GeneralDetailsFormValuesInterface) => {
                        setBrandingPreferenceForPreview({
                            ...moderateValuesForPreview({
                                ...brandingPreference,
                                organizationDetails: {
                                    ...brandingPreference.organizationDetails,
                                    displayName: values.organizationDetails.displayName,
                                    supportEmail: values.organizationDetails.supportEmail
                                }
                            })
                        });
                    } }
                    isLoading={ isLoading }
                    readOnly={ readOnly }
                    isLive={ brandingPreference.configs.isBrandingEnabled }
                    data-componentid="branding-preference-general-details-form"
                />
            </Segment>
            <StickyTabPaneActionPanel
                formRef={ formRef }
                saveButton={ {
                    "data-componentid": "branding-preference-general-details-form-submit-button",
                    isDisabled: isSubmitting || isLoading,
                    isLoading: isSubmitting,
                    readOnly: readOnly
                } }
                data-componentid="sticky-tab-action-panel"
            />
        </ResourceTab.Pane>
    );

    /**
     * Design Preferences Tab.
     * @returns ReactElement
     */
    const DesignPreferenceTabPane = (): ReactElement => (
        <ResourceTab.Pane attached="bottom" data-componentid="branding-preference-design-tab">
            <Segment
                basic
                padded="very"
                className="preference-form-container no-max-width"
                data-componentid="branding-preference-design-tab-content-container"
            >
                <DesignForm
                    initialValues={ {
                        layout: brandingPreference.layout,
                        theme: brandingPreference.theme
                    } }
                    ref={ formRef }
                    isLoading={ isLoading }
                    onSubmit={ onSubmit }
                    broadcastValues={ (values: DesignFormValuesInterface) => {
                        setBrandingPreferenceForPreview({
                            ...moderateValuesForPreview({
                                ...brandingPreference,
                                layout: values.layout,
                                theme: values.theme
                            })
                        });
                        onLayoutChange(values);
                    } }
                    readOnly={ readOnly }
                    data-componentid="branding-preference-design-form"
                />
            </Segment>
            <StickyTabPaneActionPanel
                formRef={ formRef }
                saveButton={ {
                    "data-componentid": "branding-preference-design-form-submit-button",
                    isDisabled: isSubmitting || isLoading,
                    isLoading: isSubmitting,
                    readOnly: readOnly
                } }
                data-componentid="sticky-tab-action-panel"
            />
        </ResourceTab.Pane>
    );

    /**
     * Advance Preferences Tab.
     * @returns ReactElement
     */
    const AdvancePreferenceTabPane = (): ReactElement => (
        <ResourceTab.Pane attached="bottom" data-componentid="branding-preference-advanced-tab">
            <Segment
                basic
                padded="very"
                className="preference-form-container"
                data-componentid="branding-preference-advanced-tab-content-container"
            >
                <AdvanceForm
                    ref={ formRef }
                    onSubmit={ onSubmit }
                    initialValues={ {
                        urls: {
                            cookiePolicyURL: brandingPreference.urls?.cookiePolicyURL,
                            privacyPolicyURL: brandingPreference.urls?.privacyPolicyURL,
                            selfSignUpURL: brandingPreference.urls?.selfSignUpURL,
                            termsOfUseURL: brandingPreference.urls?.termsOfUseURL
                        }
                    } }
                    isLoading={ isLoading }
                    isSubmitting={ isSubmitting }
                    broadcastValues={ (values: AdvanceFormValuesInterface) => {
                        setBrandingPreferenceForPreview({
                            ...moderateValuesForPreview({
                                ...brandingPreference,
                                urls: values.urls
                            })
                        });
                    } }
                    readOnly={ readOnly }
                    data-componentid="branding-preference-advanced-form"
                />
                <Divider hidden/>
                { !commonConfig.enableDefaultBrandingPreviewSection && !isLoading && (
                    <Message info className={ "mb-5 connector-info" }>
                        <Heading as="h3">
                            { t("extensions:develop.branding.tabs.general.customRequest.heading") }
                        </Heading>
                        <p>
                            <Trans
                                i18nKey={ "extensions:develop.branding.tabs.general.customRequest.description" }
                                tOptions={ {
                                    supportEmail
                                } }
                            >
                            If you require further customizations, please reach to us at <Link
                                    data-componentid="branding-preference-custom-request-mail-trigger"
                                    link={ `mailto:${ supportEmail }` }>{ supportEmail }</Link>
                            </Trans>
                        </p>
                    </Message>
                ) }
            </Segment>
            <StickyTabPaneActionPanel
                formRef={ formRef }
                saveButton={ {
                    "data-componentid": "branding-preference-advanced-form-submit-button",
                    isDisabled: isSubmitting || isLoading,
                    isLoading: isSubmitting,
                    readOnly: readOnly
                } }
                data-componentid="sticky-tab-action-panel"
            />
        </ResourceTab.Pane>
    );

    /**
     * Preview Preferences Tab.
     * @returns ReactElement
     */
    const PreviewPreferenceTabPane = (): ReactElement => (
        <ResourceTab.Pane className="preview-tab" attached="bottom" data-componentid="branding-preference-preview-tab">
            <BrandingPreferencePreview
                screenType={ selectedScreen }
                isLoading={ isLoading }
                brandingPreference={ brandingPreferenceForPreview }
                onPreviewResize={ onPreviewResize }
                data-componentid="branding-preference-preview"
            />
        </ResourceTab.Pane>
    );

    const TextPreferenceTabPane = (): ReactElement => (
        <ResourceTab.Pane className="text-tab" attached="bottom" data-componentid="branding-preference-text-tab">
            <CustomText readOnly={ readOnly || brandingMode === BrandingModes.APPLICATION } />
            <StickyTabPaneActionPanel
                formRef={ formRef }
                saveButton={ {
                    "data-componentid": "branding-preference-custom-text-form-submit-button",
                    isDisabled: isSubmitting || isLoading,
                    isLoading: isSubmitting,
                    onClick: () => {
                        if (activeCustomTextConfigurationMode === CustomTextConfigurationModes.TEXT_FIELDS) {
                            document.getElementById(CustomTextPreferenceConstants.FORM_ID)
                                .dispatchEvent(new Event("submit", { bubbles:true, cancelable: true }));
                        } else {
                            updateCustomTextPreference(customTextFormSubscription?.values);
                        }

                        if (!brandingPreference.configs.isBrandingEnabled) {
                            onSubmit({}, false);
                        }
                    },
                    readOnly: readOnly
                } }
                data-componentid="sticky-tab-action-panel"
            >
                <Button
                    disabled={ !isCustomTextConfigured }
                    onClick={ () =>  {
                        setShowCustomTextRevertAllConfirmationModal(true);
                    } }
                >
                    { t("branding:form.actions.resetAll") }
                </Button>
            </StickyTabPaneActionPanel>
            { showCustomTextRevertAllConfirmationModal && (
                <CustomTextRevertConfirmationModal
                    open={ showCustomTextRevertAllConfirmationModal }
                    onClose={ () => setShowCustomTextRevertAllConfirmationModal(false) }
                    onPrimaryActionClick={ () => {
                        resetAllCustomTextPreference(selectedScreen, selectedLocale);
                        setShowCustomTextRevertAllConfirmationModal(false);
                    } }
                />
            ) }
        </ResourceTab.Pane>
    );

    /**
     * Resolves the tab panes based on the application config.
     *
     * @returns TabProps [ "panes" ] Resolved tab panes.
     */
    const resolveTabPanes = (): TabProps [ "panes" ] => {

        const panes: ResourceTabPaneInterface[] = [];

        panes.push({
            "data-tabid": BrandingPreferencesConstants.TABS.GENERAL_TAB_ID,
            menuItem: t("extensions:develop.branding.tabs.general.label"),
            render: GeneralPreferenceTabPane
        });

        panes.push({
            "data-tabid": BrandingPreferencesConstants.TABS.DESIGN_TAB_ID,
            menuItem: t("extensions:develop.branding.tabs.design.label"),
            render: DesignPreferenceTabPane
        });

        panes.push({
            "data-tabid": BrandingPreferencesConstants.TABS.ADVANCED_TAB_ID,
            menuItem: t("extensions:develop.branding.tabs.advance.label"),
            render: AdvancePreferenceTabPane
        });

        panes.push({
            "data-tabid": BrandingPreferencesConstants.TABS.TEXT_TAB_ID,
            menuItem: (
                <Menu.Item
                    key="text"
                    disabled={ brandingMode === BrandingModes.APPLICATION }
                >
                    { t("branding:tabs.text.label") }
                    { isSAASDeployment && brandingMode !== BrandingModes.APPLICATION && (
                        <Chip
                            size="small"
                            sx={ { marginLeft: 1 } }
                            label={ t("common:beta").toUpperCase() }
                            className="oxygen-chip-beta"
                        />
                    ) }
                    { brandingMode === BrandingModes.APPLICATION && (
                        <Chip
                            size="small"
                            sx={ { marginLeft: 1 } }
                            label={ t("common:comingSoon") }
                            className="oxygen-chip-beta"
                        />
                    ) }
                </Menu.Item>
            ),
            render: TextPreferenceTabPane
        });

        if (!isSplitView) {
            panes.push({
                menuItem: t("extensions:develop.branding.tabs.preview.label"),
                render: PreviewPreferenceTabPane
            });
        }

        return panes;
    };

    /**
     * Moderate the values for the preview window.
     * @param preference - Preference Object.
     */
    const moderateValuesForPreview = (preference: BrandingPreferenceInterface): BrandingPreferenceInterface => {

        const preferenceForPreview: BrandingPreferenceInterface = cloneDeep(preference);

        for (const key in PredefinedThemes) {
            if (isEmpty(preferenceForPreview.theme[ PredefinedThemes[ key ] ]?.images?.logo?.imgURL)) {
                set(preferenceForPreview,
                    `theme.${ PredefinedThemes[ key ] }.images.logo.imgURL`,
                    Object.prototype.hasOwnProperty.call(
                        BrandingPreferenceMeta.getBrandingPreferenceInternalFallbacks(systemTheme).theme,
                        PredefinedThemes[ key ]
                    )
                        ? BrandingPreferenceMeta.getBrandingPreferenceInternalFallbacks(systemTheme)
                            .theme[ PredefinedThemes[ key ] ].images.logo.imgURL
                        : BrandingPreferenceMeta.getBrandingPreferenceInternalFallbacks(systemTheme)
                            .theme[ BrandingPreferencesConstants.DEFAULT_THEME ].images.logo.imgURL
                );
            }
        }

        return preferenceForPreview;
    };

    return (
        <Segment.Group horizontal className="basic branding-preference-tab-group" data-componentid={ componentId }>
            <Segment basic padded={ false }>
                <ResourceTab
                    attached="top"
                    secondary={ false }
                    pointing={ false }
                    onTabChange={ (
                        event: MouseEvent<HTMLDivElement>,
                        data: TabProps,
                        activeTabMetadata?: {
                            "data-tabid": string;
                            index: number | string;
                        }
                    ) => {
                        activeTabMetadata && updateActiveTab(activeTabMetadata["data-tabid"]);
                        setBrandingPreferenceForPreview(moderateValuesForPreview(brandingPreference));
                        resetSelectedPreviewScreenVariations();
                    } }
                    panes={ resolveTabPanes() }
                    data-componentid={ `${componentId}-forms` }
                />
            </Segment>
            { isSplitView && (
                <Segment basic padded={ false } className="preview">
                    <ResourceTab
                        attached="top"
                        secondary={ false }
                        pointing={ false }
                        panes={ [
                            {
                                menuItem: (
                                    <div className="preview-title-bar">
                                        <div>{ t("branding:tabs.preview.label") }</div>
                                        { activeTab !== BrandingPreferencesConstants.TABS.TEXT_TAB_ID && (
                                            <div className="preview-screen-selection">
                                                <ScreenDropdown
                                                    defaultScreen={ PreviewScreenType.LOGIN }
                                                    screens={ getScreens(BrandingSubFeatures.DESIGN) }
                                                    onChange={ (screen: PreviewScreenType) => {
                                                        onSelectedPreviewScreenChange(screen);
                                                    } }
                                                />
                                            </div>
                                        ) }
                                        { activeTab === BrandingPreferencesConstants.TABS.TEXT_TAB_ID && (
                                            <div className="preview-screen-selection">
                                                <ScreenVariationDropdown
                                                    selectedScreen= { selectedScreen }
                                                    onChange={ (variation: PreviewScreenVariationType) => {
                                                        onSelectedPreviewScreenVariationChange(variation);
                                                    } }
                                                />
                                            </div>
                                        ) }
                                    </div>
                                ),
                                render: PreviewPreferenceTabPane
                            }
                        ] }
                        data-componentid={ `${componentId}-preview` }
                    />
                </Segment>
            ) }
        </Segment.Group>
    );
};

/**
 * Default props for the component.
 */
BrandingPreferenceTabs.defaultProps = {
    "data-componentid": "branding-preference-tabs"
};<|MERGE_RESOLUTION|>--- conflicted
+++ resolved
@@ -141,11 +141,8 @@
     const {
         activeCustomTextConfigurationMode,
         resetAllCustomTextPreference,
-<<<<<<< HEAD
         brandingMode,
-=======
         resetSelectedPreviewScreenVariations,
->>>>>>> cdef6de3
         selectedLocale,
         selectedScreen,
         getScreens,
