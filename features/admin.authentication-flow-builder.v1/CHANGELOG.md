--- conflicted
+++ resolved
@@ -1,7 +1,5 @@
 # @wso2is/admin.authentication-flow-builder.v1
 
-<<<<<<< HEAD
-=======
 ## 2.24.115
 
 ### Patch Changes
@@ -203,7 +201,6 @@
   - @wso2is/admin.secrets.v1@2.25.103
   - @wso2is/admin.server-configurations.v1@2.32.28
 
->>>>>>> 4d9cfbc9
 ## 2.24.102
 
 ### Patch Changes
