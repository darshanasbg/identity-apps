--- conflicted
+++ resolved
@@ -30,17 +30,10 @@
         "@mui/material": "^5.13.0",
         "@mui/system": "^5.12.3",
         "@mui/utils": "^5.12.3",
-<<<<<<< HEAD
         "@oxygen-ui/react": "^1.13.7",
-        "@wso2is/admin.applications.v1": "^2.23.26",
-        "@wso2is/admin.core.v1": "^2.27.8",
-        "@wso2is/admin.validation.v1": "^2.20.138",
-=======
-        "@oxygen-ui/react": "^1.13.6",
         "@wso2is/admin.applications.v1": "^2.23.27",
         "@wso2is/admin.core.v1": "^2.27.9",
         "@wso2is/admin.validation.v1": "^2.20.139",
->>>>>>> 6b2d4180
         "@wso2is/core": "^2.0.58",
         "@wso2is/form": "^2.1.3",
         "@wso2is/react-components": "^2.4.2",
